--- conflicted
+++ resolved
@@ -62,7 +62,6 @@
 
 function get_latest_tag_for_image() {
   THIS_IMAGE=$1
-<<<<<<< HEAD
   THIS_PREFIX=$([[ $(echo $THIS_IMAGE | grep -e "^${REGISTRY}/") ]] && echo "" || echo "${REGISTRY}/")
   podman search $THIS_PREFIX$THIS_IMAGE --list-tags --format=json | jq -r '
     def opt(f):
@@ -73,10 +72,6 @@
             | map(split(".") | map(opt(tonumber)))
             | .[1] |= (. // {});
     .[0].Tags | sort_by(.|semver_cmp) | last'
-=======
-  THIS_PREFIX=$([[ $(echo $THIS_IMAGE | grep -e "^${THIS_REGISTRY_NAME}/") ]] && echo "" || echo "${THIS_REGISTRY_NAME}/")
-  podman search $THIS_PODMAN_TLS $THIS_PREFIX$THIS_IMAGE --list-tags --format=json | jq -r '.[0].Tags | sort_by(.) | last'
->>>>>>> 0ac48d31
 }
 
 function get_filenames_referring_to_image() {
