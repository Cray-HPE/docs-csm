#
# MIT License
#
# (C) Copyright 2022-2023 Hewlett Packard Enterprise Development LP
#
# Permission is hereby granted, free of charge, to any person obtaining a
# copy of this software and associated documentation files (the "Software"),
# to deal in the Software without restriction, including without limitation
# the rights to use, copy, modify, merge, publish, distribute, sublicense,
# and/or sell copies of the Software, and to permit persons to whom the
# Software is furnished to do so, subject to the following conditions:
#
# The above copyright notice and this permission notice shall be included
# in all copies or substantial portions of the Software.
#
# THE SOFTWARE IS PROVIDED "AS IS", WITHOUT WARRANTY OF ANY KIND, EXPRESS OR
# IMPLIED, INCLUDING BUT NOT LIMITED TO THE WARRANTIES OF MERCHANTABILITY,
# FITNESS FOR A PARTICULAR PURPOSE AND NONINFRINGEMENT. IN NO EVENT SHALL
# THE AUTHORS OR COPYRIGHT HOLDERS BE LIABLE FOR ANY CLAIM, DAMAGES OR
# OTHER LIABILITY, WHETHER IN AN ACTION OF CONTRACT, TORT OR OTHERWISE,
# ARISING FROM, OUT OF OR IN CONNECTION WITH THE SOFTWARE OR THE USE OR
# OTHER DEALINGS IN THE SOFTWARE.
#
apiVersion: argoproj.io/v1alpha1
kind: WorkflowTemplate
metadata:
  name: management-worker-nodes-rollout
spec:
  tolerations:
    - key: "node-role.kubernetes.io/master"
      operator: "Exists"
      effect: "NoSchedule"
  nodeSelector:
    kubernetes.io/hostname: ncn-m001
  entrypoint: main
  templates:
    - name: main
      metrics:
        prometheus:
        - name: operation_counter
          help: "Count of step execution by result status"
          labels:
            - key: "opname"
              value: "management-worker-nodes-rollout"
            - key: stage
              value: "management-nodes-rollout"
            - key: type
              value: "global"
            - key: pname
              value: "global"
            - key: pversion
              value: "global"
            - key: status
              value: "{{status}}"
          counter:
            value: "1"
      inputs:
        parameters:
          - name: auth_token
          - name: global_params
      dag:
        tasks:
          - name: start-operation
            templateRef:
              name: workflow-template-record-time-template
              template: record-time-template
          - name: verify-worker-images-and-configuration
            dependencies:
              - start-operation
            templateRef:
              name: ssh-template
              template: shell-script
            arguments:
              parameters:
                - name: dryRun
                  value: "{{$.DryRun}}"
                - name: scriptContent
                  value: |
                    prepare_images_ouput=$(echo '{{inputs.parameters.global_params}}' | jq -r '.stage_params["prepare-images"].global["prepare-management-images"]["sat-bootprep-run"].script_stdout')

                    # Check config exists
                    config=$(echo $prepare_images_ouput | jq '.images | map(select(.configuration_group_names[] == "Management_Worker")) | .[].configuration' | tr -d '"')
                    if [[ -z $config ]]; then echo "ERROR  no CFS configuration was received for 'Management_Worker' from prepare images stage"; exit 1; fi
                    cray cfs configurations describe "$config" > /dev/null
                    if [[ $? -ne 0 ]]; then
                      exit 1 # could not find the desired cfs configuration
                    else
                      echo "NOTICE found CFS configuration:$config in CFS for 'Management_Worker' nodes"
                    fi

                    # Check image exists
                    image=$(echo $prepare_images_ouput | jq '.images | map(select(.configuration_group_names[] == "Management_Worker")) | .[].final_image_id' | tr -d '"')
                    if [[ -z $image ]]; then echo "ERROR  no image was received for 'Management_Worker' from prepare images stage"; exit 1; fi
                    if [[ $(echo $image | wc -l) -gt 1 ]]; then 
                      echo "ERROR  more than 1 image was received for Management_Worker nodes. Must be exactly 1 image to rebuild"
                      echo "ERROR  Images received: $image"; exit 1
                    fi
                    cray ims images describe "$image" > /dev/null
                    if [[ $? -ne 0 ]]; then
                      exit 1 # could not find the image in IMS
                    else
                      echo "NOTICE found image:$image in IMS for Management_Worker rebuild"
                    fi
          - name: get-worker-rebuild-sets
            templateRef:
              name: ssh-template
              template: shell-script
            arguments:
              parameters:
                - name: dryRun
                  value: "{{$.DryRun}}"
                - name: scriptContent
                  value: |
                    limit_management_nodes=$(echo '{{inputs.parameters.global_params}}' | jq -r '.input_params.limit_management_nodes[]')
                    percent_rollout=$(echo '{{inputs.parameters.global_params}}' | jq -r '.input_params.concurrent_management_rollout_percentage')
                    total_worker_nodes=$(kubectl get node --selector='!node-role.kubernetes.io/master' --no-headers=true | awk '{print $1}' | tr "\n", " ")
                    array_total_worker_nodes=($total_worker_nodes)
                    num_total_worker_nodes=${#array_total_worker_nodes[@]}

                    # set the number of worker nodes that should be rebuilt concurrently
                    workers_per_set=$(( $(( percent_rollout * num_total_worker_nodes )) / 100 ))
                    if [[ $workers_per_set -eq 0 ]]; then
                      workers_per_set=1
                    fi

                    # get workers to rebuild
                    if [[ -n $(echo $limit_management_nodes | grep 'Management_Worker') ]]; then
                      worker_nodes_to_rebuild=$(kubectl get node --selector='!node-role.kubernetes.io/master' --no-headers=true | awk '{print $1}' | tr "\n", " ")
                      labeled_workers=$(kubectl get nodes --selector='iuf-prevent-rollout=true' -o jsonpath='{range .items[*]}{@.metadata.name}{" "}')
                      for labeled_worker in $labeled_workers; do
                        worker_nodes_to_rebuild=$(echo $worker_nodes_to_rebuild | sed s/"$labeled_worker"//)
                      done
                    else
                      # rebuild worker nodes specified by hostnames
                      worker_nodes_to_rebuild="${limit_management_nodes}"
                      labeled_workers=$(kubectl get nodes --selector='iuf-prevent-rollout=true' -o jsonpath='{range .items[*]}{@.metadata.name}{" "}')
                      for labeled_worker in $labeled_workers; do
                        worker_nodes_to_rebuild=$(echo $worker_nodes_to_rebuild | sed s/"$labeled_worker"//)
                      done
                    fi

                    index=0
                    set=""
                    output=""
                    for node in $worker_nodes_to_rebuild; do
                      index=$(( index + 1 ))
                      set="${set},${node}"
                      if [[ $index -eq $workers_per_set ]]; then
                        output="${output} ${set#?}"
                        index=0
                        set=""
                      fi
                    done
                    if [[ -n ${set} ]]; then
                      output="${output} ${set#?}"
                    fi
                    echo "${output#?}"
          - name: process-worker-rebuild-sets
            dependencies:
              - get-worker-rebuild-sets
            template: process-sets
            arguments:
              parameters:
                - name: sets
                  value: "{{tasks.get-worker-rebuild-sets.outputs.result}}"
          - name: rebuild-worker-nodes
            dependencies:
              - process-worker-rebuild-sets
            template: rebuild-set-of-workers
            arguments:
              parameters:
                - name: sets
                  value: "{{tasks.process-worker-rebuild-sets.outputs.parameters.sets}}"
                - name: counter
                  value: "0"
                - name: limit
                  value: "{{tasks.process-worker-rebuild-sets.outputs.parameters.num_sets}}"
                - name: global_params
                  value: "{{inputs.parameters.global_params}}"
          - name: end-operation
            dependencies:
              - rebuild-worker-nodes
            templateRef:
              name: workflow-template-record-time-template
              template: record-time-template
          - name: prom-metrics
            dependencies:
              - start-operation
              - end-operation
            template: prom-metrics
            arguments:
              parameters:
              - name: opstart
                value: "{{tasks.start-operation.outputs.result}}"
              - name: opend
                value: "{{tasks.end-operation.outputs.result}}"
    - name: rebuild-set-of-workers
      inputs:
        parameters:
          - name: sets
          - name: counter
          - name: limit
          - name: global_params
      dag:
        tasks:
          - name: rebuild-set
            templateRef:
              name: ssh-template
              template: shell-script
            arguments:
              parameters:
              - name: dryRun
                value: "{{$.DryRun}}"
              - name: scriptContent
                value: |
<<<<<<< HEAD
=======
                  limit_management_nodes=$(echo '{{inputs.parameters.global_params}}' | jq -r '.input_params.limit_management_nodes[]')
                  if [[ -z $(echo $limit_management_nodes | grep 'Management_Worker') ]]; then
                    echo "NOTICE Not rebuilding worker nodes because 'Management_Worker' was not in --limit-management-rollout"
                    exit 0
                  fi
>>>>>>> 16cbae41
                  sets="{{inputs.parameters.sets}}"
                  set_array=($sets)
                  current_count="{{inputs.parameters.counter}}"
                  rebuild_set=${set_array[$current_count]}
                  if [[ -z $rebuild_set ]]; then
                    echo "NOTICE This step received no nodes to rebuild. Continuing without rebuilding any worker nodes"
                    exit 0
                  fi
                  prepare_images_ouput=$(echo '{{inputs.parameters.global_params}}' | jq -r '.stage_params["prepare-images"].global["prepare-management-images"]["sat-bootprep-run"].script_stdout')
                  image=$(echo $prepare_images_ouput | jq '.images | map(select(.configuration_group_names[] == "Management_Worker")) | .[].final_image_id' | tr -d '"')
                  configuration=$(echo $prepare_images_ouput | jq '.images | map(select(.configuration_group_names[] == "Management_Worker")) | .[].configuration' | tr -d '"')

                  export TERM=linux
                  echo "DEBUG Starting rebuild of $rebuild_set using image: $image and cfs-configuration: $configuration"
                  /usr/share/doc/csm/upgrade/scripts/upgrade/ncn-upgrade-worker-storage-nodes.sh $rebuild_set --image-id $image --desired-cfs-conf $configuration --labels "{activity:{{workflow.labels.activity}},session:{{workflow.labels.session}}}"
          - name: move-to-next-set
            template: move-to-next-set
            dependencies:
              - rebuild-set
            arguments:
              parameters:
                - name: count
                  value: "{{inputs.parameters.counter}}"
          - name: continue
            dependencies:
              - move-to-next-set
            template: rebuild-set-of-workers
            when: "{{tasks.move-to-next-set.outputs.result}} < {{inputs.parameters.limit}}"
            arguments:
              parameters:
                - name: sets
                  value: "{{inputs.parameters.sets}}"
                - name: counter
                  value: "{{tasks.move-to-next-set.outputs.result}}"
                - name: limit
                  value: "{{inputs.parameters.limit}}"
                - name: global_params
                  value: "{{inputs.parameters.global_params}}"
    - name: process-sets
      inputs:
        parameters:
          - name: sets
      script:
        image: artifactory.algol60.net/csm-docker/stable/docker.io/alpine/git:2.32.0
        command: [sh]
        source: |
          #!/bin/sh
          sets="{{inputs.parameters.sets}}"
          echo $sets > /tmp/sets
          num_sets=$(echo $sets | wc -w)
          echo $num_sets > /tmp/num_sets
      outputs:
        parameters:
          - name: sets
            valueFrom:
              path: "/tmp/sets"
          - name: num_sets
            valueFrom:
              path: "/tmp/num_sets"
    - name: move-to-next-set
      inputs:
        parameters:
          - name: count
      script:
        image: artifactory.algol60.net/csm-docker/stable/docker.io/alpine/git:2.32.0
        command: [sh]
        source: |
          #!/bin/sh
          current_count="{{inputs.parameters.count}}"
          counter=$(($current_count + 1 ))
          echo $counter
    - name: prom-metrics
      inputs:
        parameters:
        - name: opstart
        - name: opend
      metrics:
        prometheus:
          - name: operation_time
            help: "Duration gauge by operation name in seconds"
            labels:
              - key: "opname"
                value: "management-worker-nodes-rollout"
              - key: stage
                value: "management-nodes-rollout"
              - key: type
                value: "global"
              - key: pdname
                value: "global"
              - key: pdversion
                value: "global"
              - key: "opstart"
                value: "{{inputs.parameters.opstart}}"
              - key: "opend"
                value: "{{inputs.parameters.opend}}"
            gauge:
              value: "{{outputs.parameters.diff-time-value}}"
      outputs:
        parameters:
          - name: diff-time-value
            globalName: diff-time-value
            valueFrom:
              path: /tmp/diff_time.txt
      container:
        image: artifactory.algol60.net/csm-docker/stable/docker.io/alpine/git:2.32.0
        command: [sh, -c]
        args: ["DIFF_TIME=$(expr {{inputs.parameters.opend}} - {{inputs.parameters.opstart}}); echo $DIFF_TIME; echo $DIFF_TIME > /tmp/diff_time.txt"]<|MERGE_RESOLUTION|>--- conflicted
+++ resolved
@@ -213,14 +213,6 @@
                 value: "{{$.DryRun}}"
               - name: scriptContent
                 value: |
-<<<<<<< HEAD
-=======
-                  limit_management_nodes=$(echo '{{inputs.parameters.global_params}}' | jq -r '.input_params.limit_management_nodes[]')
-                  if [[ -z $(echo $limit_management_nodes | grep 'Management_Worker') ]]; then
-                    echo "NOTICE Not rebuilding worker nodes because 'Management_Worker' was not in --limit-management-rollout"
-                    exit 0
-                  fi
->>>>>>> 16cbae41
                   sets="{{inputs.parameters.sets}}"
                   set_array=($sets)
                   current_count="{{inputs.parameters.counter}}"
