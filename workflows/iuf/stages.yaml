#
# MIT License
#
# (C) Copyright 2022 Hewlett Packard Enterprise Development LP
#
# Permission is hereby granted, free of charge, to any person obtaining a
# copy of this software and associated documentation files (the "Software"),
# to deal in the Software without restriction, including without limitation
# the rights to use, copy, modify, merge, publish, distribute, sublicense,
# and/or sell copies of the Software, and to permit persons to whom the
# Software is furnished to do so, subject to the following conditions:
#
# The above copyright notice and this permission notice shall be included
# in all copies or substantial portions of the Software.
#
# THE SOFTWARE IS PROVIDED "AS IS", WITHOUT WARRANTY OF ANY KIND, EXPRESS OR
# IMPLIED, INCLUDING BUT NOT LIMITED TO THE WARRANTIES OF MERCHANTABILITY,
# FITNESS FOR A PARTICULAR PURPOSE AND NONINFRINGEMENT. IN NO EVENT SHALL
# THE AUTHORS OR COPYRIGHT HOLDERS BE LIABLE FOR ANY CLAIM, DAMAGES OR
# OTHER LIABILITY, WHETHER IN AN ACTION OF CONTRACT, TORT OR OTHERWISE,
# ARISING FROM, OUT OF OR IN CONNECTION WITH THE SOFTWARE OR THE USE OR
# OTHER DEALINGS IN THE SOFTWARE.
#
version: 0.1.0 # IUF version

stages:
  - name: process-media
    type: global
    operations:
      - name: extract-release-distributions
        static-parameters: {} # any parameters that will be supplied statically to this operation.

  - name: pre-install-check
    type: global
    operations:
      - name: preflight-checks-for-services
        static-parameters: {} # any parameters that will be supplied statically to this operation.

  - name: deliver-product
    type: product
    operations:
      - name: loftsman-manifest-upload
        static-parameters: {} # any parameters that will be supplied statically to this operation.
      - name: s3-upload
        static-parameters: {} # any parameters that will be supplied statically to this operation.
      - name: nexus-setup
        static-parameters: # any parameters that will be supplied statically to this operation.
          nexus-setup-image: artifactory.algol60.net/csm-docker/unstable/cray-nexus-setup:0.8.0-20221021164623-e8d3d3d
      - name: nexus-rpm-upload
<<<<<<< HEAD
        local-path: operations/nexus-setup/nexus-rpm-upload-template.yaml # this is relative to stages.yaml, which is contained in workflows/iuf/ in docs-csm
        static-parameters: {} # any parameters that will be supplied statically to this operation.
      - name: nexus-docker-upload
        local-path: operations/nexus-setup/nexus-docker-upload-template.yaml # this is relative to stages.yaml, which is contained in workflows/iuf/ in docs-csm
        static-parameters: {} # any parameters that will be supplied statically to this operation.
      - name: nexus-helm-upload
        local-path: operations/nexus-setup/nexus-helm-upload-template.yaml # this is relative to stages.yaml, which is contained in workflows/iuf/ in docs-csm
=======
        static-parameters: {} # any parameters that will be supplied statically to this operation.
      - name: nexus-docker-upload
        static-parameters: {} # any parameters that will be supplied statically to this operation.
      - name: nexus-helm-upload
>>>>>>> d94bc358
        static-parameters: {} # any parameters that will be supplied statically to this operation.
      - name: vcs-upload
        static-parameters: {} # any parameters that will be supplied statically to this operation.
      - name: ims-upload
        static-parameters: {} # any parameters that will be supplied statically to this operation.

  - name: update-vcs-config
    type: product
    operations:
      - name: update-working-branch
        static-parameters: {} # any parameters that will be supplied statically to this operation.

  - name: update-cfs-config
    type: global
    operations:
      - name: update-cfs-config
        static-parameters: {} # any parameters that will be supplied statically to this operation.

  - name: deploy-product
    type: product
    operations:
      - name: loftsman-manifest-deploy
        static-parameters: {} # any parameters that will be supplied statically to this operation.
      - name: set-product-active
        static-parameters: {} # any parameters that will be supplied statically to this operation.

  - name: prepare-images
    type: global
    operations:
      - name: prepare-images
        static-parameters: {} # any parameters that will be supplied statically to this operation.

  - name: management-nodes-rollout
    type: global
    operations:
      - name: management-nodes-rollout
        static-parameters: {} # any parameters that will be supplied statically to this operation.

  - name: post-install-service-check
    type: product
    operations:
      - name: post-install-service-check
        static-parameters: {} # any parameters that will be supplied statically to this operation.

  - name: managed-nodes-rollout
    type: global
    operations:
      - name: managed-nodes-rollout
        static-parameters: {} # any parameters that will be supplied statically to this operation.

  - name: post-install-check
    type: product
    operations:
      - name: post-install-check
        static-parameters: {} # any parameters that will be supplied statically to this operation.
<|MERGE_RESOLUTION|>--- conflicted
+++ resolved
@@ -47,20 +47,10 @@
         static-parameters: # any parameters that will be supplied statically to this operation.
           nexus-setup-image: artifactory.algol60.net/csm-docker/unstable/cray-nexus-setup:0.8.0-20221021164623-e8d3d3d
       - name: nexus-rpm-upload
-<<<<<<< HEAD
-        local-path: operations/nexus-setup/nexus-rpm-upload-template.yaml # this is relative to stages.yaml, which is contained in workflows/iuf/ in docs-csm
-        static-parameters: {} # any parameters that will be supplied statically to this operation.
-      - name: nexus-docker-upload
-        local-path: operations/nexus-setup/nexus-docker-upload-template.yaml # this is relative to stages.yaml, which is contained in workflows/iuf/ in docs-csm
-        static-parameters: {} # any parameters that will be supplied statically to this operation.
-      - name: nexus-helm-upload
-        local-path: operations/nexus-setup/nexus-helm-upload-template.yaml # this is relative to stages.yaml, which is contained in workflows/iuf/ in docs-csm
-=======
         static-parameters: {} # any parameters that will be supplied statically to this operation.
       - name: nexus-docker-upload
         static-parameters: {} # any parameters that will be supplied statically to this operation.
       - name: nexus-helm-upload
->>>>>>> d94bc358
         static-parameters: {} # any parameters that will be supplied statically to this operation.
       - name: vcs-upload
         static-parameters: {} # any parameters that will be supplied statically to this operation.
