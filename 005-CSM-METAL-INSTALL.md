--- conflicted
+++ resolved
@@ -1,13 +1,9 @@
 # CSM Metal Install
 
 <div style="border: 1px dashed red">
-<<<<<<< HEAD
-<span style="color:red">WARNING</span>
-=======
 <span style="color:red">
 WARNING
 </span>
->>>>>>> 4c64d681
 
 Gigabyte NCNs that install Shasta 1.4 can become unusable when Shasta 1.4 is installed.  This is a result of a bug in the Gigabyte firmware that ships with Shasta 1.4.  It is recommended that Gigabyte users wait to install Shasta 1.4 until a firmware patch is available.
 
