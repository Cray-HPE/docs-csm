--- conflicted
+++ resolved
@@ -16,13 +16,9 @@
 * The HPE Cray EX System CLI must be configured (initialized - `cray init` command) to reach the HPE Cray EX System API Gateway
 * The administrator must be logged in as an administrator to the HPE Cray EX System CLI (`cray auth login` command)
 
-<<<<<<< HEAD
 See [Configure the Cray CLI](../configure_cray_cli.md).
 
-**NOTE:** This procedure cannot be run from a PIT node or an external host, it must be run from a Kubernetes worker or master node.
-=======
-**`NOTE`** This procedure cannot be run from a PIT node or an external host, it must be run from a Kubernetes Worker or Master node.
->>>>>>> a47505e6
+**NOTE:** This procedure cannot be run from a PIT node or an external host. It must be run from a Kubernetes worker or master node.
 
 ## Procedure
 
@@ -69,11 +65,7 @@
 1. (`ncn-mw#`) Record the `sessiontemplate` name.
 
     ```bash
-<<<<<<< HEAD
     ST_NAME=wlm-sessiontemplate-0.1.0
-=======
-    SESSION_NAME=wlm-sessiontemplate-0.1.0
->>>>>>> a47505e6
     ```
 
 1. (`ncn-mw#`) Download a compute node SquashFS.
@@ -81,15 +73,9 @@
     Use the `sessiontemplate` name to download a compute node SquashFS from a BOS `sessiontemplate` name:
 
     ```bash
-<<<<<<< HEAD
     ST_ID=$(cray bos sessiontemplate describe $ST_NAME --format json | jq -r '.boot_sets.compute.path' | awk -F/ '{print $4}')
 
     cray artifacts get boot-images $ST_ID/rootfs rootfs.squashfs
-=======
-    SESSION_ID=$(cray bos sessiontemplate describe $SESSION_NAME --format json | jq -r '.boot_sets.compute.path' | awk -F/ '{print $4}')
-
-    cray artifacts get boot-images $SESSION_ID/rootfs rootfs.squashfs
->>>>>>> a47505e6
     ```
 
 1. Mount the SquashFS and create a tarball.
@@ -97,12 +83,7 @@
     1. (`ncn-mw#`) Create a directory and mount the SquashFS on the directory.
 
         ```bash
-<<<<<<< HEAD
         mkdir -v mount && 
-=======
-        mkdir -v mount
-
->>>>>>> a47505e6
         mount -v -o loop,ro rootfs.squashfs `pwd`/mount
         ```
 
@@ -111,11 +92,7 @@
         **IMPORTANT:** `99-slingshot-network.conf` is omitted from the tarball, because that prevents the UAI from running `sshd` as the UAI user with the `su` command.
 
         ```bash
-<<<<<<< HEAD
         (cd `pwd`/mount; tar --xattrs --xattrs-include='*' --exclude="99-slingshot-network.conf" -cf "../$ST_ID.tar" .) 2> /dev/null
-=======
-        (cd `pwd`/mount; tar --xattrs --xattrs-include='*' --exclude="99-slingshot-network.conf" -cf "../$SESSION_ID.tar" .) > /dev/null
->>>>>>> a47505e6
         ```
 
         This may take several minutes. Notice that this does not create a compressed tarball. Using an uncompressed format makes it possible to add files if needed once the tarball is made.
@@ -124,46 +101,13 @@
     1. (`ncn-mw#`) Check that the tarball contains `./usr/bin/uai-ssh.sh`.
 
         ```bash
-<<<<<<< HEAD
         tar tf $ST_ID.tar | grep '[.]/usr/bin/uai-ssh[.]sh'
-=======
-        tar tf $SESSION_ID.tar | grep '[.]/usr/bin/uai-ssh[.]sh'
-        ./usr/bin/uai-ssh.sh
->>>>>>> a47505e6
         ```
 
         Example output:
 
-<<<<<<< HEAD
         ```text
         ./usr/bin/uai-ssh.sh
-=======
-        ```bash
-        mkdir -pv ./usr/bin
-        cray uas create --publickey ~/.ssh/id_rsa.pub
-        uai_connect_string = "ssh vers@10.26.23.123"
-        uai_host = "ncn-w001"
-        uai_img = "dtr.dev.cray.com/cray/cray-uai-sles15sp1:latest"
-        uai_ip = "10.26.23.123"
-        uai_msg = ""
-        uai_name = "uai-vers-32079250"
-        uai_status = "Pending"
-        username = "vers"
-
-        [uai_portmap]
-
-        scp vers@10.26.23.123:/usr/bin/uai-ssh.sh ./usr/bin/uai-ssh.sh
-        The authenticity of host '10.26.23.123 (10.26.23.123)' can't be established.
-        ECDSA key fingerprint is SHA256:voQUCKDG4C9FGkmUcHZVrYJBXVKVYqcJ4kmTpe4tvOA.
-        Are you sure you want to continue connecting (yes/no/[fingerprint])? yes
-        Warning: Permanently added '10.26.23.123' (ECDSA) to the list of known hosts.
-        uai-ssh.sh                                                                    100% 5035     3.0MB/s   00:00
-
-        cray uas delete --uai-list uai-vers-32079250
-        results = [ "Successfully deleted uai-vers-32079250",]
-
-        tar rvf 0c0d4081-2e8b-433f-b6f7-e1ef0b907be3.tar ./usr/bin/uai-ssh.sh
->>>>>>> a47505e6
         ```
 
         If this script is not present, the easiest place to get a copy of the script is from a UAI built from the end-user UAI image provided with UAS.
@@ -237,7 +181,6 @@
 
     ```bash
     UAI_IMAGE_NAME=registry.local/cray/cray-uai-compute:latest
-<<<<<<< HEAD
 
     podman import --change "ENTRYPOINT /usr/bin/uai-ssh.sh" $ST_ID.tar $UAI_IMAGE_NAME
 
@@ -246,12 +189,6 @@
     PODMAN_PASSWD=$(kubectl get secret -n nexus nexus-admin-credential -o json | jq -r '.data.password' | base64 -d)
 
     podman push --creds "$PODMAN_USER:$PODMAN_PASSWD" $UAI_IMAGE_NAME
-=======
-
-    podman import --change "ENTRYPOINT /usr/bin/uai-ssh.sh" $SESSION_ID.tar $UAI_IMAGE_NAME
-
-    podman push $UAI_IMAGE_NAME
->>>>>>> a47505e6
     ```
 
 1. (`ncn-mw#`) Register the new container image with UAS.
@@ -265,21 +202,13 @@
     ```bash
     umount -v mount; rmdir -v mount
 
-<<<<<<< HEAD
-    rm $ST_ID.tar rootfs.squashfs
-=======
-    rm $SESSION_ID.tar rootfs.squashfs
->>>>>>> a47505e6
+    rm -v $ST_ID.tar rootfs.squashfs
 
     # NOTE: The next step could be done as an `rm -rf` but, because the user
     #       is `root` and the path is very similar to an important system
     #       path a more cautious approach is taken.
 
-<<<<<<< HEAD
     rm -fv ./usr/bin/uai-ssh.sh && rmdir -v ./usr/bin ./usr
-=======
-    rm -fv ./usr/bin/uai-ssh.sh && rmdir ./usr/bin ./usr
->>>>>>> a47505e6
     ```
 
 [Top: User Access Service (UAS)](README.md)
