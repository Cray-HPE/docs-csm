# Troubleshoot Prometheus Alerts

General Prometheus Alert Troubleshooting Topics
- [Troubleshoot Prometheus Alerts](#troubleshoot-prometheus-alerts)
  - [CephMgrIsAbsent and CephMgrIsMissingReplicas](#cephmgrisabsent-and-cephmgrismissingreplicas)
  - [CephNetworkPacketsDropped](#cephnetworkpacketsdropped)
  - [CPUThrottlingHigh](#cputhrottlinghigh)
  - [KubePodNotReady](#kubepodnotready)
  - [PostgresqlFollowerReplicationLagSMA](#postgresqlfollowerreplicationlagsma)
  - [PostgresqlHighRollbackRate](#postgresqlhighrollbackrate)
  - [PostgresqlInactiveReplicationSlot](#postgresqlinactivereplicationslot)
  - [PostgresqlNotEnoughConnections](#postgresqlnotenoughconnections)
  - [CephNetworkPacketsDropped](#cephnetworkpacketsdropped-1)

<a name="cephmgrmissing"></a>
## `CephMgrIsAbsent` and `CephMgrIsMissingReplicas`

If the `CephMgrIsAbsent` and/or `CephMgrIsMissingReplicas` alerts fire, use the following steps to ensure the `prometheus` module has been enabled for `Ceph`. The following steps should be executed on `ncn-s001`:

```bash
ncn-s001# ceph mgr module ls | jq '.enabled_modules'
```

Example output:

```json
[
  "cephadm",
  "iostat",
  "restful"
]
```

If `prometheus` is missing from the output, enable with the following command:

```bash
ncn-s001# ceph mgr module enable prometheus
```

Confirm the module is now enabled:

```bash
ncn-s001# ceph mgr module ls | jq '.enabled_modules'
```

Example output:

```json
[
  "cephadm",
  "iostat",
  "prometheus",
  "restful"
]
```

The `CephMgrIsAbsent` and `CephMgrIsMissingReplicas` alerts should now clear in Prometheus.


<a name="networkpacketsdropped"></a>
## `CephNetworkPacketsDropped`

The `CephNetworkPacketsDropped` alert does not necessarily indicate there are packets being dropped on an interface on a storage node. In a future release this alert will be renamed to be more generic. If this alert fires, inspect the IP address in the details of the alert to determine the node in question (it can be storage, master, or worker node). If the interface in question is determined to be healthy, this alert can be ignored.

<a name="cputhrottlinghigh"></a>
## `CPUThrottlingHigh`

Alerts for `CPUThrottlingHigh` on `gatekeeper-audit` can be ignored. This pod is not utilized in this release.

<<<<<<< HEAD
Alerts for CPUThrottlingHigh on gatekeeper-controller-manager can be ignored. This has low CPU requests, and it is normal for it to spike when it is in use.

Alerts for CPUThrottlingHigh on CFS services such as cfs-batcher and cfs-trust can be ignored. Because CFS is idle most of the time these services have low CPU requests, and it is normal for CFS service resource usage to spike when it is in use.
=======
Alerts for `CPUThrottlingHigh` on `gatekeeper-controller-manager` can be ignored. This has low CPU requests, and it is normal for it to spike when it is in use.
>>>>>>> cab55219

Alerts for `CPUThrottlingHigh` on CFS services such as `cfs-batcher` and `cfs-trust` can be ignored. Because CFS is idle most of the time, these services have low CPU requests, and it is normal for CFS service resource usage to spike when it is in use.

<a name="kubepodnotready"></a>
## `KubePodNotReady`

Alerts for `KubePodNotReady` on `cray-crus` may be ignored if the Slurm software has not been installed. The `cray-crus` pod interacts with Slurm to manage compute node rolling upgrades.

<a name="followerlagsma"></a>
## `PostgresqlFollowerReplicationLagSMA`

Alerts for `PostgresqlFollowerReplicationLagSMA` on `sma-postgres-cluster` pods with `slot_name="permanent_physical_1"` can be ignored. This slot_name is disabled and will be removed in a future release.

<a name="highrollbackrate"></a>
<<<<<<< HEAD
## PostgresqlHighRollbackRate

Alerts for PostgresqlHighRollbackRate on spire-postgres and smd-postgres pods can be ignored. This is caused by an idle session that requires a timeout. This will be fixed in a future release.
=======
## `PostgresqlHighRollbackRate`
>>>>>>> cab55219

Alerts for `PostgresqlHighRollbackRate` on `spire-postgres` and `smd-postgres` pods can be ignored. This is caused by an idle session that requires a timeout. This will be fixed in a future release.

<a name="inactiveslot"></a>
## `PostgresqlInactiveReplicationSlot`

Alerts for `PostgresqlInactiveReplicationSlot` on `sma-postgres-cluster` pods with `slot_name="permanent_physical_1"` can be ignored. This slot_name is disabled and will be removed in a future release.

<a name="notenoughconnections"></a>
## `PostgresqlNotEnoughConnections`

Alerts for `PostgresqlNotEnoughConnections` for `datname="foo"` and `datname="bar"` can be ignored. These databases are not used and will be removed in a future release.

<a name="networkpacketsdropped"></a>
## `CephNetworkPacketsDropped`

The `CephNetworkPacketsDropped` alert does not necessarily indicate there are packets being dropped on an interface on a storage node. In a future release this alert will be renamed to be more generic. If this alert fires, inspect the IP address in the details of the alert to determine the node in question (it can be storage, master or worker node). If the interface in question is determined to be healthy, this alert can be ignored.<|MERGE_RESOLUTION|>--- conflicted
+++ resolved
@@ -67,13 +67,7 @@
 
 Alerts for `CPUThrottlingHigh` on `gatekeeper-audit` can be ignored. This pod is not utilized in this release.
 
-<<<<<<< HEAD
-Alerts for CPUThrottlingHigh on gatekeeper-controller-manager can be ignored. This has low CPU requests, and it is normal for it to spike when it is in use.
-
-Alerts for CPUThrottlingHigh on CFS services such as cfs-batcher and cfs-trust can be ignored. Because CFS is idle most of the time these services have low CPU requests, and it is normal for CFS service resource usage to spike when it is in use.
-=======
 Alerts for `CPUThrottlingHigh` on `gatekeeper-controller-manager` can be ignored. This has low CPU requests, and it is normal for it to spike when it is in use.
->>>>>>> cab55219
 
 Alerts for `CPUThrottlingHigh` on CFS services such as `cfs-batcher` and `cfs-trust` can be ignored. Because CFS is idle most of the time, these services have low CPU requests, and it is normal for CFS service resource usage to spike when it is in use.
 
@@ -88,13 +82,7 @@
 Alerts for `PostgresqlFollowerReplicationLagSMA` on `sma-postgres-cluster` pods with `slot_name="permanent_physical_1"` can be ignored. This slot_name is disabled and will be removed in a future release.
 
 <a name="highrollbackrate"></a>
-<<<<<<< HEAD
-## PostgresqlHighRollbackRate
-
-Alerts for PostgresqlHighRollbackRate on spire-postgres and smd-postgres pods can be ignored. This is caused by an idle session that requires a timeout. This will be fixed in a future release.
-=======
 ## `PostgresqlHighRollbackRate`
->>>>>>> cab55219
 
 Alerts for `PostgresqlHighRollbackRate` on `spire-postgres` and `smd-postgres` pods can be ignored. This is caused by an idle session that requires a timeout. This will be fixed in a future release.
 
