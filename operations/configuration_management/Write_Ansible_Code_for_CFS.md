--- conflicted
+++ resolved
@@ -51,20 +51,14 @@
   
 ### `group_by` and `add_host`
 
-<<<<<<< HEAD
-The `group_by` and `add_host` modules can both be used to dynamically generate new hosts groups for the Ansible inventory.  This is useful when for hosts that be grouped according to a common property, and when plays or large sections of plays are intended to only target a particular kind of host.  Examples of this might include grouping by operating system, hardware type, or a hardware property such as the presence of a GPU.
-
-`group_by` should by used when there are multiple named groups that hosts can be grouped by.  For more instance on using this module see See Ansible's [playbooks best practices](https://docs.ansible.com/ansible/latest/user_guide/playbooks_best_practices.html#handling-os-and-distro-differences) guide for more information.
-=======
 The `group_by` and `add_host` modules can both be used to dynamically generate new hosts groups for the Ansible inventory.
-These modules prove when hosts can be group according to a common property. Then, plays can be designed to only target that particular group.
+These modules prove useful when hosts can be grouped according to a common property. Then, plays can be designed to only target that particular group.
 Examples of this might include grouping by operating system, hardware type, or a hardware property such as the presence of a GPU.
 
 `group_by` should by used when there are multiple named groups that hosts can be grouped by.
 For more information on using this module see See Ansible's [playbooks best practices](https://docs.ansible.com/ansible/latest/user_guide/playbooks_best_practices.html#handling-os-and-distro-differences) guide.
 
 Example of `group_by`:
->>>>>>> 6706c87d
 
 ```yaml
 - name: group by OS
@@ -83,20 +77,13 @@
 
 `add_host` is useful for cases where the property is true or false.  It allows users to create a new group consisting of only the hosts where the property is true.  See Ansible's documentation on [](https://docs.ansible.com/ansible/latest/collections/ansible/builtin/add_host_module.html) for more information.
 
-<<<<<<< HEAD
-=======
 Example of `add_host`:
 
->>>>>>> 6706c87d
 ```yaml
 - name: group by a sample variable
   hosts: all
   tasks:
-<<<<<<< HEAD
-    - name: Add all where sample_var is true to the new Sample group
-=======
     - name: Add all hosts where sample_var is true to the new Sample group
->>>>>>> 6706c87d
       add_host:
         name: '{{ inventory_hostname }}'
         groups: sample_group
@@ -108,21 +95,13 @@
     ...
 ```
 
-<<<<<<< HEAD
-To target only a new group, plays should use the following syntax.  In this example the play is targeting only images for `Compute` nodes. `&` takes the intersection of the `Compute` and `sample_group` groups.
-=======
 To target only a subset of a set of nodes, plays should use the following syntax.  In this example the play is targeting only _images_ for `Compute` nodes. `&` takes the intersection of the `Compute` and `sample_group` groups.
->>>>>>> 6706c87d
 
 ```yaml
 hosts: Compute:&sample_group
 ```
 
-<<<<<<< HEAD
-To target everything except the new group, plays should use the following syntax.  In this example the play is targeting only running `Compute` nodes. `!` negates the `sample_group` group, so that only Compute nodes that are not an image are targeted.
-=======
 To target a set of nodes except the ones in the new group, plays should use the following syntax.  In this example the play is targeting only _running_ `Compute` nodes. `!` negates the `sample_group` group, so that only Compute nodes that are not an image are targeted.
->>>>>>> 6706c87d
 
 ```yaml
 hosts: Compute:!sample_group
@@ -165,11 +144,7 @@
 * Use image customization where possible to avoid running tasks every time nodes boot.
 * Use the `cfs_image` host group to specify whether a play is intended for image customization or node personalization.
 * Use `group_by`, `add_host` and `include_*` to avoid repeating conditionals.
-<<<<<<< HEAD
-* Use Ansible existing Ansible modules rather than calling shell commands or scripts.
-=======
 * Use existing Ansible modules rather than calling shell commands or scripts.
->>>>>>> 6706c87d
 
 ## Ansible limitations with CFS
 
