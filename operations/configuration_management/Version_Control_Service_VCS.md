--- conflicted
+++ resolved
@@ -4,34 +4,17 @@
 
 `https://vcs.SHASTA_CLUSTER_DNS_NAME`
 
-<<<<<<< HEAD
-On cluster nodes, the VCS service can be accessed through the gateway. VCS credentials for the `crayvcs` user are required
-before cloning a repository \(see the "VCS administrative user" section below\). To clone a repository in the `cray` organization,
-use the following command:
-=======
 ## Cloning a VCS repository
 
 On cluster nodes, the VCS service can be accessed through the gateway. VCS credentials for the `crayvcs` user are required before cloning a repository \(see
 [VCS administrative user](#vcs_administrative_user) below\).
 
 To clone a repository in the `cray` organization, use the following command:
->>>>>>> 3098cced
 
 ```bash
 ncn# git clone https://api-gw-service-nmn.local/vcs/cray/REPO_NAME.git
 ```
 
-<<<<<<< HEAD
-## VCS administrative user
-
-The Cray System Management \(CSM\) product installation creates the administrative user `crayvcs` that is used by CSM and
-other product installers to import their configuration content into VCS. The initial VCS credentials for the `crayvcs` user
-are obtained with the following command:
-
-```bash
-ncn# kubectl get secret -n services vcs-user-credentials \
-             --template={{.data.vcs_password}} | base64 --decode
-=======
 <a name="vcs_administrative_user"></a>
 
 ## VCS administrative user
@@ -43,14 +26,12 @@
 
 ```bash
 ncn# kubectl get secret -n services vcs-user-credentials --template={{.data.vcs_password}} | base64 --decode
->>>>>>> 3098cced
 ```
 
 ## Change VCS administrative user password
 
 The initial VCS login credentials for the `crayvcs` user are stored in three places:
 
-<<<<<<< HEAD
 - `vcs-user-credentials` Kubernetes secret: This is used to initialize the other two locations, as well as providing a place where other users can query for the password.
 - VCS \(Gitea\): These credentials are used when pushing to Git using the default username and password. The password should be changed through the Gitea UI.
 - Keycloak: These credentials are used to access the VCS UI. They must be changed through Keycloak. For more information on accessing Keycloak, see [Access the Keycloak User Management UI](../security_and_authentication/Access_the_Keycloak_User_Management_UI.md).
@@ -58,19 +39,9 @@
 **WARNING:** These three sources of credentials are not synced by any mechanism. Changing the default password requires
 that is it changed in all three places. Changing only one may result in difficulty determining the password at a later date,
 or may result in losing access to VCS altogether.
-=======
-* `vcs-user-credentials` Kubernetes secret: This is used to initialize the other two locations, as well as providing a place where other users can query for the password.
-* VCS \(Gitea\): These credentials are used when pushing to Git using the default username and password. The password should be changed through the Gitea UI.
-* Keycloak: These credentials are used to access the VCS UI. They must be changed through Keycloak. For more information on accessing Keycloak, see
-  [Access the Keycloak User Management UI](../security_and_authentication/Access_the_Keycloak_User_Management_UI.md).
-
-> **WARNING:** These three sources of credentials are not synced by any mechanism. Changing the default password requires that is it changed in all three places. Changing only
-> one may result in difficulty determining the password at a later date, or may result in losing access to VCS altogether.
->>>>>>> 3098cced
 
 To change the password in the `vcs-user-credentials` Kubernetes secret, use the following procedure:
 
-<<<<<<< HEAD
 1. Log in to Keycloak with the default `admin` credentials.
 
    Point a browser at `https://auth.SYSTEM_DOMAIN_NAME/keycloak/admin`, replacing `SYSTEM_DOMAIN_NAME` with the actual NCN's DNS name.
@@ -166,6 +137,12 @@
     ```
 
    If the above command complains that it cannot find `certs/sealed_secrets.crt`, then you can run the following commands to create it:
+
+In the command below, the `NEW_PASSWORD` value must be replaced with the updated password.
+
+> **WARNING:** The following command includes the new password in plaintext on the command line, meaning it will be stored in the shell history as well
+> as be visible to all users on the system in the process table. These dangers can be avoided by creating the secret using an alternative method
+> (for example, using the `--from-env-file` or `--from-file` arguments to `kubectl create secret generic`).
 
     ```bash
     ncn# mkdir -p ../certs &&
@@ -257,33 +234,12 @@
 
 ## Access the `cray` Gitea organization
 
-The VCS UI uses Keycloak to authenticate users on the system. However, users from external authentication sources are not
-automatically associated with permissions in the `cray` Gitea organization. As a result, users configured via Keycloak can
-log in and create organizations and repositories of their own, but they cannot modify the Cray organization that is created
-during system installation unless they are given permissions to do so.
-=======
-In the command below, the `NEW_PASSWORD` value must be replaced with the updated password.
-
-> **WARNING:** The following command includes the new password in plaintext on the command line, meaning it will be stored in the shell history as well
-> as be visible to all users on the system in the process table. These dangers can be avoided by creating the secret using an alternative method
-> (for example, using the `--from-env-file` or `--from-file` arguments to `kubectl create secret generic`).
-
-```bash
-ncn# kubectl create secret generic vcs-user-credentials --save-config \
-        --from-literal=vcs_username="crayvcs" \
-        --from-literal=vcs_password="NEW_PASSWORD" \
-        --dry-run=client -o yaml | kubectl apply -f -
-```
-
-## Access the `cray` Gitea organization
-
 The VCS UI uses Keycloak to authenticate users on the system. However, users from external authentication sources are not automatically associated with permissions in the `cray`
 Gitea organization. As a result, users configured via Keycloak can log in and create organizations and repositories of their own, but they cannot modify the `cray` organization
 that is created during system installation, unless they are given permissions to do so.
 
 The `crayvcs` Gitea `admin` user that is created during CSM installation can log in to the UI via Keycloak. To allow users other than `crayvcs` to have access to repositories in
 the `cray` organization, use the following procedure:
->>>>>>> 3098cced
 
 1. Log in to VCS as the `crayvcs` user on the system.
 
@@ -307,14 +263,8 @@
 
 ## Backup and restore data
 
-<<<<<<< HEAD
-Data for Gitea is stored in two places. Git content is stored directly in a PVC, while structural data, such as Gitea users
-and the list and attributes of repos, is stored in a Postgres database. Because of this, both sources must be backed up
-and restored together.
-=======
 Data for Gitea is stored in two places: Git content is stored directly in a PVC, while structural data, such as Gitea users and the list and attributes of repositories, is stored
 in a Postgres database. Because of this, both sources must be backed up and restored together.
->>>>>>> 3098cced
 
 ### Backup Postgres data
 
@@ -343,11 +293,7 @@
     ncn# kubectl exec -it ${POSTGRES_LEADER} -n services -c postgres -- pg_dumpall -c -U postgres > gitea-vcs-postgres.sql
     ```
 
-<<<<<<< HEAD
-2. Determine what secrets are associated with the Postgres credentials:
-=======
 1. Determine what secrets are associated with the PostgreSQL credentials:
->>>>>>> 3098cced
 
     ```bash
     ncn# kubectl get secrets -n services | grep gitea-vcs-postgres.credentials
@@ -372,19 +318,11 @@
          done
     ```
 
-<<<<<<< HEAD
-4. Edit the manifest file to remove `creationTimestamp`, `resourceVersion`, `selfLink`, `uid` for each entry. Then, copy all files to a safe location.
+1. Edit the manifest file to remove `creationTimestamp`, `resourceVersion`, `selfLink`, and `uid` for each entry.
+
+1. Copy all files to a safe location.
 
 ### Backup PVC data
-
-The VCS Postgres backups should be accompanied by backups of the VCS PVC. The export process can be run at any time while the service is running using the following commands:
-=======
-1. Edit the manifest file to remove `creationTimestamp`, `resourceVersion`, `selfLink`, and `uid` for each entry.
-
-1. Copy all files to a safe location.
-
-### Backup PVC data
->>>>>>> 3098cced
 
 The VCS Postgres backups should be accompanied by backups of the VCS PVC. The export process can be run at any time while the service is running using the following commands:
 
@@ -394,23 +332,13 @@
 ncn# kubectl -n services cp ${POD}:vcs.tar ./vcs.tar
 ```
 
-<<<<<<< HEAD
+Be sure to save the resulting `tar` file to a safe location.
+
 ### Restore Postgres data
 
-Restoring VCS from Postgres is documented here: [Restore Postgres](../../operations/kubernetes/Restore_Postgres.md#restore-postgres-for-vcs)
+See [Restore Postgres for VCS](../../operations/kubernetes/Restore_Postgres.md#restore-postgres-for-vcs).
 
 ### Restore PVC data
-
-When restoring the VCS Postgres database, the PVC should also be restored to the same point in time. The restore process can be run at any time while the service is running using the following commands:
-=======
-Be sure to save the resulting `tar` file to a safe location.
-
-### Restore Postgres data
-
-See [Restore Postgres for VCS](../../operations/kubernetes/Restore_Postgres.md#restore-postgres-for-vcs).
-
-### Restore PVC data
->>>>>>> 3098cced
 
 When restoring the VCS Postgres database, the PVC should also be restored to the same point in time. The restore process can be run at any time while the service is running
 using the following commands:
@@ -423,20 +351,12 @@
 ```
 
 ### Alternative backup/restore strategy
-<<<<<<< HEAD
-
-An alternative to the separate backups of the Postgres and `pvc` data is to backup the git data. This has the advantage that
-only one backup is needed and that the git backups can be imported into any git server, not just Gitea, but has the disadvantage
-that some information about the Gitea deployment is lost (such as `user/org` information) and may need to be recreated manually
-if the VCS deployment is lost.
-=======
 
 An alternative to the separate backups of the Postgres and PVC data is to backup the Git data. This has the advantage that only one backup is needed and that the Git backups can
 be imported into any Git server, not just Gitea. This has the disadvantage that some information about the Gitea deployment is lost (such as user and organization information)
 and may need to be recreated manually if the VCS deployment is lost.
 
 The following scripts create and use a `vcs-content` directory that contains all Git data. This should be copied to a safe location after export, and moved back to the system before import.
->>>>>>> 3098cced
 
 #### Export
 
