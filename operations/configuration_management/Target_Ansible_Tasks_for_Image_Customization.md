--- conflicted
+++ resolved
@@ -8,21 +8,13 @@
 During image customization, CFS will automatically add all image customization hosts into a special `cfs_image` host group in Ansible inventory.
 Plays intended for image customization can then target this group in addition to any other provided host groups.
 
-<<<<<<< HEAD
-To target only image customization, plays should use the following syntax.  In this example the play is targeting only images for `Compute` nodes. `&` takes the intersection of the `Compute` and `cfs_image` groups.
-=======
 To target only image customization, plays should use the following syntax.  In this example the play is targeting only _images_ for `Compute` nodes. `&` takes the intersection of the `Compute` and `cfs_image` groups.
->>>>>>> 6706c87d
 
 ```yaml
 hosts: Compute:&cfs_image
 ```
 
-<<<<<<< HEAD
-To target only node personalization, plays should use the following syntax.  In this example the play is targeting only running `Compute` nodes. `!` negates the `cfs_image` group, so that only Compute nodes that are not an image are targeted.
-=======
 To target only node personalization, plays should use the following syntax.  In this example the play is targeting only _running_ `Compute` nodes. `!` negates the `cfs_image` group, so that only Compute nodes that are not an image are targeted.
->>>>>>> 6706c87d
 
 ```yaml
 hosts: Compute:!cfs_image
@@ -31,12 +23,8 @@
 ## Using the `cray_cfs_image` variable
 
 `** NOTE **` This option is no longer recommended and should only be used in small playbooks and one-off cases
-<<<<<<< HEAD
- as it is more efficient for Ansible to determine this at the host level rather than checking the `cray_cfs_image` variable for multiple tasks.
-=======
  as it is more efficient for Ansible to determine this at the host level rather than checking the `cray_cfs_image` variable for multiple tasks. 
  The preferred method is to use the aforementioned `cfs_image` host group.
->>>>>>> 6706c87d
 
 CFS also provides the `cray_cfs_image` variable to distinguish between node personalization and image customization. 
 `cray_cfs_image` can be used with [Ansible playbook conditionals](https://docs.ansible.com/ansible/latest/user_guide/playbooks_conditionals.html)
