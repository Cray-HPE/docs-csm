# Manage a Configuration with CFS

Many product streams need to use the Configuration Framework Service (CFS) to
apply post-boot configuration to the management nodes. This post-boot
configuration is known as NCN personalization.

NCN personalization applies post-boot configuration to the HPE Cray EX
management nodes. Many HPE Cray EX management services outside of CSM
(including DVS and SMA) require NCN personalization to function.

NCN Personalization is set up via the following steps:
1. Create and upload a configuration file for the NCNs to CFS. This file lists
   the Ansible playbooks and their location in the Version Control Service (VCS)
   that configure each NCN.
1. Set the desired configuration from the previous step in CFS for each
   management node requiring post-boot configuration. This step directs CFS to
   apply the configuration automatically to each node.

Hewlett Packard Enterprise recommends that the configurations for both CNs and
NCNs use the same git commit IDs. This requirement ensures that the
configurations remain compatible. This compatibility is necessary for services
like DVS which require low-level compatibility between CNs and NCNs.

Additional software product streams may require NCN personalization of the
management nodes in addition to the configuration required by CSM. Consult the
documentation for these products for more information.

For more detailed information on configuration management with CFS, see these
topics in [Configuration Management](configuration_management/Configuration_Management.md)
   * Configuration Layers
   * Ansible Inventory
   * Configuration Management with the CFS Batcher
   * Configuration Management of System Components
   * CFS Global Options
   * Version Control Service (VCS)
   * Write Ansible Code for CFS


### Topics:

   * [CSM Configuration Layer](#csm_configuration_layer)
      * Passwordless SSH
         * CSM Keys in Vault
         * Scope of Passwordless SSH
         * Passwordless SSH Use Cases
            * Provide Custom Keys
            * Restore Keys to Initial Defaults
            * Create a CFS Configuration for the Application of Passwordless SSH to NCNs
<<<<<<< HEAD
      * [Setting the root Password](#set_root_password)
=======
      * [Setting the root Password on NCNs](#set_root_password)
>>>>>>> 22859cf4
   * [Create a CFS Configuration JSON File](#create_a_cfs_configuration_json_file)
   * [Upload and Apply the CFS Configuration File](#upload_and_apply_the_cfs_configuration_file)
   * [Rerun NCN Personalization on an NCN](#rerun_ncn_personalization_on_an_ncn)

## Details

<a name="csm_configuration_layer"></a>
### CSM Configuration Layer

This procedure describes how to create the optional CSM configuration layer to implement passwordless SSH when applied to the
management nodes with NCN Personalization.

#### Passwordless SSH

Passwordless SSH keypairs for the Cray System Management (CSM) are created automatically and periodically
maintained with a Kubernetes deployment, and then staged into Kubernetes secrets and configmaps unconditionally.
Administrators can use these provided keys, provide their own keys, or use their own solution for authentication.

Master, worker, or storage nodes (NCNs) must have these keys applied to them through the
Configuration Framework Service (CFS) in order for passwordless SSH to work. These can be applied to NCNs
one time only through a single CFS session, or maintained more persistently for each environment by registering
the configuration with CFS for each desired environment. This must be done electively in order for this to work.

Passwordless SSH setup contains two Ansible roles:
   * `trust-csm-ssh-keys` configures an environment to trust CSM keys. The public half of the key is added to the authorized_keys file on the node.
   * `passwordless-ssh` pulls both of the public and private key portions into the local environment.

These roles are shared between products through the VCS (gitea).

Downstream managed product environments, such as compute nodes and User Access Nodes (UANs), contain
configuration references to the `trust-csm-ssh-keys` role by default. During image customization of the images for those nodes,
public portions of these keys are added to the environments exactly once. If an admin changes the automatically
generated private or public key for these environments, the images must be reconfigured, or the product
`site.yml` needs to be reconfigured to allow for pushing subsequent updated public keys. Existing public keys
injected into the authorized keys file are not automatically removed during reconfiguration.

##### CSM keys in Vault

Passwordless SSH Keys are generated using vault under the CSM key. The private half of the key is published as
a Kubernetes secret:

   ```bash
   ncn# kubectl get secrets -n services csm-private-key \
   -o jsonpath="{.data.value}" | base64 -d
   -----BEGIN EC PRIVATE KEY-----
   MIGkAgEBBDCax9yqFs4TlTR0pnI5rvk7FlKl4weWnQxfAGRtTGM5axygblJxLbdY
   RnRhym8t67qgBwYFK4EEACKhZANiAAQeVXJpIMVq2471w0q6zq62BXMy4nIrs+fd
   cTEeGPjEDpudChKCrdaMSriAe7W/xvb9tlVOFp+QWJn91CndpVcq632d9qyRoy/Z
   IpPkdiTkOQltdsSum2jUkWLKybou8Z4=
   -----END EC PRIVATE KEY-----
   ```

The public half of the key is stored in a Kubernetes configmap:
   ```bash
   ncn# kubectl get configmap -n services csm-public-key \
   -o jsonpath="{.data.value}" | base64 -d
   ecdsa-sha2-
   nistp384AAAAE2VjZHNhLXNoYTItbmlzdHAzODQAAAAIbmlzdHAzODQAAABhBB5VcmkgxWrbjvXDSrrOrrYFczLiciuz5
   91xMR4Y+MQOm50KEoKt1oxKuIB7tb/G9v22VU4Wn5BYmf3UKd2lVyrrfZ32rJGjL9kik
   +R2JOQ5CW12xK6baNSRYsrJui7xng==
   ```

These commands can be run anywhere kubectl is configured to point at the cluster with proper authentication.

##### Scope of Passwordless SSH

The goal of passwordless SSH is to enable an easy way for interactive passwordless SSH from and between
CSM product environments to downstream managed product environments, without requiring each downstream
product environment to create and apply individual changes to NCNs.

>**Note:** Passwordless SSH from managed nodes into management nodes is not intended or supported.

Local site security requirements may preclude use of passwordless SSH access between products or
environments, so the private key is not applied anywhere by default. Users are advised to use the CSM product
configuration repository (as uploaded during install to gitea) to apply these changes to NCNs.

Applying changes to NCN environments allows basic passwordless SSH to function for the lifetime of the affected
file system.

The public key is injected as a trusted source as an authorized_key for managed environments automatically,
even if the private half is never used. If this is not desirable, the role `trust-csm-public-keys` can be
removed from the `site.yml` top-level play for the compute nodes (COS product) or UANs (UAN product).

Under no circumstances should the `passwordless-ssh` Ansible role be run against an image that is to be
registered into IMS/S3 during image customization. Doing so would allow access to private credentials
information to all nodes that trust the key by retrieving the image and extracting the saved private key.

CFS itself does not use the keys provided to initialize connections between nodes. Instead, CFS uses a
time-limited vault signed public certificate along with its own key pair.

##### Passwordless SSH Use Cases
Administrators can manage the implementation of passwordless SSH keypairs for Cray System Management
(CSM) by using the provided keys, providing their own keys, or using their own solution for authentication. This
section outlines common use cases for working with passwordless SSH and keys on an HPE Cray EX system.

The following use cases are covered in this section:
   * Provide Custom Keys
   * Restore Keys to Initial Defaults
   * Create a CFS Configuration for the Application of Passwordless SSH to NCNs

###### Provide Custom Keys
Administrators may elect to replace the provided keys with their own custom keys. This is best done before the impacted
environments are configured or installed, because it can be difficult to know where all of the key portions are
populated.

The `csm-ssh-keys` deployment will only push its configured keys when the upstream image is configured using
the Configuration Framework Service (CFS) and Image Management Service (IMS) customization. The
`trust-csm-ssh-keys` Ansible role does not remove existing entries that have been applied. This is true for both image
customization and node personalization for CFS targets.

To replace the private key half:
```bash
<<<<<<< HEAD
ncn-m001# kubectl get secret -n services csm-private-key -o json | \
    jq --arg value "$(cat ~/.ssh/id_rsa |base64)" \
    '.data["value"]=$value' | kubectl apply -f -
=======
ncn# kubectl get secret -n services csm-private-key -o json | jq --arg value "$(cat ~/.ssh/id_rsa | base64)" '.data["value"]=$value' | | kubectl apply -f -
>>>>>>> 22859cf4
```

In this example, `~/.ssh/id_rsa` is a local file containing a private key in a format specified by the admin.

To replace the public key half:
```bash
ncn# kubectl delete configmap -n services \
csm-public-key && cat ~/.ssh/id_rsa.pub | \
base64 > ./value && kubectl create configmap --from-file \
value csm-public-key --namespace services && rm ./value
```

In this example, ~/.ssh/id_rsa.pub is a file containing the public key half that the admin intends to use for
Cray System Management (CSM) and downstream products.

###### Restore Keys to Initial Defaults

The csm-ssh-keys deployment periodically checks the configmap and secret containing the key information. If
these entries do not exist, it will overwrite them from the key generated with vault.
In this case, deleting the associated configmap and secrets will republish them.

###### Create a CFS Configuration for the Application of Passwordless SSH to NCNs

It may be necessary to create or update a CFS configuration entry to apply changes to the NCN environment.
Typically, this needs to be done for newly installed HPE Cray EX product releases.

The following example creates a new CFS configuration with a single product configuration layer (csm-1.5.8).
Multiple product configuration layers may be created later to apply multiple changes to a node at one time.

1. Get the import_branch for CSM from the cray-product-catalog.

   ```bash
   ncn# kubectl -n services get cm cray-product-catalog -o jsonpath='{.data.csm}'
   1.0.0-beta.19:
     configuration:
       clone_url: https://vcs.SYSTEM_DOMAIN_NAME/vcs/cray/csm-config-management.git
       commit: 43ecfa8236bed625b54325ebb70916f55884b3a4
       import_branch: cray/csm/1.5.8
       import_date: 2021-06-01 22:55:34.869501
       ssh_url: git@vcs.SYSTEM_DOMAIN_NAME:cray/csm-config-management.git
     images:
       cray-shasta-csm-sles15sp2-barebones.x86_64-shasta-1.5:
         id: eea6f5d2-8fa0-4a58-a435-d519b0b7d481
     recipes:
       cray-shasta-csm-sles15sp2-barebones.x86_64-shasta-1.5:
         id: 31a85d14-400c-43ed-b0e8-33582cde709d
   ```

1. Set the RELEASE environment variable from the version number in import_branch.
   ```bash
   ncn# RELEASE=1.5.8
   ```

1. Obtain the password for the `crayvcs` user from the Kubernetes secret for use in the next step.

   ```bash
   ncn# kubectl get secret -n services vcs-user-credentials \
   --template={{.data.vcs_password}} | base64 --decode; echo ""
   8ac997acbd9e8e4a050fa8300257901a839c55bc780a3ebe60e2ff999c8ff964
   ```

1. Determine the commit ID.

   The `git ls-remote` command in this step will require a valid username and password in VCS. See previous step for the `crayvcs` username and its password.
   ```bash
   ncn# COMMIT=$(git ls-remote \
   https://api-gw-service-nmn.local/vcs/cray/csm-config-management.git \
   refs/heads/cray/csm/${RELEASE} | awk '{print $1}')
   Username for 'https://api-gw-service-nmn.local': crayvcs
   Password for 'https://crayvcs@api-gw-service-nmn.local': 
<<<<<<< HEAD
   ncn-m001# echo $COMMIT
=======
   ncn# echo $COMMIT
>>>>>>> 22859cf4
   43ecfa8236bed625b54325ebb70916f55884b3a4
   ```

1. Create a JSON file with just the CSM configuration information in it using the RELEASE and COMMIT collected above.
   ```bash
   ncn# cat <<'EOF' > csm-config-$RELEASE.json
   {
      "layers": [
         {
            "name": "csm-@RELEASE@",
            "cloneUrl": "https://api-gw-service-nmn.local/vcs/cray/csm-config-management.git",
            "playbook": "site.yml",
            "commit": "@COMMIT@"
         }
      ]
   }
   EOF
<<<<<<< HEAD
   ncn-m001# sed -i -e "s:@RELEASE@:$RELEASE:g" \
=======
   ncn# sed -i -e "s:@RELEASE@:$RELEASE:g" \
>>>>>>> 22859cf4
   -e "s:@COMMIT@:$COMMIT@:g" csm-config-$RELEASE.json
   ```

1. If this is a first time install and only the CSM software product has been installed, then this file can become
   the original `ncn-personalization.json` file to which other software products can be added as they are installed.

   ```bash
   ncn# cp -p csm-config-$RELEASE.json ncn-personalization.json
   ```

   And then skip to [Upload and Apply the CFS Configuration File](#upload_and_apply_the_cfs_configuration_file)

   If this is not a first time install, then the `csm-config-$RELEASE.json` contents should be added to
    `ncn-personalization.json` using the configuration layer order suggested in [Create a CFS configuration JSON file](#create_a_cfs_configuration_json_file)

<a name="set_root_password"></a>
#### Setting the root Password

The root password is managed on NCNs by using the `csm.password` Ansible role
located in `roles/csm.password` in the CSM configuration management repository
and stored in VCS on the system. Root passwords are managed in Vault and applied
via NCN personalization.

By default, the `csm.password` role reads passwords from Vault using the
`secret/csm/management_nodes` secret and the `root_password` key in that secret.
To set the password in Vault, follow steps 1-3 in the
[Update NCN Passwords](#operations/security_and_authentication/Update_NCN_Passwords.md)
procedure.

This role is enabled by default in the CSM `site.yml` top-level play and assumes
the password change is for the root user. To rotate or set the root password on
the NCNs, create a CFS session with using the  [CSM Configuration Layer](#csm_configuration_layer)
with `site.yml` as the playbook. This will re-run NCN personalization and all of
its configuration layers. To only change the root password, use the
`rotate-pw-mgmt-nodes.yml` playbook by following the instructions in the
[Update NCN Passwords](#operations/security_and_authentication/Update_NCN_Passwords.md)
procedure.

<a name="create_a_cfs_configuration_json_file"></a>
### Create a CFS Configuration JSON File

1. For every layer of configuration, four fields are required.
   * `name` of the layer
   * `cloneUrl` which indicates where to find the configuration management repository in VCS
   * `playbook` to be run for this layer
   * `commit` ID in the named `cloneUrl` in VCS

1. Create a CFS configuration JSON file for NCN personalization.

   **Note:** During the early part of a first time installation of software, the CSM product is the only one
   which is available to be added to the configuration layers. As more software product streams are installed,
   these other layers will become available to be added to the NCN personalization.

   All products that must be configured on the NCNs must have a corresponding layer in the CFS JSON file. Each node
   in the HPE Cray EX system can only have one configuration applied. The CSM layer must always be the first
   layer in the file, if present. This procedure assumes that the example CFS configuration file is saved as
   ncn-personalization.json on a master node. Replace the values for commit and cloneUrl with the
   values obtained for each of the configuration repositories.

   When multiple layers are present, the expected order is:
   1. CSM (optional, see [CSM Configuration Layer](#csm_configuration_layer))
   1. SAT
   1. SMA
   1. COS
   1. CPE (optional)
   1. Analytics (optional)
   1. customer (optional)

   A product may have multiple layers using one commit ID and reference different playbooks from that repository in VCS,
   such as the sma-base-config and sma-ldms-ncn layers for SMA.

   Obtain the git commit ID and cloneUrl for the appropriate branch or branches using
   the same method used for CSM or the method recommended by the documentation for that product stream.

   It is possible for a customer to create their own repository in VCS with Ansible plays which are to be run on
   the management nodes as another layer in the CFS configuration file for NCN personalization. That layer is not
   included in this sample ncn-personalization.json file.

   ```bash
   ncn# vi ncn-personalization.json
   ncn# cat ncn-personalization.json
   {
      "layers": [
         {
            "name": "csm-1.5.8",
            "cloneUrl": "https://api-gw-service-nmn.local/vcs/cray/csm-config-management.git",
            "playbook": "site.yml",
            "commit": "755820ea8a999121c7191519309eaedc17b4e3d4"
         },
         {
           "name": "sat-ncn",
           "cloneUrl": "https://api-gw-service-nmn.local/vcs/cray/sat-config-management.git",
           "playbook": "sat-ncn.yml",
           "commit": "2a388b1dcdaf59710b9c4a7ece0b549a4e95bae5"
         },
         {
            "name": "sma-base-config",
            "cloneUrl": "https://api-gw-service-nmn.local/vcs/cray/sma-config-management.git",
            "playbook": "sma-base-config.yml",
            "commit": "eb724e7135dc60d3fdfff9fb01672538f241e588"
         },
         {
            "name": "sma-ldms-ncn",
            "cloneUrl": "https://api-gw-service-nmn.local/vcs/cray/sma-config-management.git",
            "playbook": "sma-ldms-ncn.yml",
            "commit": "eb724e7135dc60d3fdfff9fb01672538f241e588"
         },
         {
            "name": "cos-integration-2.1.0",
            "cloneUrl": "https://api-gw-service-nmn.local/vcs/cray/cos-config-management.git",
            "playbook": "ncn.yml",
            "commit": "ccd964f8eeeb52ab8f895b480c5d1142c7bc0a8e"
         },
         {
            "name": "cpe-integration-21.6.4",
            "cloneUrl": "https://api-gw-service-nmn.local/vcs/cray/cpe-config-management.git",
            "playbook": "pe_deploy.yml",
            "commit": "fde47749dcbe2fedca5a546a478115cc6468fa7f"
         },
         {
            "name": "analytics-integration-1.0.0",
            "cloneUrl": "https://api-gw-service-nmn.local/vcs/cray/analytics-config-management.git",
            "playbook": "site.yml",
            "commit": "c018395aba3ec588fde4b4eeb41efef90f16c1fb"
         }
      ]
   }
   ```

<a name="upload_and_apply_the_cfs_configuration_file"></a>
### Upload and Apply the CFS Configuration File

1. Upload the configuration file to CFS and give the configuration a name.

   ```bash
   ncn# cray cfs configurations update ncn-personalization --file \
   ncn-personalization.json --format json
   {
      "lastUpdated": "2020-12-16T16:34:19Z",
      "layers": [
         {
            "name": "csm-1.5.8",
            "cloneUrl": "https://api-gw-service-nmn.local/vcs/cray/csm-config-management.git",
            "playbook": "site.yml",
            "commit": "755820ea8a999121c7191519309eaedc17b4e3d4"
         },
         {
           "name": "sat-ncn",
           "cloneUrl": "https://api-gw-service-nmn.local/vcs/cray/sat-config-management.git",
           "playbook": "sat-ncn.yml",
           "commit": "2a388b1dcdaf59710b9c4a7ece0b549a4e95bae5"
         },
         {
            "name": "sma-base-config",
            "cloneUrl": "https://api-gw-service-nmn.local/vcs/cray/sma-config-management.git",
            "playbook": "sma-base-config.yml",
            "commit": "eb724e7135dc60d3fdfff9fb01672538f241e588"
         },
         {
            "name": "sma-ldms-ncn",
            "cloneUrl": "https://api-gw-service-nmn.local/vcs/cray/sma-config-management.git",
            "playbook": "sma-ldms-ncn.yml",
            "commit": "eb724e7135dc60d3fdfff9fb01672538f241e588"
         },
         {
            "name": "cos-integration-2.1.0",
            "cloneUrl": "https://api-gw-service-nmn.local/vcs/cray/cos-config-management.git",
            "playbook": "ncn.yml",
            "commit": "ccd964f8eeeb52ab8f895b480c5d1142c7bc0a8e"
         },
         {
            "name": "cpe-integration-21.6.4",
            "cloneUrl": "https://api-gw-service-nmn.local/vcs/cray/cpe-config-management.git",
            "playbook": "pe_deploy.yml",
            "commit": "fde47749dcbe2fedca5a546a478115cc6468fa7f"
         },
         {
            "name": "analytics-integration-1.0.0",
            "cloneUrl": "https://api-gw-service-nmn.local/vcs/cray/analytics-config-management.git",
            "playbook": "site.yml",
            "commit": "c018395aba3ec588fde4b4eeb41efef90f16c1fb"
         }
      ],
      "name": "ncn-personalization"
   }
   ```

   > When running the above step, the CFS session may fail. The TrustedUserCAKeys may not exist. Run
   > `systemctl restart cfs-state-reporter` on all NCNs which will automatically add the
   > TrustedUserCAKeys entry to /etc/ssh/sshd_config.
   >
   > ```bash
   > ncn# systemctl restart cfs-state-reporter
   > ```

1. Optional: Obtain the xnames of all NCNs that will be configured by NCN Personalization by running this
   command on each node:

   Skip this step if the required xnames have already been obtained.
   ```bash
   ncn# ssh ncn-w001 cat /etc/cray/xname
   x3000c0s7b0n0
   ```

1. Update the CFS component for all NCNs. Replace NCN_XNAME in the following command with the xname of an NCN.

   ```bash
   ncn# cray cfs components update --desired-config ncn-personalization \
   --enabled true --format json NCN_XNAME
   ```

   After the previous command is issued, the cfs-state-reporter pod will dispatch a CFS job to configure
   the NCN. The same will happen every time the NCN boots.

1. Optional: Query the status of the NCN Personalization process.
   The following example command for node x3000c0s7b0n0 will return `"configurationStatus":
   "pending"` until that configuration completes. When it completes, the command will return
   `"configurationStatus": "configured"`.

   ```bash
   ncn# cray cfs components describe x3000c0s7b0n0 --format json
   {
      "configurationStatus": "pending",
      "desiredConfig": "ncn-personalization",
      "enabled": true,
      "errorCount": 0,
      "id": "x3000c0s7b0n0",
      "retryPolicy": 3,
   }
   ncn# cray cfs components describe x3000c0s7b0n0 --format json
   {
      "configurationStatus": "configured",
      "desiredConfig": "ncn-personalization",
      "enabled": true,
      "errorCount": 0,
      "id": "x3000c0s7b0n0",
      "retryPolicy": 3,
      "state": [
         {
            "cloneUrl": "https://api-gw-service-nmn.local/vcs/cray/cos-config-management.git",
            "commit": "4f8e919ede7143929e26ee8d97e04c12572a2f90_skipped",
            "lastUpdated": "2020-12-15T21:04:32Z",
            "playbook": "ncn.yml",
            "sessionName": "batcher-d4aa7928-0c59-4057-9bd6-2c819f3f9b7d"
         }
      ]
   }
   ```

1. Repeat the last three steps for all master, worker, and storage nodes.
This will ensure that all management nodes will be automatically configured by NCN Personalization.

<a name="rerun_ncn_personalization_on_an_ncn"></a>
### Rerun NCN Personalization on an NCN

Rerun the configuration for a management node (NCN) by clearing the state of the node.
Clearing the node will cause the Configuration Framework Service (CFS) to reconfigure the management node
through NCN personalization.

This procedure should be used for changes to any of the configuration layers which CFS needs to apply
to a management node.


1. Retrieve the authenticated credentials required to rerun the configuration for a node.

   ```bash
   ncn# ADMIN_SECRET=$(kubectl get secrets admin-client-auth \
   -ojsonpath='{.data.client-secret}' | base64 -d)
   ```

1. Clear the state of the node using CFS.

   Replace the XNAME value in the following command with the xname of the node being reconfigured.

   ```bash
   ncn# cray cfs components update XNAME --state '[]'
   ```

1. Optional: Clear the state of the node in CFS using the following commands if the previous step was
   unsuccessful.

   Replace the XNAME value in the following command with the xname of the node being reconfigured.

   ```bash
   ncn# function get_token { curl -s -d grant_type=client_credentials \
   -d client_id=admin-client -d client_secret=$ADMIN_SECRET \
   https://api-gw-service-nmn.local/keycloak/realms/shasta/protocol/openid-connect/token \
   | python -c 'import sys, json; print json.load(sys.stdin)["access_token"]';}
   ncn# curl -H "Authorization: Bearer $(get_token)" https://api-gw-service-nmn.local/apis/cfs/v2/components/XNAME \
   -X PATCH -H "Content-type: application/json" -d '{"state": []}'
   ```

1. Clear the error count for the node in CFS.

   Replace the XNAME value in the following command before running it.
   ```bash
   ncn# cray cfs components update --error-count 0 XNAME
   ```
<|MERGE_RESOLUTION|>--- conflicted
+++ resolved
@@ -46,11 +46,7 @@
             * Provide Custom Keys
             * Restore Keys to Initial Defaults
             * Create a CFS Configuration for the Application of Passwordless SSH to NCNs
-<<<<<<< HEAD
-      * [Setting the root Password](#set_root_password)
-=======
       * [Setting the root Password on NCNs](#set_root_password)
->>>>>>> 22859cf4
    * [Create a CFS Configuration JSON File](#create_a_cfs_configuration_json_file)
    * [Upload and Apply the CFS Configuration File](#upload_and_apply_the_cfs_configuration_file)
    * [Rerun NCN Personalization on an NCN](#rerun_ncn_personalization_on_an_ncn)
@@ -163,13 +159,9 @@
 
 To replace the private key half:
 ```bash
-<<<<<<< HEAD
 ncn-m001# kubectl get secret -n services csm-private-key -o json | \
-    jq --arg value "$(cat ~/.ssh/id_rsa |base64)" \
+    jq --arg value "$(cat ~/.ssh/id_rsa | base64)" \
     '.data["value"]=$value' | kubectl apply -f -
-=======
-ncn# kubectl get secret -n services csm-private-key -o json | jq --arg value "$(cat ~/.ssh/id_rsa | base64)" '.data["value"]=$value' | | kubectl apply -f -
->>>>>>> 22859cf4
 ```
 
 In this example, `~/.ssh/id_rsa` is a local file containing a private key in a format specified by the admin.
@@ -240,15 +232,12 @@
    refs/heads/cray/csm/${RELEASE} | awk '{print $1}')
    Username for 'https://api-gw-service-nmn.local': crayvcs
    Password for 'https://crayvcs@api-gw-service-nmn.local': 
-<<<<<<< HEAD
    ncn-m001# echo $COMMIT
-=======
-   ncn# echo $COMMIT
->>>>>>> 22859cf4
    43ecfa8236bed625b54325ebb70916f55884b3a4
    ```
 
 1. Create a JSON file with just the CSM configuration information in it using the RELEASE and COMMIT collected above.
+
    ```bash
    ncn# cat <<'EOF' > csm-config-$RELEASE.json
    {
@@ -262,11 +251,7 @@
       ]
    }
    EOF
-<<<<<<< HEAD
    ncn-m001# sed -i -e "s:@RELEASE@:$RELEASE:g" \
-=======
-   ncn# sed -i -e "s:@RELEASE@:$RELEASE:g" \
->>>>>>> 22859cf4
    -e "s:@COMMIT@:$COMMIT@:g" csm-config-$RELEASE.json
    ```
 
