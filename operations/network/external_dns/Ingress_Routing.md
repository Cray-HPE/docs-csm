--- conflicted
+++ resolved
@@ -56,11 +56,7 @@
 
 ```
 
-<<<<<<< HEAD
-By matching the external hostname in the authority field, Istio's ingress gateway is able to route incoming traffic from OAuth2 Proxy to the `cray-sysmgmt-health-prometheus` service in the `sysmgmt-health` namespace. Also, notice that the VirtualService for prometheus.SYSTEM_DOMAIN_NAME uses the existing `services/services-gateway` Gateway CRD and does not create a new one.
-=======
-By matching the external hostname in the authority field, Istio's ingress gateway is able to route incoming traffic from Keycloak Gatekeeper to the `cray-sysmgmt-health-prometheus` service in the `sysmgmt-health` namespace. Also, notice that the VirtualService for prometheus.cmn.SYSTEM_DOMAIN_NAME uses the existing `services/services-gateway` Gateway CRD and does not create a new one.
->>>>>>> 2d708e8d
+By matching the external hostname in the authority field, Istio's ingress gateway is able to route incoming traffic from OAuth2 Proxy to the `cray-sysmgmt-health-prometheus` service in the `sysmgmt-health` namespace. Also, notice that the VirtualService for prometheus.cmn.SYSTEM_DOMAIN_NAME uses the existing `services/services-gateway` Gateway CRD and does not create a new one.
 
 ### Secure Ingress via OAuth2 Proxy
 
