# Update BGP Neighbors

This page will detail the manual procedure to configure and verify BGP neighbors on the management switches.

You will not have BGP peers until CSM ```install.sh``` has run. This is where MetalLB is deployed.

- How do I check the status of the BGP neighbors?
  - Log into the spine switches and run `show bgp ipv4 unicast summary` for Aruba/HPE switches and `show ip bgp summary` for Mellanox.
- Are my Neighbors stuck in IDLE?
  - Running `clear ip bgp all` on the Mellanox and `clear bgp *` on the Arubas will restart the BGP process. This process may need to be done when a system is reinstalled or when a worker node is rebuilt.
<<<<<<< HEAD
  - If you cannot get the neighbors out of IDLE, make sure that passive neighbors are configured. This is in the automated scripts and shown in the example below. Passive neighbors should only be configured on NCN neighbors not the switch to switch neighbors (Aruba Only)
- The BGP neighbors will be the worker NCN IP addresses on the NMN (node management network) (bond0.nmn0). If your system is using HPE/Aruba, one of the neighbors will be the other spine switch.
=======
  - If you cannot get the neighbors out of IDLE, make sure that passive neighbors are configured. This is in the automated scripts and shown in the example below. Passive neighbors should only be configured on NCN neighbors.  
- The BGP neighbors will be the worker NCN IP addresses on the NMN (node management network) (VLAN002). If your system is using HPE/Aruba, one of the neighbors will be the other spine switch.
>>>>>>> ebefd529

## Generate MetalLB configmap
- Depending on the network architecture of your system you may need to peer with switches other than the spines. CSI has a BGP peers argument that accepts 'aggregation' as an option, if no option is defined it will default to the spines as being the MetalLB peers.

CSI cli arguments with ```--bgp-peers aggregation```
```
linux# export IPMI_PASSWORD=changeme
linux# ~/src/mtl/cray-site-init/bin/csi config init --bootstrap-ncn-bmc-user root --bootstrap-ncn-bmc-pass $IPMI_PASSWORD --ntp-pool cfntp-4-1.us.cray.com,cfntp-4-2.us.cray.com --can-external-dns 10.103.8.113 --can-gateway 10.103.8.1 --site-ip 172.30.56.2/24 --site-gw 172.30.48.1 --site-dns 172.30.84.40 --site-nic em1 --system-name odin --bgp-peers aggregation
```

## Automated Process
For Mellanox there is a script ```./mellanox_set_bgp_peers.py``` and for Aruba there is CANU (Cray Automated Network Utility)
In order for these scripts to work the following commands will need to be applied on the switches.

Aruba
```
sw-spine-001(config)# https-server rest access-mode read-write
```
Mellanox
```
sw-spine-001 [standalone: master] > enable
sw-spine-001 [standalone: master] # configure terminal
sw-spine-001 [standalone: master] (config) # json-gw enable
```
   1. Run the BGP helper script if you have mellanox switches.

      The BGP helper script requires three parameters: IP of switch 1, IP of Switch 2, Path to CSI generated network files.

      - The IP addresses used should be Node Management Network IP addresses (NMN). These IP addresses will be used for the BGP Router-ID.
      - The path to the CSI generated network files must include `CAN.yaml`, `HMN.yaml`, `HMNLB.yaml`, `NMNLB.yaml`, and `NMN.yaml`. The path must include the $SYSTEM_NAME.

      For Mellanox:

      The IP addresses in this example should be replaced by the IP addresses of the switches.

      ```bash
      pit# /usr/bin/mellanox_set_bgp_peers.py 10.252.0.2 10.252.0.3 /var/www/ephemeral/prep/${SYSTEM_NAME}/networks/```
   1. Run CANU if you have Aruba switches.
     
      CANU requires three paramters: IP of switch 1, IP of switch 2, Path to the directory containing the file ```sls_input_file.json```

      The IP addresses in this example should be replaced by the IP addresses of the switches.

      ```bash
      pit# canu -s 1.5 config bgp --ips 10.252.0.2,10.252.0.3 --csi-folder /var/www/ephemeral/prep/${SYSTEM_NAME}/```
After this script is run you will need to verify the configuration and verify the BGP peers are ```ESTABLISHED```. If it is early in the install process and the CSM services have not been deployed yet, there will not be speakers to peer with so the peering sessions may not be ```ESTABLISHED``` yet.

## Manual Process

On the Aruba switches, the output of the `show bgp ipv4 unicast summary` command should look like the following if the MetalLB speaker pods are running. If it is early in the install process and the CSM services have not been deployed yet, you may see the neighbors in Idle, Active, or Connect state.
```
sw-spine-001# show bgp ipv4 unicast summary
VRF : default
BGP Summary
-----------
 Local AS               : 65533        BGP Router Identifier  : 10.252.0.1
 Peers                  : 4            Log Neighbor Changes   : No
 Cfg. Hold Time         : 180          Cfg. Keep Alive        : 60

 Neighbor        Remote-AS MsgRcvd MsgSent   Up/Down Time State        AdminStatus
 10.252.0.3      65533       31457   31474   00m:02w:04d  Established   Up
 10.252.2.8      65533       54730   62906   00m:02w:04d  Established   Up
 10.252.2.9      65533       54732   62927   00m:02w:04d  Established   Up
 10.252.2.18     65533       54732   62911   00m:02w:04d  Established   Up
 ```
On the Mellanox switches, first you must run the switch commands listed in the Automated section above. The output of the `show ip bgp summary` command should look like the following if the MetalLB speaker pods are running. If it is early in the install process and the CSM services have not been deployed yet, you may see the neighbors in IDLE, ACTIVE, or CONNECT state.

```
sw-spine-001 [standalone: master] # show ip bgp summary

VRF name                  : default
BGP router identifier     : 10.252.0.1
local AS number           : 65533
BGP table version         : 308
Main routing table version: 308
IPV4 Prefixes             : 261
IPV6 Prefixes             : 0
L2VPN EVPN Prefixes       : 0

------------------------------------------------------------------------------------------------------------------
Neighbor          V    AS           MsgRcvd   MsgSent   TblVer    InQ    OutQ   Up/Down       State/PfxRcd
------------------------------------------------------------------------------------------------------------------
10.252.0.7        4    65533        37421     42948     308       0      0      12:23:16:07   ESTABLISHED/53
10.252.0.8        4    65533        37421     42920     308       0      0      12:23:16:07   ESTABLISHED/51
10.252.0.9        4    65533        37420     42962     308       0      0      12:23:16:07   ESTABLISHED/51
```
- If the BGP neighbors are not in the `ESTABLISHED` state make sure the IP addresses are correct for the route-map and BGP configuration and the MetalLB speaker pods are running on all of the workers.
- If IP addresses are incorrect you will have to update the configuration to match the IP addresses, the configuration below will need to be edited.
- You can get the NCN IP addresses from the CSI generated files (NMN.yaml, CAN.yaml, HMN.yaml), these IP addresses are also located in /etc/dnsmasq.d/statics.conf on the LiveCD/ncn-m001.

```
pit# grep w00 /etc/dnsmasq.d/statics.conf | grep nmn
host-record=ncn-w003,ncn-w003.nmn,10.252.1.13
host-record=ncn-w002,ncn-w002.nmn,10.252.1.14
host-record=ncn-w001,ncn-w001.nmn,10.252.1.15
```
- The route-map configuration will require you to get the HMN, and CAN IP addresses as well. Note the `Bond0 Mac0/Mac1` entry is for the NMN.
```
pit# grep ncn-w /etc/dnsmasq.d/statics.conf | egrep "Bond0|HMN|CAN" | grep -v mgmt
dhcp-host=50:6b:4b:08:d0:4a,10.252.1.13,ncn-w003,20m # Bond0 Mac0/Mac1
dhcp-host=50:6b:4b:08:d0:4a,10.254.1.20,ncn-w003,20m # HMN
dhcp-host=50:6b:4b:08:d0:4a,10.102.4.12,ncn-w003,20m # CAN
dhcp-host=98:03:9b:0f:39:4a,10.252.1.14,ncn-w002,20m # Bond0 Mac0/Mac1
dhcp-host=98:03:9b:0f:39:4a,10.254.1.22,ncn-w002,20m # HMN
dhcp-host=98:03:9b:0f:39:4a,10.102.4.13,ncn-w002,20m # CAN
dhcp-host=98:03:9b:bb:a9:94,10.252.1.15,ncn-w001,20m # Bond0 Mac0/Mac1
dhcp-host=98:03:9b:bb:a9:94,10.254.1.24,ncn-w001,20m # HMN
dhcp-host=98:03:9b:bb:a9:94,10.102.4.14,ncn-w001,20m # CAN
```
- The Aruba configuration will require you to set the other peering switch as a BGP neighbor, the Mellanox configuration does not require this.
- You will need to delete the previous route-map, and BGP configuration on both switches.
Aruba delete commands.
```
sw-spine-001# configure terminal

sw-spine-001(config)# no router  bgp 65533
This will delete all BGP configurations on this device.
Continue (y/n)? y

sw-spine-001(config)# no route-map ncn-w003
sw-spine-001(config)# no route-map ncn-w002
sw-spine-001(config)# no route-map ncn-w001
```
Aruba configuration example.

```
ip prefix-list pl-can seq 10 permit 193.167.208.0/25 ge 24
ip prefix-list pl-hmn seq 20 permit 10.94.100.0/24 ge 24
ip prefix-list pl-nmn seq 30 permit 10.92.100.0/24 ge 24
ip prefix-list tftp seq 10 permit 10.92.100.60/32 ge 32 le 32

route-map ncn-w001 permit seq 10
     match ip address prefix-list tftp
     match ip next-hop 10.252.1.7
     set local-preference 1000
route-map ncn-w001 permit seq 20
     match ip address prefix-list tftp
     match ip next-hop 10.252.1.8
     set local-preference 1100
route-map ncn-w001 permit seq 30ß
     match ip address prefix-list tftp
     match ip next-hop 10.252.1.9
     set local-preference 1200
route-map ncn-w001 permit seq 40
     match ip address prefix-list pl-can
     set ip next-hop 10.103.10.10
route-map ncn-w001 permit seq 50
     match ip address prefix-list pl-hmn
     set ip next-hop 10.254.1.14
route-map ncn-w001 permit seq 60
     match ip address prefix-list pl-nmn
     set ip next-hop 10.252.1.9
route-map ncn-w002 permit seq 10
     match ip address prefix-list tftp
     match ip next-hop 10.252.1.7
     set local-preference 1000
route-map ncn-w002 permit seq 20
     match ip address prefix-list tftp
     match ip next-hop 10.252.1.8
     set local-preference 1100
route-map ncn-w002 permit seq 30
     match ip address prefix-list tftp
     match ip next-hop 10.252.1.9
     set local-preference 1200
route-map ncn-w002 permit seq 40
     match ip address prefix-list pl-can
     set ip next-hop 10.103.10.9
route-map ncn-w002 permit seq 50
     match ip address prefix-list pl-hmn
     set ip next-hop 10.254.1.12
route-map ncn-w002 permit seq 60
     match ip address prefix-list pl-nmn
     set ip next-hop 10.252.1.8
route-map ncn-w003 permit seq 10
     match ip address prefix-list tftp
     match ip next-hop 10.252.1.7
     set local-preference 1000
route-map ncn-w003 permit seq 20
     match ip address prefix-list tftp
     match ip next-hop 10.252.1.8
     set local-preference 1100
route-map ncn-w003 permit seq 30
     match ip address prefix-list tftp
     match ip next-hop 10.252.1.9
     set local-preference 1200
route-map ncn-w003 permit seq 40
     match ip address prefix-list pl-can
     set ip next-hop 10.103.10.8
route-map ncn-w003 permit seq 50
     match ip address prefix-list pl-hmn
     set ip next-hop 10.254.1.10
route-map ncn-w003 permit seq 60
     match ip address prefix-list pl-nmn
     set ip next-hop 10.252.1.7
!
router ospfv3 1
    area 0.0.0.0
router bgp 65533
    distance bgp 20 70
    bgp router-id 10.252.0.2
    maximum-paths 8
    neighbor 10.252.0.3 remote-as 65533
    neighbor 10.252.1.7 remote-as 65533
    neighbor 10.252.1.7 passive
    neighbor 10.252.1.8 remote-as 65533
    neighbor 10.252.1.8 passive
    neighbor 10.252.1.9 remote-as 65533
    neighbor 10.252.1.9 passive
    address-family ipv4 unicast
        neighbor 10.252.0.3 activate
        neighbor 10.252.1.7 activate
        neighbor 10.252.1.7 route-map ncn-w003 in
        neighbor 10.252.1.8 activate
        neighbor 10.252.1.8 route-map ncn-w002 in
        neighbor 10.252.1.9 activate
        neighbor 10.252.1.9 route-map ncn-w001 in
    exit-address-family
```
Mellanox delete commands.
```
sw-spine-001 [standalone: master] #
sw-spine-001 [standalone: master] # conf t
sw-spine-001 [standalone: master] (config) # no router bgp 65533
sw-spine-001 [standalone: master] (config) # no route-map ncn-w001
sw-spine-001 [standalone: master] (config) # no route-map ncn-w002
sw-spine-001 [standalone: master] (config) # no route-map ncn-w003
```
Mellanox configuration example.
```
## Route-maps configuration
##
   route-map rm-ncn-w001 permit 10 match ip address pl-nmn
   route-map rm-ncn-w001 permit 10 set ip next-hop 10.252.0.7
   route-map rm-ncn-w001 permit 20 match ip address pl-hmn
   route-map rm-ncn-w001 permit 20 set ip next-hop 10.254.0.7
   route-map rm-ncn-w001 permit 30 match ip address pl-can
   route-map rm-ncn-w001 permit 30 set ip next-hop 10.103.8.7
   route-map rm-ncn-w002 permit 10 match ip address pl-nmn
   route-map rm-ncn-w002 permit 10 set ip next-hop 10.252.0.8
   route-map rm-ncn-w002 permit 20 match ip address pl-hmn
   route-map rm-ncn-w002 permit 20 set ip next-hop 10.254.0.8
   route-map rm-ncn-w002 permit 30 match ip address pl-can
   route-map rm-ncn-w002 permit 30 set ip next-hop 10.103.8.8
   route-map rm-ncn-w003 permit 10 match ip address pl-nmn
   route-map rm-ncn-w003 permit 10 set ip next-hop 10.252.0.9
   route-map rm-ncn-w003 permit 20 match ip address pl-hmn
   route-map rm-ncn-w003 permit 20 set ip next-hop 10.254.0.9
   route-map rm-ncn-w003 permit 30 match ip address pl-can
   route-map rm-ncn-w003 permit 30 set ip next-hop 10.103.8.9

##
## BGP configuration
##
   protocol bgp
   router bgp 65533 vrf default
   router bgp 65533 vrf default router-id 10.252.0.1 force
   router bgp 65533 vrf default maximum-paths ibgp 32
   router bgp 65533 vrf default neighbor 10.252.0.7 remote-as 65533
   router bgp 65533 vrf default neighbor 10.252.0.7 route-map ncn-w001
   router bgp 65533 vrf default neighbor 10.252.0.7 transport connection-mode passive
   router bgp 65533 vrf default neighbor 10.252.0.8 remote-as 65533
   router bgp 65533 vrf default neighbor 10.252.0.8 route-map ncn-w002
   router bgp 65533 vrf default neighbor 10.252.0.8 transport connection-mode passive
   router bgp 65533 vrf default neighbor 10.252.0.9 remote-as 65533
   router bgp 65533 vrf default neighbor 10.252.0.9 route-map ncn-w003
   router bgp 65533 vrf default neighbor 10.252.0.9 transport connection-mode passive
```

- Once the IP addresses are updated for the route-maps and BGP neighbors you may need to restart the BGP process on the switches, you do this by running `clear ip bgp all` on the Mellanox and `clear bgp *` on the Arubas. (This may need to be done multiple times for all the peers to come up)
- When worker nodes are reinstalled, the BGP process will need to be restarted.
- If the BGP peers are still not coming up you should check the metallb.yaml config file for errors. The MetalLB config file should point to the NMN IP addresses of the switches configured.

metallb.yaml configuration example.
- The peer-address should be the IP address of the switch that you are doing BGP peering with.
```
---
apiVersion: v1
kind: ConfigMap
metadata:
  namespace: metallb-system
  name: config
data:
  config: |
    peers:
    - peer-address: 10.252.0.2
      peer-asn: 65533
      my-asn: 65533
    - peer-address: 10.252.0.3
      peer-asn: 65533
      my-asn: 65533
    address-pools:
    - name: customer-access
      protocol: bgp
      addresses:
      - 10.102.9.112/28
    - name: customer-access-dynamic
      protocol: bgp
      addresses:
      - 10.102.9.128/25
    - name: hardware-management
      protocol: bgp
      addresses:
      - 10.94.100.0/24
    - name: node-management
      protocol: bgp
      addresses:
      - 10.92.100.0/24
```
<|MERGE_RESOLUTION|>--- conflicted
+++ resolved
@@ -8,13 +8,8 @@
   - Log into the spine switches and run `show bgp ipv4 unicast summary` for Aruba/HPE switches and `show ip bgp summary` for Mellanox.
 - Are my Neighbors stuck in IDLE?
   - Running `clear ip bgp all` on the Mellanox and `clear bgp *` on the Arubas will restart the BGP process. This process may need to be done when a system is reinstalled or when a worker node is rebuilt.
-<<<<<<< HEAD
   - If you cannot get the neighbors out of IDLE, make sure that passive neighbors are configured. This is in the automated scripts and shown in the example below. Passive neighbors should only be configured on NCN neighbors not the switch to switch neighbors (Aruba Only)
 - The BGP neighbors will be the worker NCN IP addresses on the NMN (node management network) (bond0.nmn0). If your system is using HPE/Aruba, one of the neighbors will be the other spine switch.
-=======
-  - If you cannot get the neighbors out of IDLE, make sure that passive neighbors are configured. This is in the automated scripts and shown in the example below. Passive neighbors should only be configured on NCN neighbors.  
-- The BGP neighbors will be the worker NCN IP addresses on the NMN (node management network) (VLAN002). If your system is using HPE/Aruba, one of the neighbors will be the other spine switch.
->>>>>>> ebefd529
 
 ## Generate MetalLB configmap
 - Depending on the network architecture of your system you may need to peer with switches other than the spines. CSI has a BGP peers argument that accepts 'aggregation' as an option, if no option is defined it will default to the spines as being the MetalLB peers.
