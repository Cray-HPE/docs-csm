--- conflicted
+++ resolved
@@ -1,25 +1,27 @@
 # Enabling Customer High Speed Network Routing
 
-- [Prerequisites](#prerequisites)
-- [Configuration tasks](#configuration-tasks)
-  - [Configure SLS](#configure-sls)
-  - [Configure UAN](#configure-uan)
-  - [Minimize UAN downtime](#minimize-uan-downtime)
-  - [Configure UAI](#configure-uai)
-  - [Configure compute nodes](#configure-compute-nodes)
-    - [Retrieve SLS data as JSON](#retrieve-sls-data-as-json)
-    - [Add compute IP addresses to CHN SLS data](#add-compute-ip-addresses-to-chn-sls-data)
-    - [Upload migrated SLS file to SLS service](#upload-migrated-sls-file-to-sls-service)
-    - [Enable CFS layer](#enable-cfs-layer)
-  - [Configure NCNs](#configure-ncns)
-  - [Configure the API gateways](#configure-the-api-gateways)
-- [Validation tasks](#validation-tasks)
-  - [Validating SLS](#validating-sls)
-  - [Validating UAN](#validating-uan)
-  - [Validating UAI](#validating-uai)
-  - [Validate compute nodes](#validate-compute-nodes)
-  - [Validate NCNs](#validate-ncns)
-  - [Validate the API gateways](#validate-the-api-gateways)
+- [Enabling Customer High Speed Network Routing](#enabling-customer-high-speed-network-routing)
+  - [Prerequisites](#prerequisites)
+  - [Configuration tasks](#configuration-tasks)
+    - [Configure SLS](#configure-sls)
+    - [Configure UAN](#configure-uan)
+    - [Minimize UAN downtime](#minimize-uan-downtime)
+    - [Configure UAI](#configure-uai)
+    - [Configure compute nodes](#configure-compute-nodes)
+      - [Retrieve SLS data as JSON](#retrieve-sls-data-as-json)
+      - [Add compute IP addresses to CHN SLS data](#add-compute-ip-addresses-to-chn-sls-data)
+      - [Upload migrated SLS file to SLS service](#upload-migrated-sls-file-to-sls-service)
+      - [Enable CFS layer](#enable-cfs-layer)
+    - [Configure NCNs](#configure-ncns)
+    - [Configure the API gateways](#configure-the-api-gateways)
+  - [Validation tasks](#validation-tasks)
+    - [Validating SLS](#validating-sls)
+    - [Validating UAN](#validating-uan)
+    - [Validating UAI](#validating-uai)
+    - [Validate compute nodes](#validate-compute-nodes)
+    - [Validate NCNs](#validate-ncns)
+    - [Validate the API gateways](#validate-the-api-gateways)
+    - [Disabling VLAN7 for UANs (placeholder)](#disabling-vlan7-for-uans-placeholder)
 
 ## Prerequisites
 
@@ -85,15 +87,9 @@
 The following diagram illustrates the UAN timeline before, during, and after the CSM 1.2 upgrade.
 
 ![UAN Upgrade Transitions](../../../img/UAN_transition_CSM_1.2.png)
-<<<<<<< HEAD
 
 Concretely, users on a running UAN may be transitioned from the CMN to the new CAN between the two following upgrade points:
 
-=======
-
-Concretely, users on a running UAN may be transitioned from the CMN to the new CAN between the two following upgrade points:
-
->>>>>>> f61b67e2
 1. After [SLS Upgrade](../../../upgrade/1.2/Stage_0_Prerequisites.md#stage-03---upgrade-management-network) has been completed.
 2. Before [UANs are booted with new images](../../boot_orchestration/Boot_UANs.md).
 
@@ -788,16 +784,11 @@
    ```text
    Overall Gateway Test Status:  PASS
    ```
-<<<<<<< HEAD
 
 See [Gateway Testing](../gateway_testing.md) for more information.
-=======
-
-See [Gateway Testing](../gateway_testing.md) for more information.
 
 ### Disabling VLAN7 for UANs (placeholder)
 
 After updating to CSM 1.2, the UAN nodes need to have their access to the CMN (VLAN7) removed.  This access must be restricted by removing VLAN7 from the UAN switch ports.
 
-This procedure is currently being tested but is not available today.  [This page](bican_disable_uan_vlan7.md) will be updated in the future once the full procedure for removing VLAN7 from the UAN switch ports has been validated.
->>>>>>> f61b67e2
+This procedure is currently being tested but is not available today.  [This page](bican_disable_uan_vlan7.md) will be updated in the future once the full procedure for removing VLAN7 from the UAN switch ports has been validated.