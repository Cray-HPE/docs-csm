--- conflicted
+++ resolved
@@ -43,13 +43,8 @@
 1. Paste in the generated config.
 
     - When pasting in the config be sure that all the commands were accepted. In some cases you will need to back out of the current config context and back to global configuration for the commands to work as intended.
-<<<<<<< HEAD
     - `banner exec` will need to be manually applied.
-      
-=======
-    - `banner motd` will need to be manually applied.
 
->>>>>>> ff82800f
       For example:
 
       ```
