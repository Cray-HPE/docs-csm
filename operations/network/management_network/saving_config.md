# Save a Configuration

## Write Memory

To keep track of what configuration version is running on the switch, create a new configuration file using the `CSN version` and the `CANU version` from the MOTD banner from the running config.

### Mellanox

1. Get the CSM and CANU versions from the MOTD banner.

    ```
    sw-spine-001 [mlag-domain: master] (config) # show banner
    ```

    Example output:

    ```
    Banners:
      Message of the Day (MOTD):

        ###############################################################################
        # CSM version:  1.0
        # CANU version: 1.1.11
        ###############################################################################
    ```

1. Save a configuration file with the CSM and CANU versions.

    ```
    sw-spine-001 [mlag-domain: master] (config) # configuration write to csm1.0-canu1.1.11
    ```

### Dell

1. Get the CSM and CANU version from the MOTD banner.

    ```
    sw-leaf-bmc-001# show running-configuration | grep motd
    ```

    Example output:

    ```
    banner motd ^C
    ###############################################################################
    # CSM version:  1.0
    # CANU version: 1.1.11
    ###############################################################################
    ```

1. Create a configuration file with the CSM/CANU versions.

    ```
    sw-leaf-bmc-001(config)# copy config://startup.xml config://csm1.0-canu1.1.11
    ```

    `Copy completed` will be returned if successful.

### Aruba

1. Get the CSM and CANU versions from the EXEC banner.

    ```
<<<<<<< HEAD
    sw-leaf-bmc-001(config)# show banner exec
=======
    sw-leaf-bmc-001(config)# show banner motd
>>>>>>> ff82800f
    ```

    Example output:

    ```
    ###############################################################################
    # CSM version:  1.2
    # CANU version: 1.1.11
    ###############################################################################
    ```

1. Create a checkpoint with the CSM/CANU versions.

    ```
    sw-leaf-bmc-001(config)# copy running-config checkpoint CSM1_2_CANU_1_1_11
    ```<|MERGE_RESOLUTION|>--- conflicted
+++ resolved
@@ -61,11 +61,8 @@
 1. Get the CSM and CANU versions from the EXEC banner.
 
     ```
-<<<<<<< HEAD
     sw-leaf-bmc-001(config)# show banner exec
-=======
-    sw-leaf-bmc-001(config)# show banner motd
->>>>>>> ff82800f
+
     ```
 
     Example output:
