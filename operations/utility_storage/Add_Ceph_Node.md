--- conflicted
+++ resolved
@@ -4,11 +4,7 @@
 
 ## Add Join Script
 
-<<<<<<< HEAD
 1. There is a script located at `/usr/share/doc/csm/scripts/join_ceph_cluster.sh` that will need to be copied to the node that was rebuilt or added.  
-=======
-1. There is a script located at `/srv/cray/scripts/common/join_ceph_cluster.sh` that will need to be copied to the node that was rebuilt.
->>>>>>> 4bec8ff2
 
 2. Change the mode of the script.
 
