--- conflicted
+++ resolved
@@ -1,19 +1,10 @@
 # Upgrade Compute Nodes with CRUS
 
-<<<<<<< HEAD
 **Note:** CRUS was deprecated in CSM 1.2.0. It will be removed in a future CSM release and replaced with BOS V2, which will provide similar functionality. See
 [Deprecated features](../../introduction/differences.md#deprecated_features).
 
 Upgrade a set of compute nodes with the Compute Rolling Upgrade Service \(CRUS\). Manage the workload management status of nodes and quiesce each node before taking the node
 out of service and upgrading it. Then reboot it into the upgraded state and return it to service within the workload manager \(WLM\).
-=======
-Upgrade a set of compute nodes with the Compute Rolling Upgrade Service \(CRUS\). Manage the workload management status of nodes and quiesce each node before taking the node
-out of service and upgrading it. Then reboot it into the upgraded state and return it to service within the workload manager \(WLM\).
-
-**Note:** CRUS is deprecated and will be removed in an upcoming CSM release.
-
-## Prerequisites
->>>>>>> ad46f404
 
 ## Prerequisites
 
@@ -28,11 +19,7 @@
 
     1. Create a starting node group \(starting label\).
 
-<<<<<<< HEAD
-        Label names are defined by the user and the names used in this procedure are only examples. The label name used in this example is `slurm-nodes`.
-=======
         Label names are defined by the user. The names used in this procedure are only examples. The label name used in this example is `slurm-nodes`.
->>>>>>> ad46f404
 
         ```bash
         ncn# cray hsm groups create --label slurm-nodes --description 'Starting Node Group for my Compute Node upgrade'
@@ -61,11 +48,7 @@
     ncn# cray hsm groups create --label upgrading-nodes --description 'Upgrading Node Group for my Compute Node upgrade'
     ```
 
-<<<<<<< HEAD
     Do not add members to this group; it should be empty when the compute rolling upgrade process begins.
-=======
-    Do not add members to this group. It should be empty when the compute rolling upgrade process begins.
->>>>>>> ad46f404
 
 1. Create a group for failed nodes \(failed label\).
 
@@ -75,11 +58,7 @@
     ncn# cray hsm groups create --label failed-nodes --description 'Failed Node Group for my Compute Node upgrade'
     ```
 
-<<<<<<< HEAD
     Do not add members to this group; it should be empty when the compute rolling upgrade process begins.
-=======
-    Do not add members to this group. It should be empty when the compute rolling upgrade process begins.
->>>>>>> ad46f404
 
 1. Create an upgrade session with CRUS.
 
@@ -113,17 +92,10 @@
     workload_manager_type = "slurm"
     ```
 
-<<<<<<< HEAD
-    If successful, note the `upgrade_id` in the returned data.
-
-    ```bash
-    ncn# export UPGRADE_ID=e0131663-dbee-47c2-aa5c-13fe9b110242
-=======
 1. Note the `upgrade_id` in the returned data of the previous command.
 
     ```bash
     ncn# UPGRADE_ID=e0131663-dbee-47c2-aa5c-13fe9b110242
->>>>>>> ad46f404
     ```
 
 1. Monitor the status of the upgrade session.
@@ -155,32 +127,20 @@
     A CRUS session goes through a number of steps \(approximately the number of nodes to be upgraded divided by the requested step size\) to complete an upgrade. Each step
     moves through the following stages, unless the boot session is interrupted by being deleted.
 
-<<<<<<< HEAD
     1. `Starting` - Preparation for the step; CRUS initiates WLM quiescing of nodes.
-=======
-    1. `Starting` - Preparation for the step. CRUS initiates WLM quiescing of nodes.
->>>>>>> ad46f404
     1. `Quiescing` - Waits for all WLM nodes in the step to reach a quiesced \(not busy\) state.
     1. `Quiesced` - The nodes in the step are all quiesced and CRUS initiates booting the nodes into the upgraded environment.
     1. `Booting` - Waits for the boot session to complete.
     1. `Booted` - The boot session has completed. Check the success or failure of the boot session. Mark all nodes in the step as failed if the boot session failed.
-<<<<<<< HEAD
     1. `WLM Waiting` - The boot session succeeded. Wait for nodes to reach a ready state in the WLM. All nodes in the step that fail to reach a ready state within 10 minutes of
        entering this stage are marked as failed.
-=======
-    1. `WLM Waiting` - The boot session succeeded. Wait for nodes to reach a ready state in the WLM. All nodes in the step that fail to reach a ready state within 10 minutes of entering this stage are marked as failed.
->>>>>>> ad46f404
     1. `Cleanup` - The upgrade step has finished. Clean up resources to prepare for the next step.
 
     When a step moves from one stage to the next, CRUS adds a message to the `messages` field of the upgrade session to mark the progress.
 
 1. Delete the CRUS upgrade session. (Optional)
 
-<<<<<<< HEAD
-    Once a CRUS upgrade session is complete, it can no longer be used. It can be kept for historical purposes if desired, or it can be deleted.
-=======
-    Once a CRUS upgrade session is completed, it can no longer be used. It can be kept for historical purposes if desired, or it can be deleted.
->>>>>>> ad46f404
+    Once a CRUS upgrade session has completed, it can no longer be used. It can be kept for historical purposes if desired, or it can be deleted.
 
     ```bash
     ncn# cray crus session delete $UPGRADE_ID
