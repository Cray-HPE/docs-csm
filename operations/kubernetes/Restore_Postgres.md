# Restore Postgres

Below are the service-specific steps required to restore data to a Postgres cluster.

Restore Postgres procedures by service:

* [Restore Postgres for Spire](#restore-postgres-for-spire)
* [Restore Postgres for Keycloak](#restore-postgres-for-keycloak)
* [Restore Postgres for VCS](#restore-postgres-for-vcs)
* [Restore Postgres for HSM](../hardware_state_manager/Restore_HSM_Postgres_from_Backup.md)
* [Restore Postgres for SLS](../system_layout_service/Restore_SLS_Postgres_Database_from_Backup.md)

## Restore Postgres for Spire

In the event that the Spire Postgres cluster is in a state that the cluster must be rebuilt and the data restored, the following procedures are recommended.
This assumes that a dump of the database exists and the Cray command line interface \(CLI\) tool is initialized and configured on the system.

1. (`ncn-mw#`) Copy the database dump to an accessible location.

    * If a manual dump of the database was taken, then check that the dump file exists in a location off the Postgres cluster. It will be needed in the steps below.
    * If the database is being automatically backed up, then the most recent version of the dump and the secrets should exist in the `postgres-backup` S3 bucket.
    These will be needed in the steps below. List the files in the `postgres-backup` S3 bucket and if the files exist, download the dump and secrets out of the S3 bucket.
    The `cray artifacts` CLI can be used list and download the files. Note that the `.psql` file contains the database dump and the .manifest file contains the secrets.

    1. List the available backups:

        ```bash
        cray artifacts list postgres-backup --format json | jq -r '.artifacts[].Key | select(contains("spire"))'
        ```

        Example output:

        ```text
        spire-postgres-2022-09-14T03:10:04.manifest
        spire-postgres-2022-09-14T03:10:04.psql
        ```

    1. Set the environment variables to the name of the backup files:

        ```bash
        MANIFEST=spire-postgres-2022-09-14T03:10:04.manifest
        DUMPFILE=spire-postgres-2022-09-14T03:10:04.psql
        ```

    1. Download the backup files:

        ```bash
        cray artifacts get postgres-backup "$DUMPFILE" "$DUMPFILE"
        cray artifacts get postgres-backup "$MANIFEST" "$MANIFEST"
        ```

    1. Due to a `kubectl cp` bug, rename the DUMPFILE file, replacing any `:` characters with `-`:

        ```bash
        TMP=$(echo "$DUMPFILE" | sed 's/:/-/g')
        mv $DUMPFILE $TMP
        DUMPFILE=$(echo $TMP)
        unset TMP
        ```

1. (`ncn-mw#`) Scale the Spire service to 0.

    ```bash
    CLIENT=spire-server
    NAMESPACE=spire
    POSTGRESQL=spire-postgres

    kubectl scale statefulset ${CLIENT} -n ${NAMESPACE} --replicas=0

    # Wait for the pods to terminate
    while [ $(kubectl get pods -n ${NAMESPACE} -l app.kubernetes.io/name="${CLIENT}" | grep -v NAME | wc -l) != 0 ] ; do
        echo "  waiting for pods to terminate"; sleep 2
    done
    ```

1. (`ncn-mw#`) Delete the Spire Postgres cluster.

    ```bash
    kubectl get postgresql ${POSTGRESQL} -n ${NAMESPACE} -o json | jq 'del(.spec.selector)' |
        jq 'del(.spec.template.metadata.labels."controller-uid")' | jq 'del(.status)' > postgres-cr.json

    kubectl delete -f postgres-cr.json

    # Wait for the pods to terminate
    while [ $(kubectl get pods -l "application=spilo,cluster-name=${POSTGRESQL}" -n ${NAMESPACE} | grep -v NAME | wc -l) != 0 ] ; do
        echo "  waiting for pods to terminate"; sleep 2
    done
    ```

1. (`ncn-mw#`) Create a new single instance Spire Postgres cluster.

    ```bash
    cp postgres-cr.json postgres-orig-cr.json
    jq '.spec.numberOfInstances = 1' postgres-orig-cr.json > postgres-cr.json
    kubectl create -f postgres-cr.json

    # Wait for the pod and Postgres cluster to start running
    while [ $(kubectl get pods -l "application=spilo,cluster-name=${POSTGRESQL}" -n ${NAMESPACE} | grep -v NAME | wc -l) != 1 ] ; do
        echo "  waiting for pod to start running"; sleep 2
    done

    while [ $(kubectl get postgresql "${POSTGRESQL}" -n "${NAMESPACE}" -o json | jq -r '.status.PostgresClusterStatus') != "Running" ] ; do
        echo "  waiting for postgresql to start running"; sleep 2
    done
    ```

1. (`ncn-mw#`) Copy the database dump file to the Postgres member.

    ```bash
    kubectl cp ./${DUMPFILE} "${POSTGRESQL}-0":/home/postgres/${DUMPFILE} -c postgres -n ${NAMESPACE}
    ```

1. (`ncn-mw#`) Restore the data.

    ```bash
    kubectl exec "${POSTGRESQL}-0" -c postgres -n ${NAMESPACE} -it -- psql -U postgres < ${DUMPFILE}
    ```

    Errors such as `... already exists` can be ignored; the restore can be considered successful when it completes.

1. (`ncn-mw#`) Either update or re-create the `spire-postgres` secrets.

   * Update the secrets in Postgres.

        If a manual dump was done, and the secrets were not saved, then the secrets in the newly created Postgres cluster will need to be updated.

        Based off the four `spire-postgres` secrets, collect the password for each Postgres username: `postgres`, `service_account`, `spire`, and `standby`. Then `kubectl exec` into the Postgres pod and update the password for each user. For example:

        ```bash
        for secret in postgres.spire-postgres.credentials service-account.spire-postgres.credentials spire.spire-postgres.credentials standby.spire-postgres.credentials; do
            echo -n "secret ${secret} username & password: "
            echo -n "`kubectl get secret ${secret} -n ${NAMESPACE} -ojsonpath='{.data.username}' | base64 -d` "
            echo `kubectl get secret ${secret} -n ${NAMESPACE} -ojsonpath='{.data.password}'| base64 -d`
        done
        ```

        Example output:

        ```text
        secret postgres.spire-postgres.credentials username & password: postgres ABCXYZ
        secret service-account.spire-postgres.credentials username & password: service_account ABC123
        secret spire.spire-postgres.credentials username & password: spire XYZ123
        secret standby.spire-postgres.credentials username & password: standby 123456
        ```

        ```bash
        kubectl exec "${POSTGRESQL}-0" -n ${NAMESPACE} -c postgres -it -- bash
        root@spire-postgres-0:/home/postgres# /usr/bin/psql postgres postgres
        postgres=# ALTER USER postgres WITH PASSWORD 'ABCXYZ';
        ALTER ROLE
        postgres=# ALTER USER service_account WITH PASSWORD 'ABC123';
        ALTER ROLE
        postgres=#ALTER USER spire WITH PASSWORD 'XYZ123';
        ALTER ROLE
        postgres=#ALTER USER standby WITH PASSWORD '123456';
        ALTER ROLE
        postgres=#
        ```

   * Re-create secrets in Kubernetes.

        If the Postgres secrets were auto-backed up, then re-create the secrets in Kubernetes.

        Delete and re-create the four `spire-postgres` secrets using the manifest that was copied from S3 in step 1 above.

        ```bash
        kubectl delete secret postgres.spire-postgres.credentials service-account.spire-postgres.credentials spire.spire-postgres.credentials \
            standby.spire-postgres.credentials -n ${NAMESPACE}

        kubectl apply -f ${MANIFEST}
        ```

1. (`ncn-mw#`) Restart the Postgres cluster.

    ```bash
    kubectl delete pod -n ${NAMESPACE} "${POSTGRESQL}-0"

    # Wait for the postgresql pod to start
    while [ $(kubectl get pods -l "application=spilo,cluster-name=${POSTGRESQL}" -n ${NAMESPACE} | grep -v NAME | wc -l) != 1 ] ; do
        echo "  waiting for pods to start running"; sleep 2
    done
    ```

1. (`ncn-mw#`) Scale the Postgres cluster back to 3 instances.

    ```bash
    kubectl patch postgresql "${POSTGRESQL}" -n "${NAMESPACE}" --type='json' -p='[{"op" : "replace", "path":"/spec/numberOfInstances", "value" : 3}]'

    # Wait for the postgresql cluster to start running
    while [ $(kubectl get postgresql "${POSTGRESQL}" -n "${NAMESPACE}" -o json | jq -r '.status.PostgresClusterStatus') != "Running" ] ; do
        echo "  waiting for postgresql to start running"; sleep 2
    done
    ```

1. (`ncn-mw#`) Scale the Spire service back to 3 replicas.

    ```bash
    kubectl scale statefulset ${CLIENT} -n ${NAMESPACE} --replicas=3

    # Wait for the spire pods to start
    while [ $(kubectl get pods -n ${NAMESPACE} -l app.kubernetes.io/name="${CLIENT}" | grep -v NAME | wc -l) != 3 ] ; do
        echo "  waiting for pods to start"; sleep 2
    done
    ```

1. (`ncn-mw#`) Restart the `spire-agent` `daemonset` and the `spire-jwks` service.

    ```bash
    kubectl rollout restart daemonset spire-agent -n ${NAMESPACE}
    # Wait for the restart to complete
    kubectl rollout status daemonset spire-agent -n ${NAMESPACE}

    kubectl rollout restart deployment spire-jwks -n ${NAMESPACE}
    # Wait for the restart to complete
    kubectl rollout status deployment spire-jwks -n ${NAMESPACE}
    ```

<<<<<<< HEAD
1. Restart the `spire-agent` on all the management nodes.
=======
1. (`ncn-mw#`) Restart the `spire-agent` on all the nodes.
>>>>>>> c482e93b

    ```bash
    pdsh -w ncn-m00[1-3] 'systemctl restart spire-agent'
    pdsh -w ncn-w00[1-3] 'systemctl restart spire-agent'
    pdsh -w ncn-s00[1-3] 'systemctl restart spire-agent'
    ```

1. (`ncn-mw#`) Run the following to fix any issues with the spire token on storage nodes.

    ```bash
    /opt/cray/platform-utils/spire/fix-spire-on-storage.sh
    ```

1. (`ncn-mw#`) Verify that the service is working.

    The following command should return a token.

    ```bash
    /usr/bin/heartbeat-spire-agent api fetch jwt -socketPath=/root/spire/agent.sock -audience test
    ```

## Restore Postgres for Keycloak

In the event that the Keycloak Postgres cluster is in a state that the cluster must be rebuilt and the data restored, the following procedures are recommended.
This assumes that a dump of the database exists and the Cray command line interface \(CLI\) tool is initialized and configured on the system.

1. (`ncn-mw#`) Copy the database dump to an accessible location.

    * If a manual dump of the database was taken, then check that the dump file exists in a location off the Postgres cluster. It will be needed in the steps below.
    * If the database is being automatically backed up, then the most recent version of the dump and the secrets should exist in the `postgres-backup` S3 bucket.
    These will be needed in the steps below. List the files in the `postgres-backup` S3 bucket and if the files exist, download the dump and secrets out of the S3 bucket.
    The `cray artifacts` CLI can be used list and download the files. Note that the `.psql` file contains the database dump and the .manifest file contains the secrets.

    1. Setup the `CRAY_CREDENTIALS` environment variable to permit simple CLI operations needed while restoring the Keycloak database. See [Authenticate an Account with the Command Line](../security_and_authentication/Authenticate_an_Account_with_the_Command_Line.md).

    1. List the available backups:

        ```bash
        cray artifacts list postgres-backup --format json | jq -r '.artifacts[].Key | select(contains("keycloak"))'
        ```

        Example output:

        ```text
        keycloak-postgres-2022-09-14T02:10:05.manifest
        keycloak-postgres-2022-09-14T02:10:05.psql
        ```

    1. Set the environment variables to the name of the backup files:

        ```bash
        MANIFEST=keycloak-postgres-2022-09-14T02:10:05.manifest
        DUMPFILE=keycloak-postgres-2022-09-14T02:10:05.psql
        ```

    1. Download the backup files:

        ```bash
        cray artifacts get postgres-backup "$DUMPFILE" "$DUMPFILE"
        cray artifacts get postgres-backup "$MANIFEST" "$MANIFEST"
        ```

    1. Unset the `CRAY_CREDENTIALS` environment variable:

        ```bash
        unset CRAY_CREDENTIALS
        rm /tmp/my-token.json
        ```

    1. Due to a `kubectl cp` bug, rename the DUMPFILE file, replacing any `:` characters with `-`:

        ```bash
        TMP=$(echo "$DUMPFILE" | sed 's/:/-/g')
        mv $DUMPFILE $TMP
        DUMPFILE=$(echo $TMP)
        unset TMP
        ```

1. (`ncn-mw#`) Scale the Keycloak service to 0.

    ```bash
    CLIENT=cray-keycloak
    NAMESPACE=services
    POSTGRESQL=keycloak-postgres

    kubectl scale statefulset ${CLIENT} -n ${NAMESPACE} --replicas=0

    # Wait for the pods to terminate
    while [ $(kubectl get pods -n ${NAMESPACE} -l app.kubernetes.io/instance="${CLIENT}" | grep -v NAME | wc -l) != 0 ] ; do
        echo "  waiting for pods to terminate"; sleep 2
    done
    ```

1. (`ncn-mw#`) Delete the Keycloak Postgres cluster.

    ```bash
    kubectl get postgresql ${POSTGRESQL} -n ${NAMESPACE} -o json | jq 'del(.spec.selector)' |
        jq 'del(.spec.template.metadata.labels."controller-uid")' | jq 'del(.status)' > postgres-cr.json

    kubectl delete -f postgres-cr.json

    # Wait for the pods to terminate
    while [ $(kubectl get pods -l "application=spilo,cluster-name=${POSTGRESQL}" -n ${NAMESPACE} | grep -v NAME | wc -l) != 0 ] ; do
        echo "  waiting for pods to terminate"; sleep 2
    done
    ```

1. (`ncn-mw#`) Create a new single instance Keycloak Postgres cluster.

    ```bash
    cp postgres-cr.json postgres-orig-cr.json
    jq '.spec.numberOfInstances = 1' postgres-orig-cr.json > postgres-cr.json
    kubectl create -f postgres-cr.json

    # Wait for the pod and Postgres cluster to start running
    while [ $(kubectl get pods -l "application=spilo,cluster-name=${POSTGRESQL}" -n ${NAMESPACE} | grep -v NAME | wc -l) != 1 ] ; do
        echo "  waiting for pod to start running"; sleep 2
    done

    while [ $(kubectl get postgresql "${POSTGRESQL}" -n "${NAMESPACE}" -o json | jq -r '.status.PostgresClusterStatus') != "Running" ] ; do
        echo "  waiting for postgresql to start running"; sleep 2
    done
    ```

1. (`ncn-mw#`) Copy the database dump file to the Postgres member.

    ```bash
    kubectl cp ./${DUMPFILE} "${POSTGRESQL}-0":/home/postgres/${DUMPFILE} -c postgres -n ${NAMESPACE}
    ```

1. (`ncn-mw#`) Restore the data.

    ```bash
    kubectl exec "${POSTGRESQL}-0" -c postgres -n ${NAMESPACE} -it -- psql -U postgres < ${DUMPFILE}
    ```

    Errors such as `... already exists` can be ignored; the restore can be considered successful when it completes.

1. (`ncn-mw#`) Either update or re-create the `keycloak-postgres` secrets.

   * Update the secrets in Postgres.

        If a manual dump was done, and the secrets were not saved, then the secrets in the newly created Postgres cluster will need to be updated.

        Based off the three `keycloak-postgres` secrets, collect the password for each Postgres username: `postgres`, `service_account`, and `standby`. Then `kubectl exec` into the Postgres pod and update the password for each user. For example:

        ```bash
        for secret in postgres.keycloak-postgres.credentials service-account.keycloak-postgres.credentials standby.keycloak-postgres.credentials; do
            echo -n "secret ${secret} username & password: "
            echo -n "`kubectl get secret ${secret} -n ${NAMESPACE} -ojsonpath='{.data.username}' | base64 -d` "
            echo `kubectl get secret ${secret} -n ${NAMESPACE} -ojsonpath='{.data.password}'| base64 -d`
        done
        ```

        Example output:

        ```text
        secret postgres.keycloak-postgres.credentials username & password: postgres ABCXYZ
        secret service-account.keycloak-postgres.credentials username & password: service_account ABC123
        secret standby.keycloak-postgres.credentials username & password: standby 123456
        ```

        ```bash
        kubectl exec "${POSTGRESQL}-0" -n ${NAMESPACE} -c postgres -it -- bash
        root@keycloak-postgres-0:/home/postgres# /usr/bin/psql postgres postgres
        postgres=# ALTER USER postgres WITH PASSWORD 'ABCXYZ';
        ALTER ROLE
        postgres=# ALTER USER service_account WITH PASSWORD 'ABC123';
        ALTER ROLE
        postgres=#ALTER USER standby WITH PASSWORD '123456';
        ALTER ROLE
        postgres=#
        ```

   * Re-create secrets in Kubernetes.

        If the Postgres secrets were automatically backed up, then re-create the secrets in Kubernetes.

        Delete and re-create the three `keycloak-postgres` secrets using the manifest that was copied from S3 in step 1 above.

        ```bash
        kubectl delete secret postgres.keycloak-postgres.credentials service-account.keycloak-postgres.credentials standby.keycloak-postgres.credentials -n ${NAMESPACE}

        kubectl apply -f ${MANIFEST}
        ```

1. (`ncn-mw#`) Restart the Postgres cluster.

    ```bash
    kubectl delete pod -n ${NAMESPACE} "${POSTGRESQL}-0"

    # Wait for the postgresql pod to start
    while [ $(kubectl get pods -l "application=spilo,cluster-name=${POSTGRESQL}" -n ${NAMESPACE} | grep -v NAME | wc -l) != 1 ] ; do
        echo "  waiting for pods to start running"; sleep 2
    done
    ```

1. (`ncn-mw#`) Scale the Postgres cluster back to 3 instances.

    ```bash
    kubectl patch postgresql "${POSTGRESQL}" -n "${NAMESPACE}" --type='json' -p='[{"op" : "replace", "path":"/spec/numberOfInstances", "value" : 3}]'

    # Wait for the postgresql cluster to start running. This may take a few minutes to complete.
    while [ $(kubectl get postgresql "${POSTGRESQL}" -n "${NAMESPACE}" -o json | jq -r '.status.PostgresClusterStatus') != "Running" ] ; do
        echo "  waiting for postgresql to start running"; sleep 2
    done
    ```

1. (`ncn-mw#`) Scale the Keycloak service back to 3 replicas.

    ```bash
    kubectl scale statefulset ${CLIENT} -n ${NAMESPACE} --replicas=3

    # Wait for the keycloak pods to start
    while [ $(kubectl get pods -n ${NAMESPACE} -l app.kubernetes.io/instance="${CLIENT}" | grep -v NAME | wc -l) != 3 ] ; do
        echo "  waiting for pods to start"; sleep 2
    done
    ```

    Also check the status of the Keycloak pods. If there are pods that do not show that both containers are ready (`READY` is `2/2`), then wait a few seconds and re-run the command until all containers are ready.

    ```bash
    kubectl get pods -n ${NAMESPACE} -l app.kubernetes.io/instance="${CLIENT}"
    ```

    Example output:

    ```text
    NAME              READY   STATUS    RESTARTS   AGE
    cray-keycloak-0   2/2     Running   0          35s
    cray-keycloak-1   2/2     Running   0          35s
    cray-keycloak-2   2/2     Running   0          35s
    ```

1. (`ncn-mw#`) Re-run the `keycloak-setup` and `keycloak-users-localize` jobs, and restart the ingress `oauth2-proxies`.

    * Run the `keycloak-setup` job to restore the Kubernetes client secrets:

        ```bash
        kubectl get job -n ${NAMESPACE} -l app.kubernetes.io/instance=cray-keycloak -o json > keycloak-setup.json
        cat keycloak-setup.json | jq '.items[0]' | jq 'del(.metadata.creationTimestamp)' | jq 'del(.metadata.managedFields)' |
            jq 'del(.metadata.resourceVersion)' | jq 'del(.metadata.selfLink)' | jq 'del(.metadata.uid)' |
            jq 'del(.spec.selector)' | jq 'del(.spec.template.metadata.labels)' | jq 'del(.status)' | kubectl replace --force -f -
        ```

        Check the status of the `keycloak-setup` job. If the `COMPLETIONS` value is not `1/1`, wait a few seconds and run the command again until the `COMPLETIONS` value is `1/1`.

        ```bash
        kubectl get jobs -n ${NAMESPACE} -l app.kubernetes.io/instance=cray-keycloak
        ```

        Example output:

        ```text
        NAME               COMPLETIONS   DURATION   AGE
        keycloak-setup-2   1/1           59s        91s
        ```

    * Run the `keycloak-users-localize` job to restore the users and groups in S3 and the Kubernetes ConfigMap:

        ```bash
        kubectl get job -n ${NAMESPACE} -l app.kubernetes.io/instance=cray-keycloak-users-localize -o json > cray-keycloak-users-localize.json
        cat cray-keycloak-users-localize.json | jq '.items[0]' | jq 'del(.metadata.creationTimestamp)' |
            jq 'del(.metadata.managedFields)' | jq 'del(.metadata.resourceVersion)' | jq 'del(.metadata.selfLink)' |
            jq 'del(.metadata.uid)' | jq 'del(.spec.selector)' | jq 'del(.spec.template.metadata.labels)' |
            jq 'del(.status)' | kubectl replace --force -f -
        ```

        Check the status of the `cray-keycloak-users-localize` job. If the `COMPLETIONS` value is not `1/1`, wait a few minutes and run the command again until the `COMPLETIONS` value is `1/1`.

        ```bash
        kubectl get jobs -n ${NAMESPACE} -l app.kubernetes.io/instance=cray-keycloak-users-localize
        ```

        Example output:

        ```text
        NAME                        COMPLETIONS   DURATION   AGE
        keycloak-users-localize-2   1/1           45s        49s
        ```

    * Restart the ingress oauth2-proxies:

        ```bash
        kubectl rollout restart -n ${NAMESPACE} deployment/cray-oauth2-proxies-customer-access-ingress
        kubectl rollout restart -n ${NAMESPACE} deployment/cray-oauth2-proxies-customer-high-speed-ingress
        kubectl rollout restart -n ${NAMESPACE} deployment/cray-oauth2-proxies-customer-management-ingress
        ```

1. (`ncn-mw#`) Verify the service is working.

    The following should return an `access_token` for an existing user. Replace the `<username>` and `<password>` as appropriate.

    ```bash
    curl -s -k -d grant_type=password -d client_id=shasta -d username=<username> -d password=<password> \
        https://api-gw-service-nmn.local/keycloak/realms/shasta/protocol/openid-connect/token
    ```

## Restore Postgres for VCS

In the event that the VCS Postgres cluster is in a state that the cluster must be rebuilt and the data restored, the following procedures are recommended.
This assumes that a dump of the database exists, as well as a [backup of the VCS PVC](../configuration_management/Version_Control_Service_VCS.md#restore-pvc-data) and
the Cray command line interface \(CLI\) tool is initialized and configured on the system.

1. (`ncn-mw#`) Copy the database dump to an accessible location.

    * If a manual dump of the database was taken, then check that the dump file exists in a location off the Postgres cluster. It will be needed in the steps below.
    * If the database is being automatically backed up, then the most recent version of the dump and the secrets should exist in the `postgres-backup` S3 bucket.
    These will be needed in the steps below. List the files in the `postgres-backup` S3 bucket and if the files exist, download the dump and secrets out of the S3 bucket.
    The `cray artifacts` CLI can be used list and download the files. Note that the `.psql` file contains the database dump and the .manifest file contains the secrets.

    1. List the available backups:

        ```bash
        cray artifacts list postgres-backup --format json | jq -r '.artifacts[].Key | select(contains("vcs"))'
        ```

        Example output:

        ```text
        gitea-vcs-postgres-2022-09-14T01:10:04.manifest
        gitea-vcs-postgres-2022-09-14T01:10:04.psql
        ```

    1. Set the environment variables to the name of the backup files:

        ```bash
        MANIFEST=gitea-vcs-postgres-2022-09-14T01:10:04.manifest
        DUMPFILE=gitea-vcs-postgres-2022-09-14T01:10:04.psql
        ```

    1. Download the backup files:

        ```bash
        cray artifacts get postgres-backup "$DUMPFILE" "$DUMPFILE"
        cray artifacts get postgres-backup "$MANIFEST" "$MANIFEST"
        ```

    1. Due to a `kubectl cp` bug, rename the DUMPFILE file, replacing any `:` characters with `-`:

        ```bash
        TMP=$(echo "$DUMPFILE" | sed 's/:/-/g')
        mv $DUMPFILE $TMP
        DUMPFILE=$(echo $TMP)
        unset TMP
        ```

1. (`ncn-mw#`) Scale the VCS service to 0.

    ```bash
    SERVICE=gitea-vcs
    SERVICELABEL=vcs
    NAMESPACE=services
    POSTGRESQL=gitea-vcs-postgres

    kubectl scale deployment ${SERVICE} -n ${NAMESPACE} --replicas=0

    # Wait for the pods to terminate
    while [ $(kubectl get pods -n ${NAMESPACE} -l app.kubernetes.io/name="${SERVICELABEL}" | grep -v NAME | wc -l) != 0 ] ; do
        echo "  waiting for pods to terminate"; sleep 2
    done
    ```

1. (`ncn-mw#`) Delete the VCS Postgres cluster.

    ```bash
    kubectl get postgresql ${POSTGRESQL} -n ${NAMESPACE} -o json | jq 'del(.spec.selector)' |
        jq 'del(.spec.template.metadata.labels."controller-uid")' | jq 'del(.status)' > postgres-cr.json

    kubectl delete -f postgres-cr.json

    # Wait for the pods to terminate
    while [ $(kubectl get pods -l "application=spilo,cluster-name=${POSTGRESQL}" -n ${NAMESPACE} | grep -v NAME | wc -l) != 0 ] ; do
        echo "  waiting for pods to terminate"; sleep 2
    done
    ```

1. (`ncn-mw#`) Create a new single instance VCS Postgres cluster.

    ```bash
    cp postgres-cr.json postgres-orig-cr.json
    jq '.spec.numberOfInstances = 1' postgres-orig-cr.json > postgres-cr.json
    kubectl create -f postgres-cr.json

    # Wait for the pod and Postgres cluster to start running
    while [ $(kubectl get pods -l "application=spilo,cluster-name=${POSTGRESQL}" -n ${NAMESPACE} | grep -v NAME | wc -l) != 1 ] ; do
        echo "  waiting for pod to start running"; sleep 2
    done

    while [ $(kubectl get postgresql "${POSTGRESQL}" -n "${NAMESPACE}" -o json | jq -r '.status.PostgresClusterStatus') != "Running" ] ; do
        echo "  waiting for postgresql to start running"; sleep 2
    done
    ```

1. (`ncn-mw#`) Copy the database dump file to the Postgres member.

    ```bash
    kubectl cp ./${DUMPFILE} "${POSTGRESQL}-0":/home/postgres/${DUMPFILE} -c postgres -n services
    ```

1. (`ncn-mw#`) Restore the data.

    ```bash
    kubectl exec "${SERVICE}-0" -c postgres -n services -it -- psql -U postgres < ${DUMPFILE}
    ```

    Errors such as `... already exists` can be ignored; the restore can be considered successful when it completes.

1. (`ncn-mw#`) Either update or re-create the `gitea-vcs-postgres` secrets.

   * Update the secrets in Postgres.

        If a manual dump was done, and the secrets were not saved, then the secrets in the newly created Postgres cluster will need to be updated.

        Based off the three `gitea-vcs-postgres` secrets, collect the password for each Postgres username: `postgres`, `service_account`, and `standby`. Then `kubectl exec` into the Postgres pod and update the password for each user. For example:

        ```bash
        for secret in postgres.gitea-vcs-postgres.credentials service-account.gitea-vcs-postgres.credentials \
            standby.gitea-vcs-postgres.credentials
        do
            echo -n "secret ${secret} username & password: "
            echo -n "`kubectl get secret ${secret} -n ${NAMESPACE} -ojsonpath='{.data.username}' | base64 -d` "
            echo `kubectl get secret ${secret} -n ${NAMESPACE} -ojsonpath='{.data.password}'| base64 -d`
        done
        ```

        Example output:

        ```text
        secret postgres.gitea-vcs-postgres.credentials username & password: postgres ABCXYZ
        secret service-account.gitea-vcs-postgres.credentials username & password: service_account ABC123
        secret standby.gitea-vcs-postgres.credentials username & password: standby 123456
        ```

        ```bash
        kubectl exec "${POSTGRESQL}-0" -n ${NAMESPACE} -c postgres -it -- bash
        root@gitea-vcs-postgres-0:/home/postgres# /usr/bin/psql postgres postgres
        postgres=# ALTER USER postgres WITH PASSWORD 'ABCXYZ';
        ALTER ROLE
        postgres=# ALTER USER service_account WITH PASSWORD 'ABC123';
        ALTER ROLE
        postgres=#ALTER USER standby WITH PASSWORD '123456';
        ALTER ROLE
        postgres=#
        ```

   * Re-create secrets in Kubernetes.

        If the Postgres secrets were auto-backed up, then re-create the secrets in Kubernetes.

        Delete and re-create the four `gitea-vcs-postgres` secrets using the manifest that was copied from S3 in step 1 above.

        ```bash
        kubectl delete secret postgres.gitea-vcs-postgres.credentials service-account.gitea-vcs-postgres.credentials standby.gitea-vcs-postgres.credentials -n services

        kubectl apply -f ${MANIFEST}
        ```

1. (`ncn-mw#`) Restart the Postgres cluster.

    ```bash
    kubectl delete pod -n ${NAMESPACE} "${POSTGRESQL}-0"

    # Wait for the postgresql pod to start
    while [ $(kubectl get pods -l "application=spilo,cluster-name=${POSTGRESQL}" -n ${NAMESPACE} | grep -v NAME | wc -l) != 1 ] ; do
        echo "  waiting for pods to start running"; sleep 2
    done
    ```

1. (`ncn-mw#`) Scale the Postgres cluster back to 3 instances.

    ```bash
    kubectl patch postgresql "${POSTGRESQL}" -n "${NAMESPACE}" --type='json' -p='[{"op" : "replace", "path":"/spec/numberOfInstances", "value" : 3}]'

    # Wait for the postgresql cluster to start running
    while [ $(kubectl get postgresql "${POSTGRESQL}" -n "${NAMESPACE}" -o json | jq -r '.status.PostgresClusterStatus') != "Running" ] ; do
        echo "  waiting for postgresql to start running"; sleep 2
    done
    ```

1. (`ncn-mw#`) Scale the Gitea service back up.

    ```bash
    kubectl scale deployment ${SERVICE} -n ${NAMESPACE} --replicas=1

    # Wait for the gitea pods to start
    while [ $(kubectl get pods -n ${NAMESPACE} -l app.kubernetes.io/name="${SERVICELABEL}" | grep -v NAME | wc -l) != 1 ] ; do
        echo "  waiting for pods to start"; sleep 2
    done
    ```<|MERGE_RESOLUTION|>--- conflicted
+++ resolved
@@ -215,11 +215,7 @@
     kubectl rollout status deployment spire-jwks -n ${NAMESPACE}
     ```
 
-<<<<<<< HEAD
-1. Restart the `spire-agent` on all the management nodes.
-=======
 1. (`ncn-mw#`) Restart the `spire-agent` on all the nodes.
->>>>>>> c482e93b
 
     ```bash
     pdsh -w ncn-m00[1-3] 'systemctl restart spire-agent'
