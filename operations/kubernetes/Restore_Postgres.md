# Restore Postgres

Below are the service-specific steps required to restore data to a Postgres cluster.

Restore Postgres procedures by service:

* [Restore Postgres for Spire](#restore-postgres-for-spire)
* [Restore Postgres for Keycloak](#restore-postgres-for-keycloak)
* [Restore Postgres for VCS](#restore-postgres-for-vcs)
* [Restore Postgres for Capsules](#restore-postgres-for-capsules)
  * [Capsules Warehouse Server](#capsules-warehouse-server)
  * [Capsules Dispatch Server](#capsules-dispatch-server)

<a name="spire"> </a>

## Restore Postgres for Spire

In the event that the Spire Postgres cluster is in a state that the cluster must be rebuilt and the data restored, the following procedures are recommended.
This assumes that a dump of the database exists.

1. Copy the database dump to an accessible location.

    * If a manual dump of the database was taken, then check that the dump file exists in a location off the Postgres cluster. It will be needed in the steps below.
    * If the database is being automatically backed up, then the most recent version of the dump and the secrets should exist in the `postgres-backup` S3 bucket.
    These will be needed in the steps below. List the files in the `postgres-backup` S3 bucket and if the files exist, download the dump and secrets out of the S3 bucket.
    The `python3` scripts below can be used to help list and download the files. Note that the `.psql` file contains the database dump and the .manifest file contains the secrets.
    The `aws_access_key_id` and `aws_secret_access_key` will need to be set based on the `postgres-backup-s3-credentials` secret.

    ```bash
    ncn-mw# export S3_ACCESS_KEY=`kubectl get secrets postgres-backup-s3-credentials -ojsonpath='{.data.access_key}' | base64 --decode`

    ncn-mw# export S3_SECRET_KEY=`kubectl get secrets postgres-backup-s3-credentials -ojsonpath='{.data.secret_key}' | base64 --decode`
    ```

    **list.py:**

    ```python
    import io
    import boto3
    import os

    # postgres-backup-s3-credentials are needed to list keys in the postgres-backup bucket

    s3_access_key = os.environ['S3_ACCESS_KEY']
    s3_secret_key = os.environ['S3_SECRET_KEY']

    s3 = boto3.resource(
        's3',
        endpoint_url='http://rgw-vip.nmn',
        aws_access_key_id=s3_access_key,
        aws_secret_access_key=s3_secret_key,
        verify=False)

    backup_bucket = s3.Bucket('postgres-backup')
    for file in backup_bucket.objects.filter(Prefix='spire-postgres'):
        print(file.key)
    ```

    **download.py:**

    Update the script for the specific `.manifest` and `.psql` files you wish to download from S3.

    ```python
    import io
    import boto3
    import os

    # postgres-backup-s3-credentials are needed to download from postgres-backup bucket

    s3_access_key = os.environ['S3_ACCESS_KEY']
    s3_secret_key = os.environ['S3_SECRET_KEY']

    s3_client = boto3.client(
        's3',
        endpoint_url='http://rgw-vip.nmn',
        aws_access_key_id=s3_access_key,
        aws_secret_access_key=s3_secret_key,
        verify=False)

    response = s3_client.download_file('postgres-backup', 'spire-postgres-2021-07-21T19:03:18.manifest', 'spire-postgres-2021-07-21T19:03:18.manifest')
    response = s3_client.download_file('postgres-backup', 'spire-postgres-2021-07-21T19:03:18.psql', 'spire-postgres-2021-07-21T19:03:18.psql')
    ```

1. Scale the Spire service to 0.

    ```bash
    ncn-mw# CLIENT=spire-server
    ncn-mw# NAMESPACE=spire
    ncn-mw# POSTGRESQL=spire-postgres

    ncn-mw# kubectl scale statefulset ${CLIENT} -n ${NAMESPACE} --replicas=0

    # Wait for the pods to terminate
    ncn-mw# while [ $(kubectl get pods -n ${NAMESPACE} -l app.kubernetes.io/name="${CLIENT}" | grep -v NAME | wc -l) != 0 ] ; do
                echo "  waiting for pods to terminate"; sleep 2
            done
    ```

1. Delete the Spire Postgres cluster.

    ```bash
    ncn-mw# kubectl get postgresql ${POSTGRESQL} -n ${NAMESPACE} -o json | jq 'del(.spec.selector)' |
                jq 'del(.spec.template.metadata.labels."controller-uid")' | jq 'del(.status)' > postgres-cr.json

    ncn-mw# kubectl delete -f postgres-cr.json

    # Wait for the pods to terminate
    ncn-mw# while [ $(kubectl get pods -l "application=spilo,cluster-name=${POSTGRESQL}" -n ${NAMESPACE} | grep -v NAME | wc -l) != 0 ] ; do
                echo "  waiting for pods to terminate"; sleep 2
            done
    ```

1. Create a new single instance Spire Postgres cluster.

    ```bash
    ncn-mw# cp postgres-cr.json postgres-orig-cr.json
    ncn-mw# jq '.spec.numberOfInstances = 1' postgres-orig-cr.json > postgres-cr.json
    ncn-mw# kubectl create -f postgres-cr.json

    # Wait for the pod and Postgres cluster to start running
    ncn-mw# while [ $(kubectl get pods -l "application=spilo,cluster-name=${POSTGRESQL}" -n ${NAMESPACE} | grep -v NAME | wc -l) != 1 ] ; do
                echo "  waiting for pod to start running"; sleep 2
            done

    ncn-mw# while [ $(kubectl get postgresql "${POSTGRESQL}" -n "${NAMESPACE}" -o json | jq -r '.status.PostgresClusterStatus') != "Running" ] ; do
                echo "  waiting for postgresql to start running"; sleep 2
            done
    ```

1. Copy the database dump file to the Postgres member.

    ```bash
    ncn-mw# DUMPFILE=spire-postgres-2021-07-21T19:03:18.psql

    ncn-mw# kubectl cp ./${DUMPFILE} "${POSTGRESQL}-0":/home/postgres/${DUMPFILE} -c postgres -n ${NAMESPACE}
    ```

1. Restore the data.

    ```bash
    ncn-mw# kubectl exec "${POSTGRESQL}-0" -c postgres -n ${NAMESPACE} -it -- psql -U postgres < ${DUMPFILE}
    ```

1. Either update or re-create the `spire-postgres` secrets.

   * Update the secrets in Postgres.

        If a manual dump was done, and the secrets were not saved, then the secrets in the newly created Postgres cluster will need to be updated.

        Based off the four `spire-postgres` secrets, collect the password for each Postgres username: `postgres`, `service_account`, `spire`, and `standby`. Then `kubectl exec` into the Postgres pod and update the password for each user. For example:

        ```bash
        ncn-mw# for secret in postgres.spire-postgres.credentials service-account.spire-postgres.credentials spire.spire-postgres.credentials standby.spire-postgres.credentials; do
                    echo -n "secret ${secret} username & password: "
                    echo -n "`kubectl get secret ${secret} -n ${NAMESPACE} -ojsonpath='{.data.username}' | base64 -d` "
                    echo `kubectl get secret ${secret} -n ${NAMESPACE} -ojsonpath='{.data.password}'| base64 -d`
                done
        ```

        Example output:

        ```text
        secret postgres.spire-postgres.credentials username & password: postgres ABCXYZ
        secret service-account.spire-postgres.credentials username & password: service_account ABC123
        secret spire.spire-postgres.credentials username & password: spire XYZ123
        secret standby.spire-postgres.credentials username & password: standby 123456
        ```

        ```bash
        ncn-mw# kubectl exec "${POSTGRESQL}-0" -n ${NAMESPACE} -c postgres -it -- bash
        root@spire-postgres-0:/home/postgres# /usr/bin/psql postgres postgres
        postgres=# ALTER USER postgres WITH PASSWORD 'ABCXYZ';
        ALTER ROLE
        postgres=# ALTER USER service_account WITH PASSWORD 'ABC123';
        ALTER ROLE
        postgres=#ALTER USER spire WITH PASSWORD 'XYZ123';
        ALTER ROLE
        postgres=#ALTER USER standby WITH PASSWORD '123456';
        ALTER ROLE
        postgres=#
        ```

   * Re-create secrets in Kubernetes.

        If the Postgres secrets were auto-backed up, then re-create the secrets in Kubernetes.

        Delete and re-create the four `spire-postgres` secrets using the manifest that was copied from S3 in step 1 above.

        ```bash
        ncn-mw# MANIFEST=spire-postgres-2021-07-21T19:03:18.manifest

        ncn-mw# kubectl delete secret postgres.spire-postgres.credentials service-account.spire-postgres.credentials \
                    spire.spire-postgres.credentials standby.spire-postgres.credentials -n ${NAMESPACE}

        ncn-mw# kubectl apply -f ${MANIFEST}
        ```

1. Restart the Postgres cluster.

    ```bash
    ncn-mw# kubectl delete pod -n ${NAMESPACE} "${POSTGRESQL}-0"

    # Wait for the postgresql pod to start
    ncn-mw# while [ $(kubectl get pods -l "application=spilo,cluster-name=${POSTGRESQL}" -n ${NAMESPACE} | grep -v NAME | wc -l) != 1 ] ; do
                echo "  waiting for pods to start running"; sleep 2
            done
    ```

1. Scale the Postgres cluster back to 3 instances.

    ```bash
    ncn-mw# kubectl patch postgresql "${POSTGRESQL}" -n "${NAMESPACE}" --type='json' -p='[{"op" : "replace", "path":"/spec/numberOfInstances", "value" : 3}]'

    # Wait for the postgresql cluster to start running
    ncn-mw# while [ $(kubectl get postgresql "${POSTGRESQL}" -n "${NAMESPACE}" -o json | jq -r '.status.PostgresClusterStatus') != "Running" ] ; do
                echo "  waiting for postgresql to start running"; sleep 2
            done
    ```

1. Scale the Spire service back to 3 replicas.

    ```bash
    ncn-mw# kubectl scale statefulset ${CLIENT} -n ${NAMESPACE} --replicas=3

    # Wait for the spire pods to start
    ncn-mw# while [ $(kubectl get pods -n ${NAMESPACE} -l app.kubernetes.io/name="${CLIENT}" | grep -v NAME | wc -l) != 3 ] ; do
                echo "  waiting for pods to start"; sleep 2
            done
    ```

1. Restart the `spire-agent` `daemonset` and the `spire-jwks` service.

    ```bash
    ncn-mw# kubectl rollout restart daemonset spire-agent -n ${NAMESPACE}
    # Wait for the restart to complete
    ncn-mw# kubectl rollout status daemonset spire-agent -n ${NAMESPACE}

    ncn-mw# kubectl rollout restart deployment spire-jwks -n ${NAMESPACE}
    # Wait for the restart to complete
    ncn-mw# kubectl rollout status deployment spire-jwks -n ${NAMESPACE}
    ```

<<<<<<< HEAD
12. Restart the `spire-agent` on all the management nodes.

    ```bash
    ncn-w001# pdsh -w $(grep -oP 'ncn-\w\d+' /etc/hosts | sort -u |  tr -t '\n' ',') \
                  'systemctl restart spire-agent'
    ```

13. Verify that the service is working.

    The following command should return a token.
=======
1. Restart the `spire-agent` on all the nodes.

    ```bash
    ncn-mw# pdsh -w ncn-m00[1-3] 'systemctl restart spire-agent'
    ncn-mw# pdsh -w ncn-w00[1-3] 'systemctl restart spire-agent'
    ncn-mw# pdsh -w ncn-s00[1-3] 'systemctl restart spire-agent'
    ```

1. Verify that the service is working.

    The following should return a token.
>>>>>>> d8f6cb50

    ```bash
    ncn-mw# /usr/bin/heartbeat-spire-agent api fetch jwt -socketPath=/root/spire/agent.sock -audience test
    ```

<a name="keycloak"> </a>

## Restore Postgres for Keycloak

In the event that the Keycloak Postgres cluster is in a state that the cluster must be rebuilt and the data restored, the following procedures are recommended.
This assumes that a dump of the database exists.

1. Copy the database dump to an accessible location.

    * If a manual dump of the database was taken, then check that the dump file exists in a location off the Postgres cluster. It will be needed in the steps below.
    * If the database is being automatically backed up, then the most recent version of the dump and the secrets should exist in the `postgres-backup` S3 bucket.
    These will be needed in the steps below. List the files in the `postgres-backup` S3 bucket and if the files exist, download the dump and secrets out of the S3 bucket.
    The `python3` scripts below can be used to help list and download the files. Note that the `.psql` file contains the database dump and the .manifest file contains the secrets.
    The `aws_access_key_id` and `aws_secret_access_key` will need to be set based on the `postgres-backup-s3-credentials` secret.

    ```bash
    ncn-mw# export S3_ACCESS_KEY=`kubectl get secrets postgres-backup-s3-credentials -ojsonpath='{.data.access_key}' | base64 --decode`

    ncn-mw# export S3_SECRET_KEY=`kubectl get secrets postgres-backup-s3-credentials -ojsonpath='{.data.secret_key}' | base64 --decode`
    ```

    **list.py:**

    ```python
    import io
    import boto3
    import os

    # postgres-backup-s3-credentials are needed to list keys in the postgres-backup bucket

    s3_access_key = os.environ['S3_ACCESS_KEY']
    s3_secret_key = os.environ['S3_SECRET_KEY']

    s3 = boto3.resource(
        's3',
        endpoint_url='http://rgw-vip.nmn',
        aws_access_key_id=s3_access_key,
        aws_secret_access_key=s3_secret_key,
        verify=False)

    backup_bucket = s3.Bucket('postgres-backup')
    for file in backup_bucket.objects.filter(Prefix='keycloak-postgres'):
        print(file.key)
    ```

    **download.py:**

    Update the script for the specific `.manifest` and `.psql` files you wish to download from S3.

    ```python
    import io
    import boto3
    import os

    # postgres-backup-s3-credentials are needed to download from postgres-backup bucket

    s3_access_key = os.environ['S3_ACCESS_KEY']
    s3_secret_key = os.environ['S3_SECRET_KEY']

    s3_client = boto3.client(
        's3',
        endpoint_url='http://rgw-vip.nmn',
        aws_access_key_id=s3_access_key,
        aws_secret_access_key=s3_secret_key,
        verify=False)

    response = s3_client.download_file('postgres-backup', 'keycloak-postgres-2021-07-29T17:56:07.manifest', 'keycloak-postgres-2021-07-29T17:56:07.manifest')
    response = s3_client.download_file('postgres-backup', 'keycloak-postgres-2021-07-29T17:56:07.psql', 'keycloak-postgres-2021-07-29T17:56:07.psql')
    ```

1. Scale the Keycloak service to 0.

    ```bash
    ncn-mw# CLIENT=cray-keycloak
    ncn-mw# NAMESPACE=services
    ncn-mw# POSTGRESQL=keycloak-postgres

    ncn-mw# kubectl scale statefulset ${CLIENT} -n ${NAMESPACE} --replicas=0

    # Wait for the pods to terminate
    ncn-mw# while [ $(kubectl get pods -n ${NAMESPACE} -l app.kubernetes.io/instance="${CLIENT}" | grep -v NAME | wc -l) != 0 ] ; do
                echo "  waiting for pods to terminate"; sleep 2
            done
    ```

1. Delete the Keycloak Postgres cluster.

    ```bash
    ncn-mw# kubectl get postgresql ${POSTGRESQL} -n ${NAMESPACE} -o json | jq 'del(.spec.selector)' |
                jq 'del(.spec.template.metadata.labels."controller-uid")' | jq 'del(.status)' > postgres-cr.json

    ncn-mw# kubectl delete -f postgres-cr.json

    # Wait for the pods to terminate
    ncn-mw# while [ $(kubectl get pods -l "application=spilo,cluster-name=${POSTGRESQL}" -n ${NAMESPACE} | grep -v NAME | wc -l) != 0 ] ; do
                echo "  waiting for pods to terminate"; sleep 2
            done
    ```

1. Create a new single instance Keycloak Postgres cluster.

    ```bash
    ncn-mw# cp postgres-cr.json postgres-orig-cr.json
    ncn-mw# jq '.spec.numberOfInstances = 1' postgres-orig-cr.json > postgres-cr.json
    ncn-mw# kubectl create -f postgres-cr.json

    # Wait for the pod and Postgres cluster to start running
    ncn-mw# while [ $(kubectl get pods -l "application=spilo,cluster-name=${POSTGRESQL}" -n ${NAMESPACE} | grep -v NAME | wc -l) != 1 ] ; do
                echo "  waiting for pod to start running"; sleep 2
            done

    ncn-mw# while [ $(kubectl get postgresql "${POSTGRESQL}" -n "${NAMESPACE}" -o json | jq -r '.status.PostgresClusterStatus') != "Running" ] ; do
                echo "  waiting for postgresql to start running"; sleep 2
            done
    ```

1. Copy the database dump file to the Postgres member.

    ```bash
    ncn-mw# DUMPFILE=keycloak-postgres-2021-07-29T17:56:07.psql

    ncn-mw# kubectl cp ./${DUMPFILE} "${POSTGRESQL}-0":/home/postgres/${DUMPFILE} -c postgres -n ${NAMESPACE}
    ```

1. Restore the data.

    ```bash
    ncn-mw# kubectl exec "${POSTGRESQL}-0" -c postgres -n ${NAMESPACE} -it -- psql -U postgres < ${DUMPFILE}
    ```

1. Either update or re-create the `keycloak-postgres` secrets.

   * Update the secrets in Postgres.

        If a manual dump was done, and the secrets were not saved, then the secrets in the newly created Postgres cluster will need to be updated.

        Based off the three `keycloak-postgres` secrets, collect the password for each Postgres username: `postgres`, `service_account`, and `standby`. Then `kubectl exec` into the Postgres pod and update the password for each user. For example:

        ```bash
        ncn-mw# for secret in postgres.keycloak-postgres.credentials service-account.keycloak-postgres.credentials standby.keycloak-postgres.credentials; do
                    echo -n "secret ${secret} username & password: "
                    echo -n "`kubectl get secret ${secret} -n ${NAMESPACE} -ojsonpath='{.data.username}' | base64 -d` "
                    echo `kubectl get secret ${secret} -n ${NAMESPACE} -ojsonpath='{.data.password}'| base64 -d`
                done
        ```

        Example output:

        ```text
        secret postgres.keycloak-postgres.credentials username & password: postgres ABCXYZ
        secret service-account.keycloak-postgres.credentials username & password: service_account ABC123
        secret standby.keycloak-postgres.credentials username & password: standby 123456
        ```

        ```bash
        ncn-mw# kubectl exec "${POSTGRESQL}-0" -n ${NAMESPACE} -c postgres -it -- bash
        root@keycloak-postgres-0:/home/postgres# /usr/bin/psql postgres postgres
        postgres=# ALTER USER postgres WITH PASSWORD 'ABCXYZ';
        ALTER ROLE
        postgres=# ALTER USER service_account WITH PASSWORD 'ABC123';
        ALTER ROLE
        postgres=#ALTER USER standby WITH PASSWORD '123456';
        ALTER ROLE
        postgres=#
        ```

   * Re-create secrets in Kubernetes.

        If the Postgres secrets were automatically backed up, then re-create the secrets in Kubernetes.

        Delete and re-create the three `keycloak-postgres` secrets using the manifest that was copied from S3 in step 1 above.

        ```bash
        ncn-mw# MANIFEST=keycloak-postgres-2021-07-29T17:56:07.manifest

        ncn-mw# kubectl delete secret postgres.keycloak-postgres.credentials service-account.keycloak-postgres.credentials standby.keycloak-postgres.credentials -n ${NAMESPACE}

        ncn-mw# kubectl apply -f ${MANIFEST}
        ```

1. Restart the Postgres cluster.

    ```bash
    ncn-mw# kubectl delete pod -n ${NAMESPACE} "${POSTGRESQL}-0"

    # Wait for the postgresql pod to start
    ncn-mw# while [ $(kubectl get pods -l "application=spilo,cluster-name=${POSTGRESQL}" -n ${NAMESPACE} | grep -v NAME | wc -l) != 1 ] ; do
                echo "  waiting for pods to start running"; sleep 2
            done
    ```

1. Scale the Postgres cluster back to 3 instances.

    ```bash
    ncn-mw# kubectl patch postgresql "${POSTGRESQL}" -n "${NAMESPACE}" --type='json' -p='[{"op" : "replace", "path":"/spec/numberOfInstances", "value" : 3}]'

    # Wait for the postgresql cluster to start running. This may take a few minutes to complete.
    ncn-mw# while [ $(kubectl get postgresql "${POSTGRESQL}" -n "${NAMESPACE}" -o json | jq -r '.status.PostgresClusterStatus') != "Running" ] ; do
                echo "  waiting for postgresql to start running"; sleep 2
            done
    ```

1. Scale the Keycloak service back to 3 replicas.

    ```bash
    ncn-mw# kubectl scale statefulset ${CLIENT} -n ${NAMESPACE} --replicas=3

    # Wait for the keycloak pods to start
    ncn-mw# while [ $(kubectl get pods -n ${NAMESPACE} -l app.kubernetes.io/instance="${CLIENT}" | grep -v NAME | wc -l) != 3 ] ; do
                echo "  waiting for pods to start"; sleep 2
            done
    ```

    Also check the status of the Keycloak pods. If there are pods that do not show that both containers are ready (`READY` is `2/2`), wait a few seconds and re-run the command until all containers are ready.

    ```bash
    ncn-mw# kubectl get pods -n ${NAMESPACE} -l app.kubernetes.io/instance="${CLIENT}"
    ```

    Example output:

    ```text
    NAME              READY   STATUS    RESTARTS   AGE
    cray-keycloak-0   2/2     Running   0          35s
    cray-keycloak-1   2/2     Running   0          35s
    cray-keycloak-2   2/2     Running   0          35s
    ```

1. Re-run the `keycloak-setup` and `keycloak-users-localize` jobs, and restart Keycloak gatekeeper.

    * Run the `keycloak-setup` job to restore the Kubernetes client secrets:

        ```bash
        ncn-mw# kubectl get job -n ${NAMESPACE} -l app.kubernetes.io/instance=cray-keycloak -o json > keycloak-setup.json
        ncn-mw# cat keycloak-setup.json | jq '.items[0]' | jq 'del(.metadata.creationTimestamp)' |
                    jq 'del(.metadata.managedFields)' | jq 'del(.metadata.resourceVersion)' | jq 'del(.metadata.selfLink)' |
                    jq 'del(.metadata.uid)' | jq 'del(.spec.selector)' | jq 'del(.spec.template.metadata.labels)' |
                    jq 'del(.status)' | kubectl replace --force -f -
        ```

        Check the status of the `keycloak-setup` job. If the `COMPLETIONS` value is not `1/1`, wait a few seconds and run the command again until the `COMPLETIONS` value is `1/1`.

        ```bash
        ncn-mw# kubectl get jobs -n ${NAMESPACE} -l app.kubernetes.io/instance=cray-keycloak
        ```

        Example output:

        ```text
        NAME               COMPLETIONS   DURATION   AGE
        keycloak-setup-2   1/1           59s        91s
        ```

    * Run the `keycloak-users-localize` job to restore the users and groups in S3 and the Kubernetes ConfigMap:

        ```bash
        ncn-mw# kubectl get job -n ${NAMESPACE} -l app.kubernetes.io/instance=cray-keycloak-users-localize -o json > cray-keycloak-users-localize.json
        ncn-mw# cat cray-keycloak-users-localize.json | jq '.items[0]' | jq 'del(.metadata.creationTimestamp)' |
                    jq 'del(.metadata.managedFields)' | jq 'del(.metadata.resourceVersion)' | jq 'del(.metadata.selfLink)' |
                    jq 'del(.metadata.uid)' | jq 'del(.spec.selector)' | jq 'del(.spec.template.metadata.labels)' |
                    jq 'del(.status)' | kubectl replace --force -f -
        ```

        Check the status of the `cray-keycloak-users-localize` job. If the `COMPLETIONS` value is not `1/1`, wait a few seconds and run the command again until the `COMPLETIONS` value is `1/1`.

        ```bash
        ncn-mw# kubectl get jobs -n ${NAMESPACE} -l app.kubernetes.io/instance=cray-keycloak-users-localize
        ```

        Example output:

        ```text
        NAME                        COMPLETIONS   DURATION   AGE
        keycloak-users-localize-2   1/1           45s        49s
        ```

    * Restart Keycloak gatekeeper:

        ```bash
        ncn-mw# kubectl rollout restart -n ${NAMESPACE} deployment/cray-keycloak-gatekeeper-ingress
        ```

1. Verify that the service is working.

    The following should return an `access_token` for an existing user. Replace the `<username>` and `<password>` as appropriate.

    ```bash
    ncn-mw# curl -s -k -d grant_type=password -d client_id=shasta -d username=<username> -d password=<password> \
                https://api-gw-service-nmn.local/keycloak/realms/shasta/protocol/openid-connect/token
    ```

<a name="vcs"> </a>

## Restore Postgres for VCS

In the event that the VCS Postgres cluster is in a state that the cluster must be rebuilt and the data restored, the following procedures are recommended.
This assumes that a dump of the database exists, as well as a backup of the VCS PVC.

1. Copy the database dump to an accessible location.

   * If a manual dump of the database was taken, then check that the dump file exists in a location off the Postgres cluster. It will be needed in the steps below.
   * If the database is being automatically backed up, then the most recent version of the dump and the secrets should exist in the `postgres-backup` S3 bucket.
   These will be needed in the steps below. List the files in the `postgres-backup` S3 bucket and if the files exist, download the dump and secrets out of the S3 bucket.
   The `python3` scripts below can be used to help list and download the files.
   Note that the `.psql` file contains the database dump and the `.manifest` file contains the secrets.
   The `aws_access_key_id` and `aws_secret_access_key` will need to be set based on the `postgres-backup-s3-credentials` secret.

        ```bash
        ncn-mw# export S3_ACCESS_KEY=`kubectl get secrets postgres-backup-s3-credentials -ojsonpath='{.data.access_key}' | base64 --decode`

        ncn-mw# export S3_SECRET_KEY=`kubectl get secrets postgres-backup-s3-credentials -ojsonpath='{.data.secret_key}' | base64 --decode`
        ```

        **list.py:**

        ```python
        import io
        import boto3
        import os

        # postgres-backup-s3-credentials are needed to list keys in the postgres-backup bucket

        s3_access_key = os.environ['S3_ACCESS_KEY']
        s3_secret_key = os.environ['S3_SECRET_KEY']

        s3 = boto3.resource(
            's3',
            endpoint_url='http://rgw-vip.nmn',
            aws_access_key_id=s3_access_key,
            aws_secret_access_key=s3_secret_key,
            verify=False)

        backup_bucket = s3.Bucket('postgres-backup')
        for file in backup_bucket.objects.filter(Prefix='gitea-vcs-postgres'):
            print(file.key)
        ```

        **download.py:**

        Update the script for the specific `.manifest` and `.psql` files you wish to download from S3.

        ```python
        import boto3
        import os

        # postgres-backup-s3-credentials are needed to download from postgres-backup bucket

        s3_access_key = os.environ['S3_ACCESS_KEY']
        s3_secret_key = os.environ['S3_SECRET_KEY']

        s3_client = boto3.client(
            's3',
            endpoint_url='http://rgw-vip.nmn',
            aws_access_key_id=s3_access_key,
            aws_secret_access_key=s3_secret_key,
            verify=False)

        response = s3_client.download_file('postgres-backup', 'vcs-postgres-2021-07-21T19:03:18.manifest', 'vcs-postgres-2021-07-21T19:03:18.manifest')
        response = s3_client.download_file('postgres-backup', 'vcs-postgres-2021-07-21T19:03:18.psql', 'vcs-postgres-2021-07-21T19:03:18.psql')
        ```

1. Scale the VCS service to 0.

    ```bash
    ncn-mw# SERVICE=gitea-vcs
    ncn-mw# SERVICELABEL=vcs
    ncn-mw# NAMESPACE=services
    ncn-mw# POSTGRESQL=gitea-vcs-postgres

    ncn-mw# kubectl scale deployment ${SERVICE} -n ${NAMESPACE} --replicas=0

    # Wait for the pods to terminate
    ncn-mw# while [ $(kubectl get pods -n ${NAMESPACE} -l app.kubernetes.io/name="${SERVICELABEL}" | grep -v NAME | wc -l) != 0 ] ; do
                echo "  waiting for pods to terminate"; sleep 2
            done
    ```

1. Delete the VCS Postgres cluster.

    ```bash
    ncn-mw# kubectl get postgresql ${POSTGRESQL} -n ${NAMESPACE} -o json | jq 'del(.spec.selector)' |
                jq 'del(.spec.template.metadata.labels."controller-uid")' | jq 'del(.status)' > postgres-cr.json

    ncn-mw# kubectl delete -f postgres-cr.json

    # Wait for the pods to terminate
    ncn-mw# while [ $(kubectl get pods -l "application=spilo,cluster-name=${POSTGRESQL}" -n ${NAMESPACE} | grep -v NAME | wc -l) != 0 ] ; do
                echo "  waiting for pods to terminate"; sleep 2
            done
    ```

1. Create a new single instance VCS Postgres cluster.

    ```bash
    ncn-mw# cp postgres-cr.json postgres-orig-cr.json
    ncn-mw# jq '.spec.numberOfInstances = 1' postgres-orig-cr.json > postgres-cr.json
    ncn-mw# kubectl create -f postgres-cr.json

    # Wait for the pod and Postgres cluster to start running
    ncn-mw# while [ $(kubectl get pods -l "application=spilo,cluster-name=${POSTGRESQL}" -n ${NAMESPACE} | grep -v NAME | wc -l) != 1 ] ; do
                echo "  waiting for pod to start running"; sleep 2
            done

    ncn-mw# while [ $(kubectl get postgresql "${POSTGRESQL}" -n "${NAMESPACE}" -o json | jq -r '.status.PostgresClusterStatus') != "Running" ] ; do
                echo "  waiting for postgresql to start running"; sleep 2
            done
    ```

1. Copy the database dump file to the Postgres member.

    ```bash
    ncn-mw# DUMPFILE=gitea-vcs-postgres-2021-07-21T19:03:18.sql

    ncn-mw# kubectl cp ./${DUMPFILE} "${POSTGRESQL}-0":/home/postgres/${DUMPFILE} -c postgres -n services
    ```

1. Restore the data.

    ```bash
    ncn-mw# kubectl exec "${SERVICE}-0" -c postgres -n services -it -- psql -U postgres < ${DUMPFILE}
    ```

1. Either update or re-create the `gitea-vcs-postgres` secrets.

   * Update the secrets in Postgres.

        If a manual dump was done, and the secrets were not saved, then the secrets in the newly created Postgres cluster will need to be updated.

        Based off the three `gitea-vcs-postgres` secrets, collect the password for each Postgres username: `postgres`, `service_account`, and `standby`. Then `kubectl exec` into the Postgres pod and update the password for each user. For example:

        ```bash
        ncn-mw# for secret in postgres.gitea-vcs-postgres.credentials service-account.gitea-vcs-postgres.credentials \
                    standby.gitea-vcs-postgres.credentials
                do
                    echo -n "secret ${secret} username & password: "
                    echo -n "`kubectl get secret ${secret} -n ${NAMESPACE} -ojsonpath='{.data.username}' | base64 -d` "
                    echo `kubectl get secret ${secret} -n ${NAMESPACE} -ojsonpath='{.data.password}'| base64 -d`
                done
        ```

        Example output:

        ```text
        secret postgres.gitea-vcs-postgres.credentials username & password: postgres ABCXYZ
        secret service-account.gitea-vcs-postgres.credentials username & password: service_account ABC123
        secret standby.gitea-vcs-postgres.credentials username & password: standby 123456
        ```

        ```bash
        ncn-mw# kubectl exec "${POSTGRESQL}-0" -n ${NAMESPACE} -c postgres -it -- bash
        root@gitea-vcs-postgres-0:/home/postgres# /usr/bin/psql postgres postgres
        postgres=# ALTER USER postgres WITH PASSWORD 'ABCXYZ';
        ALTER ROLE
        postgres=# ALTER USER service_account WITH PASSWORD 'ABC123';
        ALTER ROLE
        postgres=#ALTER USER standby WITH PASSWORD '123456';
        ALTER ROLE
        postgres=#
        ```

   * Re-create secrets in Kubernetes.

        If the Postgres secrets were auto-backed up, then re-create the secrets in Kubernetes.

        Delete and re-create the four `gitea-vcs-postgres` secrets using the manifest that was copied from S3 in step 1 above.

        ```bash
        ncn-mw# MANIFEST=gitea-vcs-postgres-2021-07-21T19:03:18.manifest

        ncn-mw# kubectl delete secret postgres.gitea-vcs-postgres.credentials service-account.gitea-vcs-postgres.credentials standby.gitea-vcs-postgres.credentials -n services

        ncn-mw# kubectl apply -f ${MANIFEST}
        ```

1. Restart the Postgres cluster.

    ```bash
    ncn-mw# kubectl delete pod -n ${NAMESPACE} "${POSTGRESQL}-0"

    # Wait for the postgresql pod to start
    ncn-mw# while [ $(kubectl get pods -l "application=spilo,cluster-name=${POSTGRESQL}" -n ${NAMESPACE} | grep -v NAME | wc -l) != 1 ] ; do
                echo "  waiting for pods to start running"; sleep 2
            done
    ```

1. Scale the Postgres cluster back to 3 instances.

    ```bash
    ncn-mw# kubectl patch postgresql "${POSTGRESQL}" -n "${NAMESPACE}" --type='json' -p='[{"op" : "replace", "path":"/spec/numberOfInstances", "value" : 3}]'

    # Wait for the postgresql cluster to start running
    ncn-mw# while [ $(kubectl get postgresql "${POSTGRESQL}" -n "${NAMESPACE}" -o json | jq -r '.status.PostgresClusterStatus') != "Running" ] ; do
                echo "  waiting for postgresql to start running"; sleep 2
            done
    ```

1. Scale the Gitea service back up.

    ```bash
    ncn-mw# kubectl scale deployment ${SERVICE} -n ${NAMESPACE} --replicas=3

    # Wait for the gitea pods to start
    ncn-mw# while [ $(kubectl get pods -n ${NAMESPACE} -l app.kubernetes.io/name="${SERVICELABEL}" | grep -v NAME | wc -l) != 3 ] ; do
                echo "  waiting for pods to start"; sleep 2
            done
    ```

<a name="capsules"> </a>

## Restore Postgres for Capsules

### Capsules Warehouse Server

In the event that the Capsules Warehouse Postgres cluster is in a state that the cluster must be rebuilt and the data restored, the following procedures are recommended.
This assumes that a dump of the database exists.

1. Copy the database dump to an accessible location.

   * If a manual dump of the database was taken, then check that the dump file exists in a location off the Postgres cluster. It will be needed in the steps below.
   * If the database is being automatically backed up, then the most recent version of the dump and the secrets should exist in the `postgres-backup` S3 bucket.
   These will be needed in the steps below. List the files in the `postgres-backup` S3 bucket and if the files exist, download the dump and secrets out of the S3 bucket.
   The `python3` scripts below can be used to help list and download the files. Note that the `.psql` file contains the database dump and the `.manifest` file contains the secrets.
   The `aws_access_key_id` and `aws_secret_access_key` will need to be set based on the `postgres-backup-s3-credentials` secret.

        ```bash
        ncn-mw# export S3_ACCESS_KEY=`kubectl get secrets postgres-backup-s3-credentials -ojsonpath='{.data.access_key}' | base64 --decode`

        ncn-mw# export S3_SECRET_KEY=`kubectl get secrets postgres-backup-s3-credentials -ojsonpath='{.data.secret_key}' | base64 --decode`
        ```

        **list.py:**

        ```python
        import io
        import boto3
        import os

        # postgres-backup-s3-credentials are needed to list keys in the postgres-backup bucket

        s3_access_key = os.environ['S3_ACCESS_KEY']
        s3_secret_key = os.environ['S3_SECRET_KEY']

        s3 = boto3.resource(
            's3',
            endpoint_url='http://rgw-vip.nmn',
            aws_access_key_id=s3_access_key,
            aws_secret_access_key=s3_secret_key,
            verify=False)

        backup_bucket = s3.Bucket('postgres-backup')
        for file in backup_bucket.objects.filter(Prefix='capsules-warehouse-server-postgres'):
            print(file.key)
        ```

        **download.py:**

        Update the script for the specific `.manifest` and `.psql` files you wish to download from S3.

        ```python
        import io
        import boto3
        import os

        # postgres-backup-s3-credentials are needed to download from postgres-backup bucket

        s3_access_key = os.environ['S3_ACCESS_KEY']
        s3_secret_key = os.environ['S3_SECRET_KEY']

        s3_client = boto3.client(
            's3',
            endpoint_url='http://rgw-vip.nmn',
            aws_access_key_id=s3_access_key,
            aws_secret_access_key=s3_secret_key,
            verify=False)

        response = s3_client.download_file('postgres-backup', 'capsules-warehouse-server-postgres-2021-07-21T19:03:18.manifest', 'capsules-warehouse-server-postgres-2021-07-21T19:03:18.manifest')
        response = s3_client.download_file('postgres-backup', 'capsules-warehouse-server-postgres-2021-07-21T19:03:18.psql', 'capsules-warehouse-server-postgres-2021-07-21T19:03:18.psql')
        ```

1. Scale the `capsules-warehouse-server` service to 0.

    ```bash
    ncn-mw# CLIENT=capsules-warehouse-server
    ncn-mw# NAMESPACE=services
    ncn-mw# POSTGRESQL=capsules-warehouse-server-postgres

    ncn-mw# kubectl scale -n ${NAMESPACE} --replicas=0 deployment/${CLIENT}

    # Wait for the pods to terminate
    ncn-mw# while [ $(kubectl get pods -n ${NAMESPACE} -l app.kubernetes.io/name="${CLIENT}" | grep -v NAME | wc -l) != 0 ] ; do
                echo "  waiting for pods to terminate"; sleep 2
            done
    ```

1. Delete the `capsules-warehouse-server` Postgres cluster.

    ```bash
    ncn-mw# kubectl get postgresql ${POSTGRESQL} -n ${NAMESPACE} -o json | jq 'del(.spec.selector)' |
                jq 'del(.spec.template.metadata.labels."controller-uid")' | jq 'del(.status)' > postgres-cr.json

    ncn-mw# kubectl delete -f postgres-cr.json

    # Wait for the pods to terminate
    ncn-mw# while [ $(kubectl get pods -l "application=spilo,cluster-name=${POSTGRESQL}" -n ${NAMESPACE} | grep -v NAME | wc -l) != 0 ] ; do
                echo "  waiting for pods to terminate"; sleep 2
            done
    ```

1. Create a new single instance `capsules-warehouse-server` Postgres cluster.

    ```bash
    ncn-mw# cp postgres-cr.json postgres-orig-cr.json
    ncn-mw# jq '.spec.numberOfInstances = 1' postgres-orig-cr.json > postgres-cr.json
    ncn-mw# kubectl create -f postgres-cr.json

    # Wait for the pod and Postgres cluster to start running
    ncn-mw# while [ $(kubectl get pods -l "application=spilo,cluster-name=${POSTGRESQL}" -n ${NAMESPACE} | grep -v NAME | wc -l) != 1 ] ; do
                echo "  waiting for pod to start running"; sleep 2
            done

    ncn-mw# while [ $(kubectl get postgresql "${POSTGRESQL}" -n "${NAMESPACE}" -o json | jq -r '.status.PostgresClusterStatus') != "Running" ] ; do
                echo "  waiting for postgresql to start running"; sleep 2
            done
    ```

1. Copy the database dump file to the Postgres member.

    ```bash
    ncn-mw# DUMPFILE=capsules-warehouse-server-postgres-2021-07-21T19:03:18.psql

    ncn-mw# kubectl cp ./${DUMPFILE} "${POSTGRESQL}-0":/home/postgres/${DUMPFILE} -c postgres -n ${NAMESPACE}
    ```

1. Restore the data.

    ```bash
    ncn-mw# kubectl exec "${POSTGRESQL}-0" -c postgres -n ${NAMESPACE} -it -- psql -U postgres < ${DUMPFILE}
    ```

1. Either update or re-create the `capsules-warehouse-server-postgres` secrets.

   * Update the secrets in Postgres.

        If a manual dump was done, and the secrets were not saved, then the secrets in the newly created Postgres cluster will need to be updated.

        Based off the four `capsules-warehouse-server-postgres` secrets, collect the password for each Postgres username: `postgres`, `service_account`, and `standby`.
        Then `kubectl exec` into the Postgres pod and update the password for each user. For example:

        ```bash
        ncn-mw# for secret in postgres.capsules-warehouse-server-postgres.credentials service-account.capsules-warehouse-server-postgres.credentials \
                    standby.capsules-warehouse-server-postgres.credentials
                do
                    echo -n "secret ${secret} username & password: "
                    echo -n "`kubectl get secret ${secret} -n ${NAMESPACE} -ojsonpath='{.data.username}' | base64 -d` "
                    echo `kubectl get secret ${secret} -n ${NAMESPACE} -ojsonpath='{.data.password}'| base64 -d`
                done
        ```

        Example output:

        ```text
        secret postgres.capsules-warehouse-server-postgres.credentials username & password: postgres ABCXYZ
        secret service-account.capsules-warehouse-server-postgres.credentials username & password: service_account ABC123
        secret standby.capsules-warehouse-server-postgres.credentials username & password: standby 123456
        ```

        ```bash
        ncn-mw# kubectl exec "${POSTGRESQL}-0" -n ${NAMESPACE} -c postgres -it -- bash
        root@capsules-warehouse-server-postgres-0:/home/postgres# /usr/bin/psql postgres postgres
        postgres=# ALTER USER postgres WITH PASSWORD 'ABCXYZ';
        ALTER ROLE
        postgres=# ALTER USER service_account WITH PASSWORD 'ABC123';
        ALTER ROLE
        postgres=#ALTER USER standby WITH PASSWORD '123456';
        ALTER ROLE
        postgres=#
        ```

   * Re-create secrets in Kubernetes.

        If the Postgres secrets were auto-backed up, then re-create the secrets in Kubernetes.

        Delete and re-create the three `capsules-warehouse-server-postgres` secrets using the manifest that was copied from S3 in step 1 above.

        ```bash
        ncn-mw# MANIFEST=capsules-warehouse-server-postgres-2021-07-21T19:03:18.manifest

        ncn-mw# kubectl delete secret postgres.capsules-warehouse-server-postgres.credentials service-account.capsules-warehouse-server-postgres.credentials \
                    standby.capsules-warehouse-server-postgres.credentials -n ${NAMESPACE}

        ncn-mw# kubectl apply -f ${MANIFEST}
        ```

1. Restart the Postgres cluster.

    ```bash
    ncn-mw# kubectl delete pod -n ${NAMESPACE} "${POSTGRESQL}-0"

    # Wait for the postgresql pod to start
    ncn-mw# while [ $(kubectl get pods -l "application=spilo,cluster-name=${POSTGRESQL}" -n ${NAMESPACE} | grep -v NAME | wc -l) != 1 ] ; do
                echo "  waiting for pods to start running"; sleep 2
            done
    ```

1. Scale the Postgres cluster back to 3 instances.

    ```bash
    ncn-mw# kubectl patch postgresql "${POSTGRESQL}" -n "${NAMESPACE}" --type='json' -p='[{"op" : "replace", "path":"/spec/numberOfInstances", "value" : 3}]'

    # Wait for the postgresql cluster to start running
    ncn-mw# while [ $(kubectl get postgresql "${POSTGRESQL}" -n "${NAMESPACE}" -o json | jq -r '.status.PostgresClusterStatus') != "Running" ] ; do
                echo "  waiting for postgresql to start running"; sleep 2
            done
    ```

1. Scale the `capsules-warehouse-server` service back to 3 replicas.

    ```bash
    ncn-mw# kubectl scale -n ${NAMESPACE} --replicas=3 deployment/${CLIENT}

    # Wait for the capsules-warehouse-server pods to start
    ncn-mw# while [ $(kubectl get pods -n ${NAMESPACE} -l app.kubernetes.io/name="${CLIENT}" | grep -v NAME | wc -l) != 3 ] ; do
                echo "  waiting for pods to start"; sleep 2
            done
    ```

    Also check the status of the `capsules-warehouse-server` pods.
    If there are pods that do not show that both containers are ready (`READY` is `2/2`), wait a few seconds and re-run the command until all containers are ready.

    ```bash
    ncn-mw# kubectl get pods -n ${NAMESPACE} -l app.kubernetes.io/instance="${CLIENT}"
    ```

    Example output:

    ```text
    NAME              READY   STATUS    RESTARTS   AGE
    capsules-warehouse-server-0   2/2     Running   0          35s
    capsules-warehouse-server-1   2/2     Running   0          35s
    capsules-warehouse-server-2   2/2     Running   0          35s
    ```

1. Verify that Capsules services are accessible and contain the expected data.

    The default warehouse and default warehouse user may first need to be configured. It may also be necessary to
    log in though the Keycloak service. It is recommended to use a UAN.

    ```bash
    uan# capsule list
    ```

    Example output:

    ```text
    2 Capsules found:
      someusername/a-preexisting-capsule
      someusername/another-preexisting-capsule
    ```

### Capsules Dispatch Server

The Capsules Dispatch Server can be restored in the same manner as the warehouse
server by substituting the keyword `warehouse` with `dispatch`; however, the dispatch server maintains
temporary information for running Capsules Environments.
Therefore, restoring data to this service is not necessary. Using the analytics documentation, it is also possible to cleanup existing jobs and skip this step.<|MERGE_RESOLUTION|>--- conflicted
+++ resolved
@@ -240,19 +240,7 @@
     ncn-mw# kubectl rollout status deployment spire-jwks -n ${NAMESPACE}
     ```
 
-<<<<<<< HEAD
-12. Restart the `spire-agent` on all the management nodes.
-
-    ```bash
-    ncn-w001# pdsh -w $(grep -oP 'ncn-\w\d+' /etc/hosts | sort -u |  tr -t '\n' ',') \
-                  'systemctl restart spire-agent'
-    ```
-
-13. Verify that the service is working.
-
-    The following command should return a token.
-=======
-1. Restart the `spire-agent` on all the nodes.
+1. Restart the `spire-agent` on all the management nodes.
 
     ```bash
     ncn-mw# pdsh -w ncn-m00[1-3] 'systemctl restart spire-agent'
@@ -262,8 +250,7 @@
 
 1. Verify that the service is working.
 
-    The following should return a token.
->>>>>>> d8f6cb50
+    The following command should return a token.
 
     ```bash
     ncn-mw# /usr/bin/heartbeat-spire-agent api fetch jwt -socketPath=/root/spire/agent.sock -audience test
