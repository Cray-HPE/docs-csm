--- conflicted
+++ resolved
@@ -1,12 +1,7 @@
 # Repopulate Data in etcd Clusters When Rebuilding Them
 
-<<<<<<< HEAD
 When an etcd cluster is not healthy, it needs to be rebuilt. During that process, the pods that rely on etcd clusters lose data.
 That data needs to be repopulated in order for the cluster to go back to a healthy state.
-=======
-When an etcd cluster is not healthy, it needs to be rebuilt. During that process, the pods that rely on etcd clusters lose data. That data needs to be repopulated in order for
-the cluster to go back to a healthy state.
->>>>>>> 99b125c4
 
 The following services need their data repopulated in the etcd cluster:
 
@@ -24,11 +19,7 @@
 
 An etcd cluster was rebuilt. See [Rebuild Unhealthy etcd Clusters](Rebuild_Unhealthy_etcd_Clusters.md).
 
-<<<<<<< HEAD
-### BOS
-=======
 ## BOS
->>>>>>> 99b125c4
 
 1. Reconstruct boot session templates for impacted product streams to repopulate data.
 
@@ -39,34 +30,21 @@
 
 ## CPS
 
-<<<<<<< HEAD
 Repopulate clusters for CPS.
 
 - If there are no clients using CPS when the etcd cluster is rebuilt, then nothing needs to be done other than to rebuild the cluster and make sure all of the components are up and running.
   See [Rebuild Unhealthy etcd Clusters](Rebuild_Unhealthy_etcd_Clusters.md) for more information.
 - If any clients have already mounted content provided by CPS, that content should be unmounted before rebuilding the etcd cluster, and then re-mounted after the etcd cluster is rebuilt.
   Compute nodes that use CPS to access their root file system must be shut down to unmount, and then booted to perform the re-mount.
-=======
-1. Repopulate clusters for CPS.
-
-    - If there are no clients using CPS when the etcd cluster is rebuilt, then nothing needs to be done other than to rebuild the cluster and make sure all of the components are
-      up and running. See [Rebuild Unhealthy etcd Clusters](Rebuild_Unhealthy_etcd_Clusters.md) for more information.
-    - If any clients have already mounted content provided by CPS, that content should be unmounted before rebuilding the etcd cluster, and then re-mounted after the etcd cluster
-      is rebuilt. Compute nodes that use CPS to access their root file system must be shut down to unmount, and then booted to perform the re-mount.
 
 ## CRUS
->>>>>>> 99b125c4
 
 **Note:** CRUS is deprecated in CSM 1.2.0. It will be removed in a future CSM release and replaced with BOS V2, which will provide similar functionality. See
 [Deprecated features](../../introduction/differences.md#deprecated_features).
 
 1. View the progress of existing CRUS sessions.
 
-<<<<<<< HEAD
     1. List the existing CRUS sessions to find the `upgrade_id` for the desired session.
-=======
-    1. List the existing CRUS sessions to find the upgrade\_id for the desired session.
->>>>>>> 99b125c4
 
         ```bash
         ncn# cray crus session list
@@ -146,21 +124,15 @@
             jq 'del(.spec.template.metadata.labels["controller-uid"], .spec.selector)' > cray-reds-init.json
     ```
 
-<<<<<<< HEAD
-1. Delete the job.
-=======
+
 1. Delete the `reds-client-init` job.
->>>>>>> 99b125c4
 
     ```bash
     ncn# kubectl delete -n services -f cray-reds-init.json
     ```
 
-<<<<<<< HEAD
-1. Restart the job.
-=======
+
 1. Restart the `reds-client-init` job.
->>>>>>> 99b125c4
 
     ```bash
     ncn# kubectl apply -n services -f cray-reds-init.json
@@ -184,28 +156,19 @@
 
 ## FAS
 
-<<<<<<< HEAD
 1. Reload the firmware images from Nexus.
-=======
-1. Run the `cray-fas-loader` Kubernetes job.
->>>>>>> 99b125c4
 
   Refer to the `Load Firmware from Nexus` section in [FAS Admin Procedures](../firmware/FAS_Admin_Procedures.md#load-firmware-from-nexus) for more information.
 
-<<<<<<< HEAD
   When the etcd cluster is rebuilt, all historic data for firmware actions and all recorded snapshots will be lost.
   Image data will be reloaded from Nexus.
   Any images that were loaded into FAS outside of Nexus will need to be reloaded using the `Load Firmware from RPM or ZIP file` section in [FAS Admin Procedures](../firmware/FAS_Admin_Procedures.md#load-firmware-from-rpm-or-zip-file).
   After images are reloaded, any running actions at time of failure will need to be recreated.
-=======
-    When the etcd cluster is rebuilt, all historic data for firmware actions and all recorded snapshots will be lost. Image data will need to be reloaded by following the
-    `cray-fas-loader` Kubernetes job procedure. After images are reloaded any running actions at time of failure will need to be recreated.
->>>>>>> 99b125c4
 
 ## HMNFD
 
 1. Resubscribe the compute nodes and any NCNs that use the ORCA daemon for their State Change Notifications \(SCN\).
-<<<<<<< HEAD
+
     1. Resubscribe all compute nodes.
 
       ```bash
@@ -214,25 +177,6 @@
       ncn-m001# pdsh -w ^${TMPFILE} "systemctl restart cray-dvs-orca"
       ncn-m001# rm -rf $TMPFILE
       ```
-=======
-
-    1. Resubscribe all compute nodes.
->>>>>>> 99b125c4
-
-    1. Resubscribe the NCNs.
-
-<<<<<<< HEAD
-      > **NOTE:** For the commands below, adjust the argument to the `-w` flag to reflect the actual range of worker nodes on the system.
-
-      ```bash
-      ncn-m001# pdsh -w ncn-w00[0-4]-can.local "systemctl restart cray-dvs-orca"
-      ncn-m001# pdsh -w ncn-s00[0-4]-can.local "systemctl restart cray-dvs-orca"
-      ```
-=======
-        ncn-m001# pdsh -w ^${TMPFILE} "systemctl restart cray-dvs-orca"
-
-        ncn-m001# rm -rf $TMPFILE
-        ```
 
     1. Resubscribe the NCNs.
 
@@ -241,5 +185,4 @@
         ```bash
         ncn-m001# pdsh -w ncn-w00[0-4]-can.local "systemctl restart cray-dvs-orca"
         ncn-m001# pdsh -w ncn-s00[0-4]-can.local "systemctl restart cray-dvs-orca"
-        ```
->>>>>>> 99b125c4
+        ```