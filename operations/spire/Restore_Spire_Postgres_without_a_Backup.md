# Restore Spire Postgres without an Existing Backup

Reinstall the Spire helm chart in the
event that `spire-postgres` databases cannot be restored from a backup.

## Uninstall Spire

1. Uninstall the Spire helm chart.

   ```bash
   ncn# helm uninstall -n spire spire
   ```

2. Wait for the pods in the Spire namespace to terminate. Once that is done, remove
   the spire-data-server `PVCs`.

   ```bash
   ncn# kubectl get pvc -n spire | grep spire-data-spire-server | awk '{print $1}' | xargs kubectl delete -n spire pvc
   ```

<<<<<<< HEAD
3. Disable `spire-agent` on all of the Kubernetes NCNs (all worker nodes and master nodes) and delete the join data.
=======
3. Disable `spire-agent` on all of the Kubernetes NCNs (all worker nodes and
   master nodes) and delete the join data.
>>>>>>> 62daceae

   ```bash
   ncn# for ncn in $(kubectl get nodes -o name | cut -d'/' -f2); do ssh "${ncn}" systemctl stop spire-agent; ssh "${ncn}" rm /root/spire/data/svid.key /root/spire/agent_svid.der /root/spire/bundle.der; done
   ```

## Re-install the Spire Helm Chart

1. Get the current cached customizations.

   ```bash
   ncn# kubectl get secrets -n loftsman site-init -o jsonpath='{.data.customizations\.yaml}' | base64 -d > customizations.yaml
   ```

1. Get the current cached `sysmgmt` manifest.

   ```bash
   ncn# kubectl get cm -n loftsman loftsman-sysmgmt -o jsonpath='{.data.manifest\.yaml}' > spire.yaml
   ```

1. Run the following command to remove non-Spire charts from the `spire.yaml`
   file. This will also change the `metadata.name` so that it does not overwrite the
   `sysmgmt.yaml` file that is stored in the `loftsman` namespace.

   ```bash
   ncn# for i in $(yq r spire.yaml 'spec.charts[*].name' | grep -Ev '^spire$'); do yq d -i spire.yaml  'spec.charts(name=='"$i"')'; done
   ncn# yq w -i spire.yaml metadata.name spire
   ncn# yq d -i spire.yaml spec.sources
   ncn# yq w -i spire.yaml spec.sources.charts[0].location 'https://packages.local/repository/charts'
   ncn# yq w -i spire.yaml spec.sources.charts[0].name csm-algol60
   ncn# yq w -i spire.yaml spec.sources.charts[0].type repo
   ```

   Example `spire.yaml` after the command is run:

   ```yaml
   apiVersion: manifests/v1beta1
     metadata:
       name: spire
     spec:
       charts:
         - name: spire
           namespace: spire
           source: csm-algol60
           values:
             server:
               fqdn: spire.local
             trustDomain: shasta
           version: 2.4.0
       charts:
         - location: https://packages.local/repository/charts
           name: csm-algol60
           type: repo
   ```

1. Generate the manifest that will be used to redeploy the chart with the
   modified resources.

   ```bash
   ncn# manifestgen -c customizations.yaml -i spire.yaml -o manifest.yaml
   ```

1. Validate that the `manifest.yaml` file only contains chart information for
   Spire, and that the sources chart location points to
   `https://packages.local/repository/charts`.

1. Redeploy the Spire chart.

   ```bash
   ncn# loftsman ship --manifest-path ${PWD}/manifest.yaml
   ```

1. Verify that all Spire pods have started.

   This step may take a few minutes due to a number of pods requiring other pods
   to be up.

   ```bash
   ncn# kubectl get pods -n spire
   ```

1. Restart all compute nodes and User Access Nodes (UANs).

Compute nodes and UANs get their join token on boot from the Boot Script Service
(BSS). Their old SVID data is no longer valid and a reboot is required in order
for them to re-join Spire.<|MERGE_RESOLUTION|>--- conflicted
+++ resolved
@@ -11,19 +11,15 @@
    ncn# helm uninstall -n spire spire
    ```
 
-2. Wait for the pods in the Spire namespace to terminate. Once that is done, remove
+1. Wait for the pods in the Spire namespace to terminate. Once that is done, remove
    the spire-data-server `PVCs`.
 
    ```bash
    ncn# kubectl get pvc -n spire | grep spire-data-spire-server | awk '{print $1}' | xargs kubectl delete -n spire pvc
    ```
 
-<<<<<<< HEAD
-3. Disable `spire-agent` on all of the Kubernetes NCNs (all worker nodes and master nodes) and delete the join data.
-=======
-3. Disable `spire-agent` on all of the Kubernetes NCNs (all worker nodes and
+1. Disable `spire-agent` on all of the Kubernetes NCNs (all worker nodes and
    master nodes) and delete the join data.
->>>>>>> 62daceae
 
    ```bash
    ncn# for ncn in $(kubectl get nodes -o name | cut -d'/' -f2); do ssh "${ncn}" systemctl stop spire-agent; ssh "${ncn}" rm /root/spire/data/svid.key /root/spire/agent_svid.der /root/spire/bundle.der; done
