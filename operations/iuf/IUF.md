# Install and Upgrade Framework

## Overview

The Install and Upgrade Framework (IUF) provides a CLI and API which automates operations required to install, upgrade
and deploy non-CSM product content onto an HPE Cray EX system. These products are documented in the
_HPE Cray EX System Software Stack Installation and Upgrade Guide for CSM (S-8052)_.
Each product distribution includes an `iuf-product-manifest.yaml` file which IUF uses to determine what operations are needed to
install, upgrade, and deploy the product. IUF operates on all of the product distribution files found in a single
media directory.

IUF groups the install, upgrade, and deploy operations into stages. The administrator can execute some or all of the stages
with one or multiple products in a single activity. `iuf` arguments for all stages can be specified prior to execution
in order to automate the operations and minimize user interaction.

In addition, IUF provides metric and annotation capabilities which can be used to view status and record historical
information associated with an install or upgrade.

IUF utilizes [Argo workflows](../argo/Using_Argo_Workflows.md) to execute and parallelize IUF operations and to provide
visibility into the status of the operations through the [Argo UI](../argo/Using_the_Argo_UI.md). The `iuf` CLI invokes
Argo workflows based on the subcommand specified. The Argo workflows are not controlled by `iuf` once they have been created, but
`iuf` does display status to the administrator as the Argo workflows execute.

The following IUF topics are discussed in the sections below.

- [Limitations](#limitations)
- [Initial install and upgrade workflows](#initial-install-and-upgrade-workflows)
- [Activities](#activities)
- [Argo workflows](#argo-workflows)
- [Stages and hooks](#stages-and-hooks)
- [`iuf` CLI](#iuf-cli)
  - [Global arguments](#global-arguments)
  - [Input file](#input-file)
  - [Subcommands](#subcommands)
    - [run](#run)
    - [abort](#abort)
    - [resume](#resume)
    - [restart](#restart)
    - [activity](#activity)
    - [list-activities](#list-activities)
    - [list-stages](#list-stages)
- [Output and log files](#output-and-log-files)
  - [`iuf` output](#iuf-output)
  - [Log files](#log-files)
- [Site and recipe variables](#site-and-recipe-variables)
- [`sat bootprep` configuration files](#sat-bootprep-configuration-files)
- [Recovering from failures](#recovering-from-failures)
<<<<<<< HEAD
  - [Addressing the issue without changing products](#addressing-the-issue-without-changing-products)
  - [Addressing the issue by removing a product](#addressing-the-issue-by-removing-a-product)
  - [Addressing the issue by adding a new version of a product](#addressing-the-issue-by-adding-a-new-version-of-a-product)
- [Troubleshooting](#troubleshooting)
=======
- [Install and Upgrade Observability Framework](#install-and-upgrade-observability-framework)
>>>>>>> bf71d46d

## Limitations

- `iuf` must be executed from `ncn-m001`.
- While IUF enables non-interactive deployment of product software, it does not automatically configure the software beyond merging new VCS release branch content to customer working branches. For example, if a product requires
  manual configuration, the administrator must stop IUF execution after the `update-vcs-config` stage, perform the manual configuration steps, and then resume with the next IUF stage (`update-cfs-config`).
- IUF leverages `sat bootprep` for CFS configuration and image creation. It is intended to be used with the configuration files provided in the HPC CSM Software Recipe and requires the administrator to verify and customize
  those configurations to their specific needs. Note that `sat` capabilities used by IUF rely on BOS V2.
- IUF will fail and provide feedback to the administrator in the event of an error, but it cannot automatically resolve issues.
- IUF does not handle many aspects of installs and upgrades of CSM itself and cannot be used until a base level of CSM functionality is present.
- The `management-nodes-rollout` stage currently does not automatically upgrade management storage nodes or `ncn-m001`. These nodes must be upgraded using non-IUF methods described in the IUF documentation.
- If the `iuf run` subcommand ends unexpectedly before the Argo workflow it created completes, there is no CLI option to reconnect to the Argo workflow and continue displaying status. It is recommended the administrator
  monitors progress via the Argo workflow UI and/or IUF log files in this scenario.
- It is currently not possible to add or remove product distribution files to an in progress IUF session without first re-executing the `process-media` stage and then re-executing any other stages required for that product. See
  [Recovering from failures](#recovering-from-failures) for details.

## Initial install and upgrade workflows

There are two separate workflows that utilize IUF when installing or upgrading non-CSM product content on a Cray EX system.

1. The IUF [Initial Install](workflows/initial_install.md) workflow is used in either of the following scenarios:
   - An initial install of the system is being performed, including CSM and non-CSM products
   - An initial install or upgrade is being performed **with non-CSM products only**. In this scenario, the first step ("Perform an install of CSM") is skipped and all other steps are performed.
1. The IUF [Upgrade](workflows/upgrade.md) workflow is used when an upgrade is being performed **with CSM and non-CSM products**

## Activities

An activity is a user-specified unique string identifier used to group and track IUF actions, typically those needed to complete an install or upgrade using a set of product distribution files. An example of an activity
identifier is `admin-230127`. `iuf` subcommands accept an activity as input, and the corresponding IUF output and log files are organized by that activity. The activity can be specified via an `iuf` argument or an environment
variable; for more details, see `iuf -h`.  The activity will be created automatically upon the first invocation of `iuf` with that given activity string.

IUF provides operational metrics associated with an activity (e.g. the time duration of each stage executed). Users can also create annotations for an activity, e.g. to note that an operation has been paused, to note that time was
spent debugging an issue, etc. `iuf` subcommands can be invoked to display a summary of actions, annotations, and metrics associated with an activity.

IUF activities can be displayed by using the [`iuf list-activities`](#list-activities) subcommand.

The following example shows history and status information associated with the `admin-230127` activity:

(`ncn-m001#`) List operations for an IUF activity.

```bash
iuf -a admin-230127 activity
```

Example output:

```text
+-------------------------------------------------------------------------------------------------------------------------------+
| Activity: admin-230127                                                                                                        |
+---------------------+-------------+--------------------------------------------+-----------+----------+-----------------------+
| Start               | Category    | Argo Workflow                              | Status    | Duration | Comment               |
+---------------------+-------------+--------------------------------------------+-----------+----------+-----------------------+
| 2023-01-27t20:37:42 | in_progress | admin-230127-zb268-process-media-v5dsw     | Succeeded | 0:01:54  | Run process-media     |
| 2023-01-27t20:39:36 | in_progress | admin-230127-f1w34-pre-install-check-ztsrg | Failed    | 0:01:16  | Run pre-install-check |
| 2023-01-27t20:40:52 | debug       | None                                       | n/a       | 0:31:11  | None                  |
| 2023-01-27t21:12:03 | in_progress | admin-230127-7jtws-process-media-29hzl     | Succeeded | 0:02:00  | Run process-media     |
| 2023-01-27t21:14:03 | in_progress | admin-230127-o7sp4-pre-install-check-phm2w | Failed    | 0:26:09  | Run pre-install-check |
| 2023-01-27t21:40:12 | debug       | None                                       | n/a       | 0:57:40  | None                  |
| 2023-01-27t22:37:52 | in_progress | admin-230127-zgd6o-process-media-zvnqk     | Succeeded | 0:02:06  | Run process-media     |
| 2023-01-27t22:39:58 | in_progress | admin-230127-svs41-pre-install-check-89gjf | Failed    | 0:01:31  | Run pre-install-check |
| 2023-01-27t22:41:29 | debug       | None                                       | n/a       | 0:52:26  | None                  |
| 2023-01-27t23:33:55 | in_progress | admin-230127-0f2xe-update-vcs-config-trpjw | Failed    | 0:00:53  | Run update-vcs-config |
| 2023-01-27t23:34:48 | debug       | None                                       | n/a       | 0:00:00  | None                  |
+---------------------+-------------+--------------------------------------------+-----------+----------+-----------------------+

Summary:
  Start time: 2023-01-27t20:37:40
    End time: 2023-01-27t23:34:48

   in_progress: 0:35:49
         debug: 2:21:17
```

## Argo workflows

[Argo workflows](../argo/Using_Argo_Workflows.md) orchestrate jobs on Kubernetes. IUF utilizes Argo workflows to execute and manage product install, upgrade, and deploy operations. For example, if an administrator invokes IUF to
execute the `process-media` and `pre-install-check` stages for a product, two Argo workflows will be created: one associated with the `process-media` stage and one associated with the `pre-install-check` stage. Not all operations
in an activity are associated with an Argo workflow, however. For example, annotation events and time spent waiting for the administrator to invoke the next operation do not result in the execution of IUF install and upgrade
operations, and thus are not associated with an Argo workflow.

Each Argo workflow created by IUF has a unique string identifier associated with it. An example of an IUF Argo workflow identifier is `admin-230127-zb268-process-media-v5dsw`. Argo workflow identifiers are recorded in IUF log
files and are displayed by `iuf activity` as shown in the [Activities](#activities) section.

Most Argo workflows created by IUF create multiple independent Argo steps to execute the workflow. `iuf` displays both Argo workflow and Argo step information on standard output as an IUF session executes. Argo
workflow identifiers are prefixed with `ARGO WORKFLOW:` text and Argo steps for that workflow are displayed in an indented format underneath it. The [Output and log files](#output-and-log-files) section provides
an example of `iuf` output.

## Stages and hooks

Install and upgrade operations performed by IUF are organized into stages. The administrator can execute one or more stages in a single invocation of `iuf run`. A single stage can execute with the content of one or more products.
IUF operates on all products found in a single media directory specified by the administrator. When possible, IUF will parallelize execution for products within a stage, e.g. the `process-media` stage will extract content for all
products found in the media directory at the same time.

A stage will not complete until it has completed execution for all products specified in the activity. If an error is encountered while executing a stage for a given product, IUF will allow other products to complete the execution
of the stage and will then stop execution. It will create an entry within the activity with the corresponding Argo workflow, set its `Status` to `Failed`, and report the stage result as `Error`.

IUF provides a hook capability for all stages. This allows a product to execute additional scripts before and/or after a given stage executes. Hooks allow products to perform special actions that IUF does not perform itself at an
appropriate time in an initial install or upgrade workflow. These hook scripts are executed automatically by IUF; no input from the administrator is required. All product scripts registered via a pre-stage hooks must complete before
the stage executes, and no product post-stage hook will execute until the stage itself has completed.

The administrator may execute one, multiple, or all stages in a single `iuf run` invocation depending on the task to be accomplished. If multiple stages are specified, they must be executed in the order listed below. The `iuf run`
subcommand provides arguments to specify which stages are to be run and if any stages should be skipped. The following table lists all of the stages in the order they are executed when performing an initial install or upgrade of
one or more products. This information is also provided by the `iuf list-stages` subcommand.

**`NOTE`** Click the links in the `Stage` column for additional details about the stages.

| Stage                                                              | Description                                                                              |
| ------------------------------------------------------------------ | ---------------------------------------------------------------------------------------- |
| [process-media](stages/process_media.md)                           | Inventory and extract products in the media directory for use in subsequent stages       |
| [pre-install-check](stages/pre_install_check.md)                   | Perform pre-install readiness checks                                                     |
| [deliver-product](stages/deliver_product.md)                       | Upload product content onto the system                                                   |
| [update-vcs-config](stages/update_vcs_config.md)                   | Merge working branches and perform automated VCS configuration                           |
| [update-cfs-config](stages/update_cfs_config.md)                   | Update CFS configuration (executes `sat bootprep`)                                       |
| [prepare-images](stages/prepare_images.md)                         | Build and configure management node and/or managed node images (executes `sat bootprep`) |
| [management-nodes-rollout](stages/management_nodes_rollout.md)     | Rolling reboot or live update of management nodes                                        |
| [deploy-product](stages/deploy_product.md)                         | Deploy services to system                                                                |
| [post-install-service-check](stages/post_install_service_check.md) | Perform post-install checks of processed services                                        |
| [managed-nodes-rollout](stages/managed_nodes_rollout.md)           | Rolling reboot or live update of managed nodes                                     |
| [post-install-check](stages/post_install_check.md)                 | Perform post-install checks                                                              |

The `process-media` stage must be run at least once for a given activity before any of the other stages can be run. This is required because `process-media` associates the product content being installed or upgraded with an
activity identifier and that information is used for all other stages.

## `iuf` CLI

The `iuf` command-line interface is used to invoke all IUF operations. The `iuf` command provides the following subcommands.

| Subcommand      | Description                                              |
| --------------- | -------------------------------------------------------- |
| run             | Initiates execution of IUF operations                    |
| abort           | Abort an IUF session                                     |
| resume          | Resume a previously aborted or failed IUF session        |
| restart         | Restart the most recently aborted or failed IUF session  |
| activity        | Display IUF activity details, annotate IUF activity      |
| list-activities | List all activities present on the system                |
| list-stages     | Display stages and status for a given IUF activity       |

### Global arguments

Global arguments may be specified when invoking `iuf`. They must be specified before any `iuf` subcommand and its subcommand-specific arguments are specified.

The following shows the global arguments available.

```text
usage: iuf [-h] [-i INPUT_FILE] [-w] [-a ACTIVITY] [-c CONCURRENCY] [-b BASE_DIR] [-s STATE_DIR] [-m MEDIA_DIR]
           [--log-dir LOG_DIR] [-l {CRITICAL,ERROR,WARNING,INFO,DEBUG,TRACE}] [-v]
           {run,activity,list-stages|ls,resume,restart,abort,list-activities|la} ...

The CSM Install and Upgrade Framework (IUF) CLI.

options:
  -h, --help            show this help message and exit
  -i INPUT_FILE, --input-file INPUT_FILE
                        YAML input file used to provide arguments to `iuf`. Command line arguments will override
                        entries in the input file. Can also be set via the IUF_INPUT_FILE environment variable.
  -w, --write-input-file
                        Create a new input file populated with default values overridden by any other command line
                        options also specified. The file is named via the `-i` argument. The command exits once the
                        file has been created.
  -a ACTIVITY, --activity ACTIVITY
                        Activity name. Must be a unique identifier. Activity names must contain only lowercase letters (a-z),
                        numbers (0-9), periods (.), and dashes (-). Can also be set via the IUF_ACTIVITY environment
                        variable.
  -c CONCURRENCY, --concurrency CONCURRENCY
                        During stage processing Argo runs workflow steps in parallel. By default up to 10 steps will be
                        executed simultaneously. Use `--concurrency N` to decrease the limit to N. Increasing this limit
                        is not recommended.
  -b BASE_DIR, --base-dir BASE_DIR
                        Base directory for state and log file directories. Defaults to ${RBD_BASE_DIR}/iuf/[activity],
                        where ${RBD_BASE_DIR} is /etc/cray/upgrade/csm.
  -s STATE_DIR, --state-dir STATE_DIR
                        A directory used to store the current state of stages, used by `iuf` but primarily not of
                        interest to users. Defaults to [base-dir]/state.
  -m MEDIA_DIR, --media-dir MEDIA_DIR
                        Location of installation media to be used. Defaults to ${RBD_BASE_DIR}/[activity], where
                        ${RBD_BASE_DIR} is /etc/cray/upgrade/csm. `iuf` cannot access installation media outside of
                        ${RBD_BASE_DIR}, however input files provided by other `iuf` arguments can exist outside of
                        ${RBD_BASE_DIR}.
  --log-dir LOG_DIR     Location used to store log files. Defaults to [base-dir]/log.
  -l {CRITICAL,ERROR,WARNING,INFO,DEBUG,TRACE}, --level {CRITICAL,ERROR,WARNING,INFO,DEBUG,TRACE}
                        Set the log message level that determines what is displayed on `iuf` standard output. Messages
                        of this level or higher are displayed.
  -v, --verbose         generate more verbose messages

subcommands:
  {run,activity,list-stages|ls,resume,restart,abort,list-activities|la}
```

### Input file

As described in the [Output and log files](#output-and-log-files) section, the `-i INPUT_FILE` argument can be used to read `iuf` arguments and values from a YAML input file. Both global and subcommand-specific arguments can be
specified in the input file. If an input file is used in addition to `iuf` arguments, the `iuf` arguments take precedence. The name of an entries in the input file corresponds to the long form name of the `iuf` argument with
hyphens replaced by underscores.

The following is an example of a partial `iuf` input file. The first section displays global arguments and values and the following sections display subcommand arguments and values.

```yaml
global:
    activity: admin-230127
    concurrency: null
    base_dir: null
    state_dir: /etc/cray/upgrade/csm/iuf/admin-230127/state
    media_dir: /etc/cray/upgrade/csm/admin-230127
    media_host: ncn-m001
    log_dir: /etc/cray/upgrade/csm/iuf/admin-230127/log
    dryrun: false
    level: INFO
    verbose: false
abort:
    comment: null
    force: false
activity:
    time: null
    create: false
[...]
```

(`ncn-m001#`) An input file populated with default values can be created by using `iuf -w`:

```bash
iuf -a admin-230127 -m admin-230127/media -i /tmp/default-input-file -w
```

Example output:

```text
Successfully wrote /tmp/default-input-file
```

### Subcommands

#### `run`

The `run` subcommand is used to execute one or more IUF stages. The `-b`, `-e`, `-r` and `-s` arguments can be specified to limit the stages executed. If none of those arguments are specified, `iuf run` will execute all stages
in order. If an activity identifier is not provided via `-a`, a new activity will be created automatically.

See the [Output and log files](#output-and-log-files) section for details on information printed on standard output as `iuf run` executes.

Using Ctrl-C with `iuf run` does not immediately abort the IUF session. The following options will be printed and the administrator can select the desired action:

```text
Would you like to abort this run?
    Enter Y, y, or yes to abort after the current stage completes.
    Enter F, f, or force to abort the current stage immediately.
    Enter D, d, or disconnect to exit the IUF CLI.  The install will continue in the background, however no logs will be collected.

    Enter <return> to resume monitoring.
    NOTE: The IUF CLI will remain connected until Argo completes the abort process.  Use the disconnect option to exit the IUF CLI immediately.
    NOTE: All logging will be suspended when disconnected.
```

See the [resume](#resume) and [restart](#restart) sections for details on how to continue after aborting an IUF session.

The following arguments may be specified when invoking `iuf run`:

```text
usage: iuf run [-h] [-b BEGIN_STAGE] [-e END_STAGE] [-r RUN_STAGES [RUN_STAGES ...]] [-s SKIP_STAGES [SKIP_STAGES ...]] [-f]
               [-bc BOOTPREP_CONFIG_MANAGED] [-bm BOOTPREP_CONFIG_MANAGEMENT] [-bpcd BOOTPREP_CONFIG_DIR] [-rv RECIPE_VARS]
               [-sv SITE_VARS] [-mrs {reboot,stage}] [-cmrp CONCURRENT_MANAGEMENT_ROLLOUT_PERCENTAGE]
               [--limit-managed-rollout LIMIT_MANAGED_ROLLOUT [LIMIT_MANAGED_ROLLOUT ...]]
               [--limit-management-rollout LIMIT_MANAGEMENT_ROLLOUT [LIMIT_MANAGEMENT_ROLLOUT ...]]
               [-mrp MASK_RECIPE_PRODS [MASK_RECIPE_PRODS ...]]

Run IUF stages to execute install, upgrade and/or deploy operations for a given activity.

options:
  -h, --help            show this help message and exit
  -b BEGIN_STAGE, --begin-stage BEGIN_STAGE
                        The first stage to execute. Defaults to process-media
  -e END_STAGE, --end-stage END_STAGE
                        The last stage to execute.  Defaults to post-install-check
  -r RUN_STAGES [RUN_STAGES ...], --run-stages RUN_STAGES [RUN_STAGES ...]
                        Run the specified stages only. This argument is not compatible with `-b`, `-e`, or `-s`.
  -s SKIP_STAGES [SKIP_STAGES ...], --skip-stages SKIP_STAGES [SKIP_STAGES ...]
                        Skip the execution of the specified stages.
  -f, --force           Force re-execution of stage operations.
  -bc BOOTPREP_CONFIG_MANAGED, --bootprep-config-managed BOOTPREP_CONFIG_MANAGED
                        `sat bootprep` config file for managed (compute and
                        application) nodes.  Note the path is relative to $PWD, unless an
                        absolute path is specified.
  -bm BOOTPREP_CONFIG_MANAGEMENT, --bootprep-config-management BOOTPREP_CONFIG_MANAGEMENT
                        `sat bootprep` config file for management NCNs.  Note the
                        path is relative to $PWD, unless an absolute path is specified.
  -bpcd BOOTPREP_CONFIG_DIR, --bootprep-config-dir BOOTPREP_CONFIG_DIR
                        Directory containing HPE `product_vars.yaml` and `sat bootprep` configuration files.
                        The expected content is:
                            $(BOOTPREP_CONFIG_DIR)/product_vars.yaml
                            $(BOOTPREP_CONFIG_DIR)/bootprep/compute-and-uan-bootprep.yaml
                            $(BOOTPREP_CONFIG_DIR)/bootprep/management-bootprep.yaml
                        Note the path is relative to $PWD, unless an absolute path is specified.
  -rv RECIPE_VARS, --recipe-vars RECIPE_VARS
                        Path to a recipe variables YAML file. HPE provides the `product_vars.yaml` recipe
                        variables file with each release. Note the path is relative to $PWD, unless
                        an absolute path is specified.
  -sv SITE_VARS, --site-vars SITE_VARS
                        Path to a site variables YAML file. This file allows the user to override values defined in
                        the recipe variables YAML file. Defaults to ${RBD_BASE_DIR}/${IUF_ACTIVITY}/site_vars.yaml.
                        Note the path is relative to $PWD, unless an absolute path is specified.
  -mrs {reboot,stage}, --managed-rollout-strategy {reboot,stage}
                        Method to update the managed nodes. Accepted values are 'reboot' (reboot nodes _now_) or
                        'stage' (set up nodes to reboot into new image after next WLM job). Defaults to 'stage'.
  -cmrp CONCURRENT_MANAGEMENT_ROLLOUT_PERCENTAGE, --concurrent-management-rollout-percentage CONCURRENT_MANAGEMENT_ROLLOUT_PERCENTAGE
                        Limit the number of management nodes that roll out
                        concurrently based on the percentage specified. Must be an integer
                        between 1-100. Defaults to 20 (percent).
  --limit-managed-rollout LIMIT_MANAGED_ROLLOUT [LIMIT_MANAGED_ROLLOUT ...]
                        Override list used to target specific nodes only when rolling out managed nodes.  Arguments
                        should be xnames or HSM node groups. Defaults to the Compute role.
  --limit-management-rollout LIMIT_MANAGEMENT_ROLLOUT [LIMIT_MANAGEMENT_ROLLOUT ...]
                        Override list used to target specific role_subrole(s) only when rolling out management nodes.
                        Defaults to the Management_Worker role.
  -mrp MASK_RECIPE_PRODS [MASK_RECIPE_PRODS ...], --mask-recipe-prods MASK_RECIPE_PRODS [MASK_RECIPE_PRODS ...]
                        If `--recipe-vars` is specified, mask the versions found within the recipe variables YAML
                        file for the specified products, such that the largest version of the package already installed on
                        the system (found in the product catalog) is used instead of the version supplied in the HPC CSM
                        Software Recipe. Note that the versions found via `--site-vars` (or the versions being installed)
                        will override it as well.
```

These [examples](examples/iuf_run.md) highlight common use cases of `iuf run`.

#### `abort`

The `abort` subcommand is specified by the administrator to end an IUF session. The IUF session will be terminated at the end of the current stage unless `-f` is specified, which causes the session to terminate immediately. Any
terminated Argo Workflows will have a `Status` of `Failed` when displayed via `iuf activity`.

The following arguments may be specified when invoking `iuf abort`:

```text
usage: iuf abort [-h] [-f]

Abort an IUF session for a given activity after the current stage completes.

options:
  -h, --help   show this help message and exit
  -f, --force  Force the abort immediately.
```

These [examples](examples/iuf_abort.md) highlight common use cases of `iuf abort`.

#### `resume`

The `resume` subcommand is specified by the administrator to resume a previously aborted or failed IUF session for a given activity. The resumed IUF session continues execution with any Argo steps that previously failed or were
not executed during the most recent stage.

The following arguments may be specified when invoking `iuf resume`:

```text
usage: iuf resume [-h]

Resume a previously aborted or failed IUF session for a given activity.

options:
  -h, --help  show this help message and exit
```

These [examples](examples/iuf_resume.md) highlight common use cases of `iuf resume`.

#### `restart`

Run the `restart` subcommand to restart a previously aborted or failed IUF session. This re-executes the most recent IUF session executed via `iuf run`. Any Argo step that already executed successfully is skipped if possible; the
Argo UI displays the step, but the corresponding log file will contain a message if the step operations were skipped. If the `-f` argument is specified, all stages specified by the most recent `iuf run` will be re-executed, regardless
of whether they succeeded or failed during the previous invocation of `iuf run`.

The following arguments may be specified when invoking `iuf restart`:

```text
usage: iuf restart [-h] [-f]

Restart a previously aborted or failed IUF session for a given activity.

options:
  -h, --help  show this help message and exit
  -f, --force  Force all operations to be re-executed irrespective if they have been successful in the past.
```

These [examples](examples/iuf_restart.md) highlight common use cases of `iuf restart`.

#### `activity`

The `activity` subcommand allows the administrator to create a new activity, display details for an activity, and create, update, and annotate activity states. These operations allow the administrator to easily determine the status
of IUF activity operations and associate time-based metrics and user-specified comments with them.

The activity details displayed are:

| Column         | Description                                                      |
| -------------- | ---------------------------------------------------------------- |
| Start          | The time that this operation began execution                     |
| Category       | The state of the activity when the operation was created         |
| Argo Workflow  | The Argo workflow associated with the operation                  |
| Status         | The status of the operation                                      |
| Duration       | How long the operation has been in this state (if not completed) |
| Comment        | User-specified comments associated with the operation            |

Values for `Category` are:

| Category Value | Description                                                                          |
| -------------- | ------------------------------------------------------------------------------------ |
| in_progress    | An Argo workflow was initiated at the time recorded in `Start`                       |
| waiting_admin  | No activity operations were in progress beginning at time recorded in `Start`        |
| paused         | The administrator paused activity operations at the time recorded in `Start`         |
| debug          | The administrator started debugging an issue at the time recorded in `Start`         |
| blocked        | The administrator reported being blocked by an issue at the time recorded in `Start` |

Values for `Status` are:

| Status Value | Description                                                                    |
| ------------ | ------------------------------------------------------------------------------ |
| Succeeded    | The `Argo Workflow` completed successfully                                     |
| Failed       | The `Argo Workflow` failed                                                     |
| Running      | The `Argo Workflow` is currently executing                                     |
| n/a          | The activity entry is not associated with an `Argo Workflow` and has no status |

**`NOTE`** Each row displayed by `iuf activity` is a historical entry associated with the recorded `Start` and the `Duration` time values. For example, the `Category` value `in_progress` signifies that an Argo Workflow was put
in progress at the time the entry was created, but it may not still be running when `iuf activity` is executed. The `Status` value provides context on whether an Argo Workflow is still executing.

The following arguments may be specified when invoking `iuf activity`:

```text
usage: iuf activity [-h] [--time TIME] [--create] [--comment COMMENT] [--status {Succeeded,Failed,Running,n/a}]
                    [--argo-workflow-id ARGO_WORKFLOW_ID]
                    [{in_progress,waiting_admin,paused,debug,blocked}]

Create, display, or annotate activity information.

positional arguments:
  {in_progress,waiting_admin,paused,debug,blocked}
                        activity state value

options:
  -h, --help            show this help message and exit
  --time TIME           A time value used when creating or modifying an activity entry. Must match an
                        existing time value to modify that entry. Defaults to now.
  --create              Create a new activity entry.
  --comment COMMENT     A comment to be associated with an activity entry.
  --status {Succeeded,Failed,Running,n/a}
                        A status value to be associated with an activity entry.
  --argo-workflow-id ARGO_WORKFLOW_ID
                        An Argo workflow identifier to be associated with an activity entry.
```

These [examples](examples/iuf_activity.md) highlight common use cases of `iuf activity`.

#### `list-activities`

The `list-activities` subcommand displays all activities present on the system.

The following arguments may be specified when invoking `iuf list-activities`:

```bash
usage: iuf list-activities [-h]

List all IUF activities stored in argo.

options:
  -h, --help  show this help message and exit
```

These [examples](examples/iuf_list_activities.md) highlight common use cases of `iuf list-activities`.

#### `list-stages`

The `list-stages` subcommand displays the stages for a given activity, the status of each stage, and the time spent in each stage.

The following arguments may be specified when invoking `iuf list-stages`:

```bash
usage: iuf list-stages [-h]

List IUF stage information and status for a given activity specified via `-a`.

options:
  -h, --help  show this help message and exit
```

These [examples](examples/iuf_list_stages.md) highlight common use cases of `iuf list-stages`.

## Output and log files

### `iuf` output

`iuf` subcommands display status information to standard output as IUF stages execute. Stages are made up of one or more Argo workflows, each performing a series of tasks via Argo steps. `iuf` output primarily consists of:

- stage begin messages
- stage end summaries
- Argo workflow identifiers created when executing a stage
- Argo pod and step begin and end messages
- completion status of each phase (Succeeded, Failed)
- time duration metrics

In addition, any IUF log messages generated by IUF or products with a severity of `INFO` or higher are displayed to standard output.

**`NOTE`** Messages from community software utilized by IUF and products being installed may also be displayed on `iuf` standard output if they match the message format and severity level `iuf` monitors.

The Argo workflow identifiers displayed, like `admin-230127-zb268-process-media-v5dsw` in the example below, can be queried in the [Argo UI](../argo/Using_the_Argo_UI.md) to provide access to more detailed log
information and monitoring capabilities. The lines prefixed with `BEGIN:` and `FINISHED:` primarily map to Argo steps and pods that are linked to the corresponding Argo workflow in the Argo UI.

(`ncn-m001#`) Example of `iuf` command and output.

```bash
iuf -a admin-230127 -m /etc/cray/upgrade/csm/media/admin-230127 run --site-vars /etc/cray/upgrade/csm/admin/site_vars.yaml --bootprep-config-dir /etc/cray/upgrade/csm/admin -e update-vcs-config
```

Example output:

```text
INFO   ARGO WORKFLOW: admin-230127-zb268-process-media-v5dsw
INFO              BEGIN: extract-release-distributions
INFO              BEGIN: start-operation
INFO           FINISHED: start-operation [Succeeded]
INFO              BEGIN: list-tar-files
INFO           FINISHED: list-tar-files [Succeeded]
INFO              BEGIN: extract-tar-files
INFO              BEGIN: extract-tar-files(0:cpe-slurm-23.02-sles15-1.2.9-20230123212534_30822fc.tar.gz)
INFO           FINISHED: extract-tar-files [Succeeded]
INFO           FINISHED: extract-tar-files(0:cpe-slurm-23.02-sles15-1.2.9-20230123212534_30822fc.tar.gz) [Succeeded]
INFO              BEGIN: end-operation
INFO           FINISHED: end-operation [Succeeded]
INFO              BEGIN: prom-metrics
INFO           FINISHED: extract-release-distributions [Succeeded]
INFO           FINISHED: prom-metrics [Succeeded]
INFO          RESULT: Succeeded
INFO        DURATION: 0:01:51
INFO Dumping rendered site variables to /etc/cray/upgrade/csm/iuf/admin-230127/state/session_vars.yaml
INFO IUF SESSION: admin-230127-f1w34
INFO       IUF STAGE: pre-install-check
INFO   ARGO WORKFLOW: admin-230127-f1w34-pre-install-check-ztsrg
INFO              BEGIN: preflight-checks-for-services
INFO              BEGIN: start-operation
INFO           FINISHED: start-operation [Succeeded]
INFO              BEGIN: preflight-checks
INFO              BEGIN: preflight-checks(0)
[...]
```

### Log files

IUF stores detailed information in log files which are stored on a Ceph Block Device typically mounted at `/etc/cray/upgrade/`. The default log file directory location can be overridden with the `iuf -b` and `iuf --log-dir`
options (see `iuf -h` for details).

Log files are organized by activity identifiers, for example `admin-230127`. The top-level `state` directory contains information internal to the implementation of IUF and is most often uninteresting to the administrator.
The content in the top-level `log` directory contains information about the operations executed while installing, upgrading and deploying product software and will likely be useful if a problem occurs. The following
describes the contents of the files in the `log` directory for an activity:

| Path                               | Description                                                                |
| ---------------------------------- | -------------------------------------------------------------------------- |
| `log/install.log`                  | Link to most recent log file in `log/<directory>/`                         |
| `log/<directory>/`                 | Time-stamped directory created when a new `iuf` command is executed        |
| `log/<directory>/install.log`      | Log file with content created by `iuf`                                     |
| `log/<directory>/argo_logs/<file>` | Log files with content created by Argo as Argo pods execute IUF operations |

(`ncn-m001#`) Display log files for a given activity.

```bash
cd /etc/cray/upgrade/csm/iuf/admin-230127
find . -type f,l | sort -r
```

Truncated example output:

```text
./log/install.log
./log/20230127203740/install.log
./log/20230127203740/argo_logs/admin-230127-zb268-process-media-v5dsw-2642752133.txt
./log/20230127203740/argo_logs/admin-230127-zb268-process-media-v5dsw-2337635292.txt
./log/20230127203740/argo_logs/admin-230127-zb268-process-media-v5dsw-2192584523.txt
./log/20230127203740/argo_logs/admin-230127-f1w34-pre-install-check-ztsrg-3983759619.txt
./log/20230127203740/argo_logs/admin-230127-f1w34-pre-install-check-ztsrg-3010622324.txt
./log/20230127203740/argo_logs/admin-230127-f1w34-pre-install-check-ztsrg-1366701318.txt
```

## Site and recipe variables

IUF site and recipe variables allow the administrator to customize product, product version, and branch values used by IUF when
executing IUF stages. They ensure automated VCS branch merging, CFS configuration creation, and IMS image creation operations are
performed with values adhering to site preferences.

Recipe variables are provided via the `product_vars.yaml` file in the HPC CSM Software Recipe and provide a list of products and
versions intended to be used together. `product_vars.yaml` also contains default settings and `working_branch` variable entries for
products. `product_vars.yaml` is provided by HPE and the values are intended as defaults only.

Site variables, typically specified in a `site_vars.yaml` file, allow the administrator to override values provided by recipe
variables, including global default entries and product-specific entries. HPE does not provide a `site_vars.yaml` file as it is
strictly for site use cases. See the text at the top of the HPE-provided `product_vars.yaml` file for details on which override
values can be specified in `site_vars.yaml`.

If both files are used and specific variables are defined in both files, the values specified in the site variables file takes
precedence.

The `iuf run` subcommand has arguments that allow the administrator to reference the site and/or recipe variables files, `-sv` and `-rv`
respectively. The variables specified in the files are used by IUF when executing the `update-vcs-config`, `update-cfs-config`, and
`prepare-images` stages. For example, the `working_branch` variable defines the naming convention used by IUF to find or create a
product's VCS branch containing site-customized configuration content, which happens as part of the `update-vcs-config` stage.

The `iuf run` subcommand also has a `-bpcd` argument that allow the administrator to reference a directory containing the HPE-provided
recipe variables file and `sat bootprep` input files. This can be used instead of the `-rv` argument.

An example use case for site and recipe variables is provided in the [`update-vcs-config`](stages/update_vcs_config.md) stage documentation.

## `sat bootprep` configuration files

`sat bootprep` configuration files are used by the `update-cfs-config` and `prepare-images` IUF stages. `update-cfs-config` uses `sat bootprep`
input files to define the CFS configurations used to customize management NCN and managed node images and post-boot node environments.
`prepare-images` uses `sat bootprep` input files to create management NCN and managed node images.

HPE provides management NCN and managed node `sat bootprep` configuration files in the HPC CSM Software Recipe. The files provide default
CFS configuration, image, and BOS session template definitions. The administrator may customize the files as needed. The files include
variables, and the values used are provided by the recipe variables and/or site variables files specified when running `iuf run`.

## Recovering from failures

If an error is encountered while executing `iuf run`, `iuf` will attempt to complete the current stage for the other products involved. The following are strategies to recover from failures once the underlying issue has been
resolved.

### Addressing the issue without changing products

Multiple options are available if the administrator decides to continue the install or upgrade without changing the products being installed or upgraded:

- [`iuf resume`](#resume) can be used to re-execute the most recent `iuf run` command and continue from where the failures were encountered.
- [`iuf restart`](#restart) can be used to re-execute the most recent `iuf run` command from the beginning of the earliest stage specified. Only failed or previously unexecuted Argo steps will be executed unless the `-f`
  argument is specified, which forces all Argo steps to be re-executed, regardless of whether they succeeded or failed during the previous invocation of `iuf run`.
- [`iuf run`](#run) can be used to re-execute stages of an IUF session with new `iuf` arguments. If no changes were made to the product distribution files in the media directory, `iuf run` will re-execute any Argo steps that failed
  during the previous invocation of `iuf run`. Any Argo steps that previously executed successfully will be skipped if possible. If the `-f` argument is specified, all Argo steps will be re-executed, regardless of whether they
  succeeded or failed during the previous invocation of `iuf run`.

### Addressing the issue by removing a product

If the administrator wants to remove a product from the IUF session, they must re-execute `iuf run` for the `process-media` stage with the product distribution file and uncompressed content removed from the media directory. This
removes references to that product from the existing IUF activity.

If any previously executed stages performed operations with the removed product, re-execute them. It may be necessary to perform manual operations as well, e.g. modifying the `sat bootprep` input files used to create images in
order to remove references to the product.

The administrator can then execute any remaining stages that did not complete due to the initial failure.

### Addressing the issue by adding a new version of a product

To add a new version of an existing product to the IUF session, re-execute `iuf run` for the `process-media` stage with the new product distribution file added to the media directory. This adds knowledge of that product to the
existing IUF activity. If the new product is being used in place of a different version of the product, remove the previous version of the product distribution file and uncompressed content from the media directory at the same
time the new version is added.

If any previously executed stages performed operations with the removed product, re-execute them. It may be necessary to perform manual operations as well, e.g. modifying the `sat bootprep` input files used to create images in
order to remove references to the product.

The administrator can then execute any remaining stages that did not complete due to the initial failure.

## Troubleshooting

The following actions may be useful if errors are encountered when executing `iuf`.

- Examine IUF log files as described in the [Output and log files](#output-and-log-files) section for information not provided on `iuf` standard output.
- Use the [Argo UI](../argo/Using_the_Argo_UI.md) to find the Argo pod that corresponds to the failed IUF operation. This can be done by finding the Argo workflow identifier displayed on [`iuf` standard output](#iuf-output) for the failed
  IUF operation and performing an Argo UI query with that value. Argo workflow identifiers can also be found by running [`iuf activity`](#activities). The Argo UI will provide additional log information that may help debug the issue.
- There are two methods for limiting the list of Argo workflows displayed by the Argo UI.
  1. Display a single workflow of an activity by specifying the Argo workflow identifier, e.g. `admin-230126-ebjx3-process-media-cq89t`, after the Argo UI "magnifying glass" icon.
  1. Display all workflows for an IUF activity by specifying the activity identifier, e.g. `activity=admin-230126`, in the Argo UI `LABELS` filter.
- If an error is associated with a script invoked by a product's [stage hook](#stages-and-hooks), the script can be found in the expanded product distribution file located in the media directory (`iuf -m MEDIA_DIR`). Examine the
  `hooks` entry in the product's `iuf-product-manifest.yaml` file in the media directory for the path to the script.
- If Argo UI log output is too verbose, filter it by specifying a value such as `^INFO|^NOTICE|^WARNING|^ERROR` in the `Filter (regexp)...` text field.
- If an Argo workflow cannot be found in the Argo UI, select `all` from the `results per page` dropdown list at the bottom of the page listing the Argo workflows.
- If the source of the error cannot be determined by the previous methods, details on the underlying commands executed by an IUF stage can be found in the IUF `workflows` directory. The [Stages and hooks](#stages-and-hooks) section
  of this document includes links to descriptions of each stage. Each of those descriptions includes an **Execution Details** section describing how to find the appropriate code in the IUF `workflows` directory to understand the
  workflow and debug the issue.
- If an Argo step fails, Argo will attempt to re-execute the step. If the retry succeeds, the failed step will still be displayed, colored red, in the Argo UI alongside the successful retry step, colored green. Although the failed
<<<<<<< HEAD
  step is still displayed, it did not affect the success of the overall workflow and can be ignored.
=======
  step is still displayed, it did not affect the success of the overall workflow and can be ignored.

## Recovering from failures

If an error is encountered while executing `iuf run`, `iuf` will attempt to complete the current stage for the other products involved, if any. The following are strategies to recover from stage failures once the issue has been addressed.

- If an error was encountered and the administrator decides to continue the install or upgrade with all of the same products, execute `iuf run` using the same activity identifier and arguments specified previously. If some IUF stages
  completed successfully before the error occurred, use `iuf run -b` to begin at the stage that previously failed since it is not
  necessary to re-run the IUF stages that completed successfully.
- If an error was encountered with a specific product and the administrator decides to continue the install or upgrade without that product:
  - Remove the undesired product from the IUF media directory.
  - Execute `iuf run` using a **new** activity identifier but otherwise use the same arguments specified previously. If some IUF stages completed successfully before the error occurred:
    - Execute `iuf run` with `-b process-media` to associate the product media with the new activity.
    - Execute `iuf run -b` to begin at the stage that previously failed since it is not necessary to re-run the IUF stages that completed successfully. If the only product that failed that stage was the one removed from the media
      directory, start with the next stage rather than re-running the stage that previously failed.
- If an error was encountered with a specific product and the administrator obtains a new release of that product:
  - Remove the undesired product from the IUF media directory.
  - Add the new release of the product to the IUF media directory.
  - Execute `iuf run` using a **new** activity identifier but otherwise use the same arguments specified previously in order to re-run the install or upgrade process.

## Install and Upgrade Observability Framework

The Install and Upgrade Observability Framework includes assertions for Goss health checks, as well as metrics and dashboards for health checks.
The framework also includes a unified consistent method to automatically track Time to Install (TTI) and Time to Upgrade (TTU), as well as error and pattern counts across all nodes and product streams.
The Install and Upgrade Observability Framework is automatically deployed and configured in the CSM environment.

For more information on the Install and Upgrade Observability Framework, refer to [Install and Upgrade Observability Framework](../observability/Observability.md).
>>>>>>> bf71d46d
<|MERGE_RESOLUTION|>--- conflicted
+++ resolved
@@ -45,14 +45,11 @@
 - [Site and recipe variables](#site-and-recipe-variables)
 - [`sat bootprep` configuration files](#sat-bootprep-configuration-files)
 - [Recovering from failures](#recovering-from-failures)
-<<<<<<< HEAD
   - [Addressing the issue without changing products](#addressing-the-issue-without-changing-products)
   - [Addressing the issue by removing a product](#addressing-the-issue-by-removing-a-product)
   - [Addressing the issue by adding a new version of a product](#addressing-the-issue-by-adding-a-new-version-of-a-product)
 - [Troubleshooting](#troubleshooting)
-=======
 - [Install and Upgrade Observability Framework](#install-and-upgrade-observability-framework)
->>>>>>> bf71d46d
 
 ## Limitations
 
@@ -717,28 +714,7 @@
   of this document includes links to descriptions of each stage. Each of those descriptions includes an **Execution Details** section describing how to find the appropriate code in the IUF `workflows` directory to understand the
   workflow and debug the issue.
 - If an Argo step fails, Argo will attempt to re-execute the step. If the retry succeeds, the failed step will still be displayed, colored red, in the Argo UI alongside the successful retry step, colored green. Although the failed
-<<<<<<< HEAD
   step is still displayed, it did not affect the success of the overall workflow and can be ignored.
-=======
-  step is still displayed, it did not affect the success of the overall workflow and can be ignored.
-
-## Recovering from failures
-
-If an error is encountered while executing `iuf run`, `iuf` will attempt to complete the current stage for the other products involved, if any. The following are strategies to recover from stage failures once the issue has been addressed.
-
-- If an error was encountered and the administrator decides to continue the install or upgrade with all of the same products, execute `iuf run` using the same activity identifier and arguments specified previously. If some IUF stages
-  completed successfully before the error occurred, use `iuf run -b` to begin at the stage that previously failed since it is not
-  necessary to re-run the IUF stages that completed successfully.
-- If an error was encountered with a specific product and the administrator decides to continue the install or upgrade without that product:
-  - Remove the undesired product from the IUF media directory.
-  - Execute `iuf run` using a **new** activity identifier but otherwise use the same arguments specified previously. If some IUF stages completed successfully before the error occurred:
-    - Execute `iuf run` with `-b process-media` to associate the product media with the new activity.
-    - Execute `iuf run -b` to begin at the stage that previously failed since it is not necessary to re-run the IUF stages that completed successfully. If the only product that failed that stage was the one removed from the media
-      directory, start with the next stage rather than re-running the stage that previously failed.
-- If an error was encountered with a specific product and the administrator obtains a new release of that product:
-  - Remove the undesired product from the IUF media directory.
-  - Add the new release of the product to the IUF media directory.
-  - Execute `iuf run` using a **new** activity identifier but otherwise use the same arguments specified previously in order to re-run the install or upgrade process.
 
 ## Install and Upgrade Observability Framework
 
@@ -746,5 +722,4 @@
 The framework also includes a unified consistent method to automatically track Time to Install (TTI) and Time to Upgrade (TTU), as well as error and pattern counts across all nodes and product streams.
 The Install and Upgrade Observability Framework is automatically deployed and configured in the CSM environment.
 
-For more information on the Install and Upgrade Observability Framework, refer to [Install and Upgrade Observability Framework](../observability/Observability.md).
->>>>>>> bf71d46d
+For more information on the Install and Upgrade Observability Framework, refer to [Install and Upgrade Observability Framework](../observability/Observability.md).