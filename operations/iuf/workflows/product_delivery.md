# Product delivery

This section ensures the product content is loaded onto the system and available for later steps in the workflow.

- [1. Execute the IUF `process-media` and `pre-install-check` stages](#1-execute-the-iuf-process-media-and-pre-install-check-stages)
- [2. Update `customizations.yaml`](#2-update-customizationsyaml)
- [3. Execute the IUF `deliver-product` stage](#3-execute-the-iuf-deliver-product-stage)
- [4. Perform manual product delivery operations](#4-perform-manual-product-delivery-operations)
- [5. Next steps](#5-next-steps)

## 1. Execute the IUF `process-media` and `pre-install-check` stages

1. The "Install and Upgrade Framework" section of each individual product's installation document may contain special actions that need to be performed outside of IUF for a stage. The "IUF Stage Documentation Per Product"
section of the _HPE Cray EX System Software Stack Installation and Upgrade Guide for CSM (S-8052)_ provides a table that summarizes which product documents contain information or actions for the `process-media` or `pre-install-check` stages.
Refer to that table and any corresponding product documents before continuing to the next step.

1. Run `upload-rebuild-templates.sh` to update all the workflows that will be used by IUF and to ensure the correct CSM product versions will be used by IUF.

    (`ncn-m001#`) Execute the `upload-rebuild-templates.sh` script.

    ```bash
    /usr/share/doc/csm/workflows/scripts/upload-rebuild-templates.sh
    ```

1. Invoke `iuf run` with activity identifier `${ACTIVITY_NAME}` and use `-e` to execute the [`process-media`](../stages/process_media.md) and [`pre-install-check`](../stages/pre_install_check.md) stages. Perform the upgrade
   using product content found in `${MEDIA_DIR}`.

    (`ncn-m001#`) Execute the `process-media` and `pre-install-check` stages.

    ```bash
    iuf -a ${ACTIVITY_NAME} -m "${MEDIA_DIR}" run -e pre-install-check
    ```

Once this step has completed:

- Product content has been extracted from the product distribution files in `${MEDIA_DIR}`
- Pre-install checks have been performed for CSM and all products found in `${MEDIA_DIR}`
- Per-stage product hooks have executed for the `process-media` and `pre-install-check` stages

## 2. Update `customizations.yaml`

<<<<<<< HEAD
Some products require modifications to the `customizations.yaml` file before executing the `deliver-product` stage. Currently, this is limited to the Slurm and PBS Workload Manager (WLM) products. Refer to the
"Install and Upgrade Framework" section of both the Slurm and PBS product documents to determine the actions that need to be performed to update `customizations.yaml`.
=======
**`NOTE`** This section is only relevant for initial install workflows. Skip to the [next section](#3-execute-the-iuf-deliver-product-stage) if performing an upgrade.

Some products require modifications to the `customizations.yaml` file before executing the `deliver-product` stage. Currently, this is limited to the Slurm and PBS Workload Manager (WLM) products and the UAN product. Refer to the
"Install and Upgrade Framework" section of the Slurm, PBS, and UAN product documents to determine the actions that need to be performed to update `customizations.yaml`.
>>>>>>> 5281eb84

Once this step has completed:

- The `customizations.yaml` file has been updated per product documentation.

## 3. Execute the IUF `deliver-product` stage

1. The "Install and Upgrade Framework" section of each individual product's installation document may contain special actions that need to be performed outside of IUF for a stage. The "IUF Stage Documentation Per Product"
section of the _HPE Cray EX System Software Stack Installation and Upgrade Guide for CSM (S-8052)_ provides a table that summarizes which product documents contain information or actions for the `deliver-product` stage.
Refer to that table and any corresponding product documents before continuing to the next step.

1. Invoke `iuf run` with activity identifier `${ACTIVITY_NAME}` and use `-r` to execute the [`deliver-product`](../stages/deliver_product.md) stage. Perform the upgrade using product content found in `${MEDIA_DIR}`.

    (`ncn-m001#`) Execute the `deliver-product` stage.

    ```bash
    iuf -a ${ACTIVITY_NAME} run -r deliver-product
    ```

Once this step has completed:

- Product content for all products found in `${MEDIA_DIR}` has been uploaded to the system
- Product content uploaded to the system has been recorded in the product catalog
- Per-stage product hooks have executed for the `deliver-product` stage

## 4. Perform manual product delivery operations

**`NOTE`** This subsection is optional and can be skipped if third-party GPU and/or programming environment software is not needed.

Some products provide instructions for delivering third-party content to the system outside of IUF. If this content is desired, refer to the following documentation for instructions and execute the procedures before continuing
with the workflow.

- **Content:** Third-party GPU software
    - **Description:** [User Services Software (USS)](../../../glossary.md#user-services-software-uss) provides the `gpu-nexus-tool` script to upload third-party GPU software to Nexus.
    The GPU software is used later in the workflow when creating CFS configurations and building compute and application node images.
    - **Instructions:** See the "IUF Stage Details for USS" section of _HPE Cray Supercomputing User Services Software Administration Guide: CSM on HPE Cray EX Systems_ for references to the installation procedures.
- **Content:** Third-party programming environment software
    - **Description:** The Cray Programming Environment (CPE) provides the `install-3p.sh` and `cpe-custom-img.sh` scripts to upload third-party programming environment software to Nexus and build images. The programming environment
    software is used later in the workflow when creating CPE configurations.
    - **Instructions:** See the "CPE Install and Upgrade Framework usage" section of _HPE CPE Installation Guide CSM on HPE Cray EX Systems (S-8003)_ for references to the installation procedures.

Once this step has completed:

- Third-party software has been uploaded to Nexus

## 5. Next steps

- If performing an initial install or an upgrade of non-CSM products only, return to the
  [Install or upgrade additional products with IUF](install_or_upgrade_additional_products_with_iuf.md)
  workflow to continue the install or upgrade.

- If performing an upgrade that includes upgrading CSM, return to the
  [Upgrade CSM and additional products with IUF](upgrade_csm_and_additional_products_with_iuf.md)
  workflow to continue the upgrade.<|MERGE_RESOLUTION|>--- conflicted
+++ resolved
@@ -39,15 +39,8 @@
 
 ## 2. Update `customizations.yaml`
 
-<<<<<<< HEAD
-Some products require modifications to the `customizations.yaml` file before executing the `deliver-product` stage. Currently, this is limited to the Slurm and PBS Workload Manager (WLM) products. Refer to the
-"Install and Upgrade Framework" section of both the Slurm and PBS product documents to determine the actions that need to be performed to update `customizations.yaml`.
-=======
-**`NOTE`** This section is only relevant for initial install workflows. Skip to the [next section](#3-execute-the-iuf-deliver-product-stage) if performing an upgrade.
-
 Some products require modifications to the `customizations.yaml` file before executing the `deliver-product` stage. Currently, this is limited to the Slurm and PBS Workload Manager (WLM) products and the UAN product. Refer to the
 "Install and Upgrade Framework" section of the Slurm, PBS, and UAN product documents to determine the actions that need to be performed to update `customizations.yaml`.
->>>>>>> 5281eb84
 
 Once this step has completed:
 
