--- conflicted
+++ resolved
@@ -77,15 +77,9 @@
 ## Action needed if a worker rebuild fails
 
 In general, worker node rebuilds should complete successfully before starting another rebuild.
-<<<<<<< HEAD
-The node can get into a bad state if it has been partially rebuilt and then it is attempted to restart the rebuild on that same node.
+A worker node can get into a bad state if it has been partially rebuilt and an attempt is made to restart the rebuild on that same node.
 As a result, it is not possible to start another worker node rebuild if there is an existing incomplete worker node rebuild workflow, where "incomplete" means it has stopped before successfully completing the full workflow.
 If there is an incomplete workflow and it is attempted to start another worker rebuild workflow,
-=======
-A worker node can get into a bad state if it has been partially rebuilt and an attempt is made to restart the rebuild on that same node.
-As a result, it is not possible to start another worker node rebuild if there is an existing incomplete worker node rebuild workflow, where "incomplete" means it has stopped before successfully completing the full workflow.
-Incomplete meaning it has stopped before successfully completing the full workflow. If there is an incomplete workflow and it is attempted to start another worker rebuild workflow,
->>>>>>> a98ae6d6
 the first, incomplete worker rebuild workflow will continue and no new workflow will be created.
 
 If it is necessary to start an entirely new worker rebuild workflow after a previous worker rebuild workflow failed, the failed workflow must be deleted from Kubernetes first.
