--- conflicted
+++ resolved
@@ -461,7 +461,7 @@
 This procedure updates the following hardware:
 -   Node controller \(nC\) firmware
 
-<<<<<<< HEAD
+
 Procedure for updating NCNs:
 1. For `HPE` NCNs, check the DNS servers by running the script `/opt/cray/csm/scripts/node_management/set-bmc-ntp-dns.sh ilo -H x3000c0s10b0 -s` (`x3000c0s10b0` is the component name (xname) of the NCN BMC)-
    See [Configure DNS and NTP on Each BMC](../../install/redeploy_pit_node.md#configure-dns-and-ntp-on-each-bmc)
@@ -483,10 +483,10 @@
    See [Configure DNS and NTP on Each BMC](../../install/redeploy_pit_node.md#configure-dns-and-ntp-on-each-bmc)
    5. Relock the NCN BMC -
 See [Lock and Unlock Management Nodes](../hardware_state_manager/Lock_and_Unlock_Management_Nodes.md)
-=======
+
 #### Prerequisites
 -   The Cray command line interface \(CLI\) tool is initialized and configured on the system.
->>>>>>> cfb64103
+
 
 #### Gigabyte
 
@@ -601,12 +601,9 @@
 
 **Device Type: NodeBMC | Target: `System ROM` aka BIOS**
 
-<<<<<<< HEAD
 **IMPORTANT:** If updating the System ROM of an NCN, the NTP and DNS server values will be lost and must be restored. For NCNs **other than ncn-m001** this can be done using the `/opt/cray/csm/scripts/node_management/set-bmc-ntp-dns.sh` script. Use the `-h` option to get a list of command line options required to restore the NTP and DNS values.
 See [Configure DNS and NTP on Each BMC](../../install/redeploy_pit_node.md#configure-dns-and-ntp-on-each-bmc)
 
-=======
->>>>>>> cfb64103
 ```json
 {
 "stateComponentFilter": {
