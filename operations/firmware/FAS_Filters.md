# FAS Filters

FAS uses five primary filters for `actions` and `snapshots` to determine what operations to create. The filters are listed below:

* Selection Filters - Determine `what` operations will be created. The following selection filters are available:
	* `stateComponentFilter`
	* `targetFilter`
	* `inventoryHardwareFilter`
	* ` imageFilter`
* Command Filters - Determine `how` the operations will be executed. The following command filters are available:
	* `command`

All filters are logically connected with `AND` logic. Only the `stateComponentFilter`, `targetFilter`, and `inventoryHardwareFilter` are used for snapshots.

---

## Selection Filters

### `stateComponentFilter`

The state component filter allows users to select hardware to update. Hardware can be selected individually with component names (xnames), or in groups by leveraging the Hardware State Manager (HSM) groups and partitions features.

#### Parameters

* `xnames` - A list of component names (xnames) to target.
* `partitions` - A partition to target.
* `groups`- A group to target.
* `deviceTypes` Set to NodeBMC, RouterBMC, or ChassisBMC. These are the ONLY three allowed types and come from the Hardware State Manager (HSM).

---

### `inventoryHardwareFilter`

The inventory hardware filter takes place after the state component filter has been applied. It will remove any devices that do not conform to the identified manufacturer or models determined by querying the Redfish endpoint.

> **IMPORTANT:** There can be a mismatch of hardware models. The model field is human-readable and is human-programmable. In some cases, there can be typos where the wrong model is programmed, which causes issues filtering. If this occurs, query the hardware, find the model name, and add it to the images repository on the desired image.

#### Parameters

* `manufacturer` - Set to `Cray`, `HPE`, or `Gigabyte`.
* `model` - The Redfish reported model, which can be specified.

---

###  `imageFilter`

FAS applies images to component name (xname)/targets. The image filter is a way to specify an explicit image that should be used. When included with other filters, the image filter reduces the devices considered to only those devices where the image can be applied.

For example, consider if a user specifies an image that only applies to Gigabyte nodeBMC BIOS targets. If all hardware in the system is targeted with an empty stateComponentFilter, FAS would find all devices in the system that can be updated via Redfish, and then the image filter would remove all component name (xname)/ targets that this image could not be applied to. In this example, FAS would remove any device that is not a Gigabyte nodeBMC, as well as any target that is not BIOS.

#### Parameters

* `imageID` - The ID of the image to force onto the system.
<<<<<<< HEAD
* `overrideImage` - If this is combined with `imageID`; it will FORCE the selected image onto all hardware identified, even if it is not applicable.
=======
* `overrideImage` - If this is combined with `imageID`, then it will FORCE the selected image onto all hardware identified, even if it is not applicable.
>>>>>>> 3440b18d
  > **WARNING:** This may cause undesirable outcomes, but most hardware will prevent a bad image from being loaded.

---

### `targetFilter`

The target filter selects targets that match against the list. For example, if the user specifies only the BIOS target, FAS will include only operations that explicitly have BIOS as a target. A Redfish device has potentially many targets (members). Targets for FAS are case sensitive and must match Redfish.

#### Parameters

* `targets` - The actual 'members' that will be upgraded. Examples include, but are not limited to the following:
  * BIOS
  * BMC
  * NIC
  * Node0.BIOS
  * Node1.BIOS
  * Recovery

---

## Command Filters

### `command`

The command group is the most important part of an action command and controls if the action is executed as dry-run or a live update.

It also determines whether or not to override an operation that would normally not be executed if there is no way to return the component name (xname)/target to the previous firmware version. This happens if an image does not exist in the image repository.

These filters are then applied; and then `command` parameter applies settings for the overall action. The swagger file is a great reference.

#### Parameters

* `version` - Usually `latest` because that is the most common use case.
* `tag` - Usually `default` because the default image is the most useful one to use. This parameter can usually be ignored.
* `overrideDryrun` - This determines if this is a LIVE UPDATE or a DRY-RUN. If doing an override; then it will provide a live update.
* `restoreNotPossibleOverride` - This determines if an update (live or dry-run) will be attempted if a restore cannot be performed. Typically there is not enough firmware to be able to do a rollback, which means if the system is an UPDATE away from a particular version, it cannot go back to a previous version. It is most likely that this value will ALWAYS need to be set `true`.
* `overwriteSameImage` - This will cause a firmware update to be performed EVEN if the device is already at the identified, selected version.
* `timeLimit` - This is the amount of time in seconds that any operation should be allowed to execute. Most `cray` hardware can be completed in approximately 1000 seconds or less; but the `gigabyte` hardware will commonly take 1500 seconds or greater. Setting the value to 4000 is recommended as a stop gap to prevent the operation from never ending, should something get stuck.
* `description`- A human-friendly description that should be set to give useful information about the firmware operation.<|MERGE_RESOLUTION|>--- conflicted
+++ resolved
@@ -51,11 +51,7 @@
 #### Parameters
 
 * `imageID` - The ID of the image to force onto the system.
-<<<<<<< HEAD
-* `overrideImage` - If this is combined with `imageID`; it will FORCE the selected image onto all hardware identified, even if it is not applicable.
-=======
 * `overrideImage` - If this is combined with `imageID`, then it will FORCE the selected image onto all hardware identified, even if it is not applicable.
->>>>>>> 3440b18d
   > **WARNING:** This may cause undesirable outcomes, but most hardware will prevent a bad image from being loaded.
 
 ---
