# FAS Admin Procedures

<a name="fas-admin-procedures"></a>

Procedures for leveraging the Firmware Action Service (FAS) CLI to manage firmware.

<a name="topics"></a>

## Topics

<<<<<<< HEAD
  * [Warning for Non-Compute Nodes (NCNs)</a>](#warning-for-non-compute-nodes-ncns)
=======
  * [Warning for Non-Compute Nodes (NCNs)](#warning-for-non-compute-nodes-ncns)
>>>>>>> 3440b18d
  * [Ignore Nodes within FAS](#ignore-nodes-within-fas)
  * [Override an Image for an Update](#override-an-image-for-an-update)
  * [Check for New Firmware Versions with a Dry-Run](#check-for-new-firmware-versions-with-a-dry-run)
  * [Load Firmware from Nexus](#load-firmware-from-nexus)
  * [Load Firmware from RPM or ZIP file](#load-firmware-from-rpm-or-zip-file)

---

<a name="warning-for-non-compute-nodes-ncns"></a>

## Warning for Non-Compute Nodes (NCNs)

NCNs and their BMCs should be locked with the HSM locking API to ensure they are not unintentionally updated by FAS. Research [Lock and Unlock Management Nodes](../hardware_state_manager/Lock_and_Unlock_Management_Nodes.md) for more information. Failure to lock the NCNs could result in unintentional update of the NCNs if FAS is not used correctly; this will lead to system instability problems.

---

<a name="ignore-nodes-within-fas"></a>

## Ignore Nodes within FAS

The default configuration of FAS no longer ignores `management` nodes, which prevents FAS from firmware updating the NCNs. To reconfigure the FAS deployment to exclude non-compute nodes (NCNs) and ensure they cannot have their firmware upgraded, the `NODE_BLACKLIST` value must be manually enabled

**Preferred Method:** Nodes can also be locked with the Hardware State Manager (HSM) API. Refer to [Lock and Unlock Management Nodes](../hardware_state_manager/Lock_and_Unlock_Management_Nodes.md) for more information.

<a name="procedure"></a>

### Procedure

1. Check that there are no FAS actions running.

    ```
    ncn# cray fas actions list
    ```

2. Edit the cray-fas deployment.

    ```
    ncn# kubectl -n services edit deployment cray-fas
    ```

3. Change the `NODE_BLACKLIST` value from `ignore_ignore_ignore` to `management`.

4. Save and quit the deployment. This will restart FAS.

---

<a name="override-an-image-for-an-update"></a>

## Override an Image for an Update

If an update fails because of `"No Image available"`, it may be caused by FAS unable to match the data on the node to find an image in the image list.

<a name="procedure-1"></A>

### Procedure

1. Find the available image in FAS.

   Change *TARGETNAME* to the actual target being searched.

   ```bash
   ncn# cray fas images list --format json | jq '.[] | .[] | select(.target=="TARGETNAME")'
   ```
   
   To narrow down the selection, update the select field to match multiple items. For example:
   
   ```bash
   ncn# cray fas images list --format json | jq '.[] | .[] | select(.target=="BMC" and .manufacturer=="cray" and .deviceType=="NodeBMC")'
   ```


   The example command displays one or more images available for updates.

   ```
   {
         "imageID": "ff268e8a-8f73-414f-a9c7-737a34bb02fc",
         "createTime": "2021-02-24T02:25:03Z",
         "deviceType": "nodeBMC",
         "manufacturer": "cray",
         "models": [
           "HPE Cray EX235n",
           "GrizzlyPkNodeCard_REV_B"
         ],
         "softwareIds": [
           "fgpa:NVIDIA.HGX.A100.4.GPU:*:*"
         ],
         "target": "Node0.AccFPGA0",
         "tags": [
           "default"
         ],
         "firmwareVersion": "2.7",
         "semanticFirmwareVersion": "2.7.0",
         "pollingSpeedSeconds": 30,
         "s3URL": "s3:/fw-update/80a62641764711ebabe28e2b78a05899/accfpga_nvidia_2.7.tar.gz"
   }
   ```

   If the `firmwareVersion` from the FAS image matches the `fromFirmwareVersion` from the FAS action, the firmware is at the latest version and no update is needed.

2. Use the imageID from the `cray images list` in the previous step and add the following line to the action JSON file, replacing *IMAGEID* with the imageID.

     In this example, the value would be: `ff268e8a-8f73-414f-a9c7-737a34bb02fc`.

   ```json
       "imageFilter": {
         "imageID":"IMAGEID",
         "overrideImage":true
       }
   ```

   Example actions JSON file with imageFilter added:

   ```json
       {
         "stateComponentFilter": {
           "deviceTypes":["nodeBMC"]
         },
         "inventoryHardwareFilter": {
           "manufacturer":"cray"
         },
         "imageFilter": {
           "imageID":"ff268e8a-8f73-414f-a9c7-737a34bb02fc",
           "overrideImage":true
         },
         "targetFilter": {
           "targets":["Node0.AccFPGA0","Node1.AccFPGA0"]
         },
         "command": {
           "overrideDryrun":false,
           "restoreNotPossibleOverride":true,
           "overwriteSameImage":false
         }
       }

3. Verify the correct image ID was found.

   ```bash
   ncn# cray fas images describe {imageID}
   ```

<<<<<<< HEAD
   > **WARNING:** FAS will force a flash of the device, using incorrect firmware may make it inoperable.
=======
   > **WARNING:** FAS will force a flash of the device -- using incorrect firmware may make it inoperable.
>>>>>>> 3440b18d

Re-run the FAS actions command using the updated json file. **It is strongly recommended to run a dry-run (overrideDryrun=false) first and check the actions output.**

---

<a name="check-for-new-firmware-versions-with-a-dry-run"></a>

## Check for New Firmware Versions with a Dry-Run

Use the Firmware Action Service \(FAS\) dry-run feature to determine what firmware can be updated on the system. Dry-runs are enabled by default, and can be configured with the overrideDryrun parameter. A dry-run will create a query according to the filters requested by the admin. It will initiate an update sequence to determine what firmware is available, but will not actually change the state of the firmware.

<<<<<<< HEAD
> **WARNING:** It is crucial that an admin is familiar with the release notes of any firmware. The release notes will indicate what new features the firmware provides and if there are any incompatibilities. FAS does not know about incompatibilities or dependencies between versions. The admin assumes full responsibility for this knowledge.
=======
> **WARNING:** It is crucial that an administrator is familiar with the release notes of any firmware. The release notes will indicate what new features the firmware provides and if there are any incompatibilities. FAS does not know about incompatibilities or dependencies between versions. The administrator assumes full responsibility for this knowledge.
>>>>>>> 3440b18d

It is likely that when performing a firmware update, that the current version of firmware will not be available. This means that after successfully upgrading, the firmware cannot be downgraded.

This procedure includes information on how check the firmware versions for the entire system, as well as how to target specific manufacturers, component names (xnames), and targets.

<a name="procedure-2"></a>

### Procedure

1. Run a dry-run firmware update.

	The following command parameters should be included in dry-run JSON files:

<<<<<<< HEAD
	* overrideDryrun: The overrideDryrun parameter is set to false by default. FAS will only update the system if this is parameter is set to true.
	* restoreNotPossibleOverride: FAS will not perform an update if the currently running firmware is not available in the images repository. Set to true to allow FAS to update firmware, even if the current firmware is unavailable on the system.
	* description: A brief description that helps administrators distinguish between actions.
	* version: Determine if the firmware should be set to the `latest`, the `earliest` semantic version, or set to a specific firmware version.
=======
	* `overrideDryrun`: The `overrideDryrun` parameter is set to `false` by default. FAS will only update the system if this is parameter is set to `true`.
	* `restoreNotPossibleOverride`: FAS will not perform an update if the currently running firmware is not available in the images repository. Set this parameter to `true` in order to allow FAS to update firmware even if the current firmware is unavailable on the system.
	* `description`: A brief description that helps administrators distinguish between actions.
	* `version`: Determines if the firmware should be set to the `latest`, the `earliest` semantic version, or set to a specific firmware version.
>>>>>>> 3440b18d

	Use one of the options below to run on a dry-run on every system device or on targeted devices:

	**Option 1:** Determine the available firmware for every device on the system:

    1. Create a JSON file for the command parameters.

        ```json
        {
          "command": {
            "restoreNotPossibleOverride": true,
            "timeLimit": 1000,
            "description": "full system dryrun 2020623_0"
          }
        }
        ```

    1. Run the dry-run for the full system.

        ```bash
        ncn# cray fas actions create COMMAND.json
        ```

        Proceed to the next step to determine if any firmware needs to be updated.

	**Option 2:** Determine the available firmware for specific devices:

    1. Create a JSON file with the specific device information to target when doing a dry-run.

       ```json
       {
       "stateComponentFilter": {
           "xnames": [
             "x9000c1s3b1"
           ]
         },
       "inventoryHardwareFilter": {
           "manufacturer": "cray"
           },
       "targetFilter": {
           "targets": [
              "Node1.BIOS",
              "Node0.BIOS"
           ]
         },
       "command": {
           "version": "latest",
           "tag": "default",
           "overrideDryrun": false,
           "restoreNotPossibleOverride": true,
           "timeLimit": 1000,
           "description": "dryrun upgrade of x9000c1s3b1 Nodex.BIOS to WNC 1.1.2"
         }
       }
       ```

    2. Run a dry-run on the targeted devices.

       ```bash
       ncn# cray fas actions create CUSTOM_DEVICE_PARAMETERS.json
       ```

       Proceed to the next step to determine if any firmware needs to be updated.

2. View the status of the dry-run to determine if any firmware updates can be made.

<<<<<<< HEAD
	 The following returned messages will help determine if a firmware update is needed.

   * `noOperation`: Nothing to do, already at version.
   * `noSolution`: No image is available or data is missing.
   * `succeeded`: A firmware version that FAS can update the firmware to is available and it should work when actually updating the firmware.
   * `failed`: There is something that FAS could do, but it likely would fail; most likely because the file is missing.

   1. Get a high-level summary of the FAS job to determine if there are any upgradable firmware images available.

		  Use the returned `actionID` from the cray fas actions create command.

		  In the example below, there are two operations in the `succeeded` state, indicating there is an available firmware version that FAS can use to update firmware.
=======
   The following returned messages will help determine if a firmware update is needed.

   * `noOperation`: Nothing to do; already at the requested version.
   * `noSolution`: No image is available or data is missing.
   * `succeeded`: A firmware version that FAS can update the firmware to is available and it should work when actually updating the firmware.
   * `failed`: There is something that FAS could do, but it likely would fail (most likely because the file is missing).

   1. Get a high-level summary of the FAS job to determine if there are any upgradable firmware images available.

      Use the returned `actionID` from the `cray fas actions create` command.

      In the example below, there are two operations in the `succeeded` state, indicating there is an available firmware version that FAS can use to update firmware.
>>>>>>> 3440b18d

      ```bash
      ncn# cray fas actions status list {actionID}
      actionID = "e6dc14cd-5e12-4d36-a97b-0dd372b0930f"
      snapshotID = "00000000-0000-0000-0000-000000000000"
      startTime = "2021-09-07 16:43:04.294233199 +0000 UTC"
      endTime = "2021-09-07 16:53:09.363233482 +0000 UTC"
      state = "completed"
      blockedBy = []

      [command]
      overrideDryrun = false
      restoreNotPossibleOverride = true
      overwriteSameImage = false
      timeLimit = 2000
      version = "latest"
      tag = "default"
      description = "Dryrun upgrade of Gigabyte node BMCs"

      [operationCounts]
      total = 14
      initial = 0
      configured = 0
      blocked = 0
      needsVerified = 0
      verifying = 0
      inProgress = 0
      failed = 0
      succeeded = 8
      noOperation = 6
      noSolution = 0
      aborted = 0
      unknown = 0
      ```

      The action is still in progress if the state field is not completed or aborted.

    2. View the details of an action to get more information on each operation in the FAS action.

		In the example below, there is an operation for a component name (xname) in the failed state, indicating there is something that FAS could do, but it likely would fail. A common cause for an operation failing is due to a missing firmware image file.

       ```bash
       ncn# cray fas actions describe {actionID} --format json
       {
             "parameters": {
               "stateComponentFilter": {
                 "deviceTypes": [
                   "nodeBMC"
                 ]
               },
               "command": {
                 "dryrun": false,
                 "description": "upgrade of nodeBMCs for cray",
                 "tag": "default",
                 "restoreNotPossibleOverride": true,
                 "timeLimit": 1000,
                 "version": "latest"
               },
               "inventoryHardwareFilter": {
                 "manufacturer": "cray"
               },
               "imageFilter": {
                 "imageID": "00000000-0000-0000-0000-000000000000"
               },
               "targetFilter": {
                 "targets": [
                   "BMC"
                 ]
               }
             },
             "blockedBy": [],
             "state": "completed",
             "command": {
               "dryrun": false,
               "description": "upgrade of nodeBMCs for cray",
               "tag": "default",
               "restoreNotPossibleOverride": true,
               "timeLimit": 1000,
               "version": "latest"
             },
             "actionID": "e0cdd7c2-32b1-4a25-9b2a-8e74217eafa7",
             "startTime": "2020-06-26 20:03:37.316932354 +0000 UTC",
             "snapshotID": "00000000-0000-0000-0000-000000000000",
             "endTime": "2020-06-26 20:04:07.118243184 +0000 UTC",
             "operationSummary": {
               "succeeded": {
                 "OperationsKeys": []
               },
               "verifying": {
                 "OperationsKeys": []
               },
               "unknown": {
                 "OperationsKeys": []
               },
               "configured": {
                 "OperationsKeys": []
               },
               "initial": {
                 "OperationsKeys": []
               },
               "failed": {
                 "OperationsKeys": [
                   {
                     "stateHelper": "unexpected change detected in firmware version. Expected sc.1.4.35-prod- master.arm64.2020-06-26T08:36:42+00:00.0c2bb02 got: sc.1.3.307-prod-master.arm64.2020-06-13T00:28:26+00:00.f91edff",
                     "fromFirmwareVersion": "",
                     "xname": "x5000c1r7b0",
                     "target": "BMC",
                     "operationID": "0796eed0-e95d-45ea-bc71-8903d52cffde"
                   },
                 ]
               },
               "noSolution": {
                 "OperationsKeys": []
               },
               "aborted": {
                 "OperationsKeys": []
               },
               "needsVerified": {
                 "OperationsKeys": []
               },
               "noOperation": {
                 "OperationsKeys": []
               },
               "inProgress": {
                 "OperationsKeys": []
               },
               "blocked": {
                 "OperationsKeys": []
               }
             }
           }
       ```

3. View the details for a specific operation.

   In this example, there is a device that is available for a firmware upgrade because the operation being viewed is a succeeded operation.

   ```bash
   ncn# cray fas operations describe {operationID} --format json
       {
       "fromFirmwareVersion": "", "fromTag": "",
       "fromImageURL": "",
       "endTime": "2020-06-24 14:23:37.544814197 +0000 UTC",
       "actionID": "f48aabf1-1616-49ae-9761-a11edb38684d", "startTime": "2020-06-24 14:19:15.10128214 +0000 UTC",
       "fromSemanticFirmwareVersion": "", "toImageURL": "",
       "model": "WindomNodeCard_REV_D",
       "operationID": "24a5e5fb-5c4f-4848-bf4e-b071719c1850", "fromImageID": "00000000-0000-0000-0000-000000000000",
       "target": "BMC",
       "toImageID": "71c41a74-ab84-45b2-95bd-677f763af168", "toSemanticFirmwareVersion": "",
       "refreshTime": "2020-06-24 14:23:37.544824938 +0000 UTC",
       "blockedBy": [],
       "toTag": "",
       "state": "succeeded",
       "stateHelper": "unexpected change detected in firmware version. Expected nc.1.3.8-shasta-release.arm.2020-06-15T22:57:31+00:00.b7f0725 got: nc.1.2.25-shasta-release.arm.2020-05-15T17:27:16+00:00.0cf7f51",
       "deviceType": "",
       "expirationTime": "",
       "manufacturer": "cray",
       "xname": "x9000c1s3b1",
       "toFirmwareVersion": ""
       }
       ```

Update the firmware on any devices indicating a new version is needed.

---

<a name="load-firmware-from-nexus"></a>

## Load Firmware from Nexus

This procedure will read all RPMs in the Nexus repository and upload firmware images to S3 and create image records for firmware not already in FAS.

1. Check the loader status.
    ```bash
    ncn# cray fas loader list | grep loaderStatus
    ```

    This will return a `ready` or `busy` status.

    ```bash
    loaderStatus = "ready"
    ```

    The loader can only run one job at a time, if the loader is `busy`, it will return an error on any attempt to create an additional job.

2. Run the loader Nexus command.

    ```bash
    ncn# cray fas loader nexus create
    ```

    This will return an ID which will be used to check the status of the run.

    ```bash
    loaderRunID = "7b0ce40f-cd6d-4ff0-9b71-0f3c9686f5ce"
    ```

    > **NOTE:** Depending on how many files are in Nexus and how large those files are, the loader may take several minutes to complete.

3. Check the results of the loader run.

    ```bash
    ncn# cray fas loader describe {loaderRunID} --format json
    ```

<<<<<<< HEAD
    > **NOTE:** `{loadRunID}` is the ID from step #2 above in that case "7b0ce40f-cd6d-4ff0-9b71-0f3c9686f5ce".
=======
    > **NOTE:** `{loadRunID}` is the ID from step #2 above -- in that case `7b0ce40f-cd6d-4ff0-9b71-0f3c9686f5ce`.
>>>>>>> 3440b18d
    Use the `--format json` to make it easier to read.

    ```bash
    {
      "loaderRunOutput": [
        "2021-07-20T18:17:58Z-FWLoader-INFO-Starting FW Loader, LOG_LEVEL: INFO; value: 20",
        "2021-07-20T18:17:58Z-FWLoader-INFO-urls: {'fas': 'http://cray-fas', 'fwloc': 'file://download/'}",
        "2021-07-20T18:17:58Z-INFO: LOG_LEVEL: DEBUG; value: 10",
        "2021-07-20T18:17:58Z-INFO: NEXUS_ENDPOINT: http://nexus.nexus.svc.cluster.local",
        "2021-07-20T18:17:58Z-INFO: NEXUS_REPO: shasta-firmware",
        "2021-07-20T18:17:58Z-INFO: Repomd URL: http://nexus.nexus.svc.cluster.local/repository/shasta-firmware/repodata/repomd.xml",
        "2021-07-20T18:17:58Z-DEBUG: Starting new HTTP connection (1): nexus.nexus.svc.cluster.local:80",
        "2021-07-20T18:17:58Z-DEBUG: http://nexus.nexus.svc.cluster.local:80 \"GET /repository/shasta-firmware/repodata/repomd.xml HTTP/1.1\" 200 3080",
        "2021-07-20T18:17:58Z-INFO: Packages URL: http://nexus.nexus.svc.cluster.local/repository/shasta-firmware/repodata/7f727fc9c4a8d0df528798dc85f1c5178128f3e00a0820a4d07bf9842ddcb6e1-primary.xml.gz",
        "2021-07-20T18:17:58Z-DEBUG: Starting new HTTP connection (1): nexus.nexus.svc.cluster.local:80",
        "2021-07-20T18:17:58Z-DEBUG: http://nexus.nexus.svc.cluster.local:80 \"GET /repository/shasta-firmware/repodata/7f727fc9c4a8d0df528798dc85f1c5178128f3e00a0820a4d07bf9842ddcb6e1-primary.xml.gz HTTP/1.1\" 200 6137",
        ...
        ...
        "2021-07-20T18:19:04Z-FWLoader-INFO-update ACL to public-read for e7b20c7ae98611eb880aa2c40cff7c62/nc-1.5.15.itb",
        "2021-07-20T18:19:04Z-FWLoader-INFO-update ACL to public-read for ec324d05e98611ebbb9da2c40cff7c62/rom.ima_enc",
        "2021-07-20T18:19:04Z-FWLoader-INFO-update ACL to public-read for e74c5977e98611eb8e9aa2c40cff7c62/cc-1.5.15.itb",
        "2021-07-20T18:19:04Z-FWLoader-INFO-update ACL to public-read for e1feb6d6e98611eb877aa2c40cff7c62/accfpga_nvidia_2.7.tar.gz",
        "2021-07-20T18:19:04Z-FWLoader-INFO-update ACL to public-read for dc830cb2e98611ebb4d2a2c40cff7c62/A48_2.40_02_24_2021.signed.flash",
        "2021-07-20T18:19:04Z-FWLoader-INFO-update ACL to public-read for e28626d4e98611ebb0a7a2c40cff7c62/wnc.i210-p2sn01.tar.gz",
        "2021-07-20T18:19:04Z-FWLoader-INFO-update ACL to public-read for eee87acde98611eba8f4a2c40cff7c62/image.RBU",
        "2021-07-20T18:19:04Z-FWLoader-INFO-update ACL to public-read for de3d01bee98611eb9affa2c40cff7c62/A47_2.40_02_23_2021.signed.flash",
        "2021-07-20T18:19:04Z-FWLoader-INFO-update ACL to public-read for e8ab6f61e98611eb913fa2c40cff7c62/ex235n.bios-1.1.1.tar.gz",
        "2021-07-20T18:19:04Z-FWLoader-INFO-update ACL to public-read for e8ab6f61e98611eb913fa2c40cff7c62/ex235n.bios-1.1.1.tar.gz",
        "2021-07-20T18:19:04Z-FWLoader-INFO-finished updating images ACL",
        "2021-07-20T18:19:04Z-FWLoader-INFO-*** Number of Updates: 24 ***"
      ]
    }
    ```

    A successful run will end with `*** Number of Updates: x ***`.

    > **NOTE:** The FAS loader will not overwrite image records already in FAS. `Number of Updates` will be the number of new images found in Nexus. If the number is 0, all images were already in FAS.

---

<a name="load-firmware-from-rpm-or-zip-file"></a>

## Load Firmware from RPM or ZIP file

This procedure will read a single local RPM (or ZIP) file and upload firmware images to S3 and create image records for firmware not already in FAS.

1. Copy the file to ncn-m001 or one of the other NCNs.

2. Check the loader status:

    ```bash
    ncn# cray fas loader list | grep loaderStatus
    ```

    This will return a `ready` or `busy` status.

    ```bash
    loaderStatus = "ready"
    ```

    The loader can only run one job at a time, if the loader is `busy`, it will return an error on any attempt to create an additional job.

3. Run the `loader` command.

    firmware.rpm is the name of the RPM. If the file is not in the current directory, add the path to the filename.

    ```bash
    ncn# cray fas loader create --file firmware.RPM
    ```

    This will return an ID which will be used to check the status of the run.

    ```bash
    loaderRunID = "7b0ce40f-cd6d-4ff0-9b71-0f3c9686f5ce"
    ```

4. Check the results of the loader run.

    ```bash
    ncn# cray fas loader describe {loaderRunID} --format json
    ```

<<<<<<< HEAD
    > **NOTE:** `{loadRunID}` is the ID from step #2 above in that case "7b0ce40f-cd6d-4ff0-9b71-0f3c9686f5ce".
=======
    > **NOTE:** `{loadRunID}` is the ID from step #2 above -- in that case `7b0ce40f-cd6d-4ff0-9b71-0f3c9686f5ce`.
>>>>>>> 3440b18d
    Use the `--format json` to make it easier to read.

    ```bash
    {
      "loaderRunOutput": [
        "2021-04-28T14:40:45Z-FWLoader-INFO-Starting FW Loader, LOG_LEVEL: INFO; value: 20",
        "2021-04-28T14:40:45Z-FWLoader-INFO-urls: {'fas': 'http://localhost:28800', 'fwloc': 'file://download/'}",
        "2021-04-28T14:40:45Z-FWLoader-INFO-Using local file: /ilo5_241.zip",
        "2021-04-28T14:40:45Z-FWLoader-INFO-unzip /ilo5_241.zip",
        "Archive:  /ilo5_241.zip",
        "  inflating: ilo5_241.bin",
        "  inflating: ilo5_241.json",
        "2021-04-28T14:40:45Z-FWLoader-INFO-Processing files from file://download/",
        "2021-04-28T14:40:45Z-FWLoader-INFO-get_file_list(file://download/)",
        "2021-04-28T14:40:45Z-FWLoader-INFO-Processing File: file://download/ ilo5_241.json",
        "2021-04-28T14:40:45Z-FWLoader-INFO-Uploading b73a48cea82f11eb8c8a0242c0a81003/ilo5_241.bin",
        "2021-04-28T14:40:45Z-FWLoader-INFO-Metadata {'imageData': \"{'deviceType': 'nodeBMC', 'manufacturer': 'hpe', 'models': ['ProLiant XL270d Gen10', 'ProLiant DL325 Gen10', 'ProLiant DL325 Gen10 Plus', 'ProLiant DL385 Gen10', 'ProLiant DL385 Gen10 Plus', 'ProLiant XL645d Gen10 Plus', 'ProLiant XL675d Gen10 Plus'], 'targets': ['iLO 5'], 'tags': ['default'], 'firmwareVersion': '2.41 Mar 08 2021', 'semanticFirmwareVersion': '2.41.0', 'pollingSpeedSeconds': 30, 'fileName': 'ilo5_241.bin'}\"}",
        "2021-04-28T14:40:46Z-FWLoader-INFO-IMAGE: {\"s3URL\": \"s3:/fw-update/b73a48cea82f11eb8c8a0242c0a81003/ilo5_241.bin\", \"target\": \"iLO 5\", \"deviceType\": \"nodeBMC\", \"manufacturer\": \"hpe\", \"models\": [\"ProLiant XL270d Gen10\", \"ProLiant DL325 Gen10\", \"ProLiant DL325 Gen10 Plus\", \"ProLiant DL385 Gen10\", \"ProLiant DL385 Gen10 Plus\", \"ProLiant XL645d Gen10 Plus\", \"ProLiant XL675d Gen10 Plus\"], \"softwareIds\": [], \"tags\": [\"default\"], \"firmwareVersion\": \"2.41 Mar 08 2021\", \"semanticFirmwareVersion\": \"2.41.0\", \"allowableDeviceStates\": [], \"needManualReboot\": false, \"pollingSpeedSeconds\": 30}",
        "2021-04-28T14:40:46Z-FWLoader-INFO-Number of Updates: 1",
        "2021-04-28T14:40:46Z-FWLoader-INFO-Iterate images",
        "2021-04-28T14:40:46Z-FWLoader-INFO-update ACL to public-read for 5ab9f804a82b11eb8a700242c0a81003/wnc.bios-1.1.2.tar.gz",
        "2021-04-28T14:40:46Z-FWLoader-INFO-update ACL to public-read for 5ab9f804a82b11eb8a700242c0a81003/wnc.bios-1.1.2.tar.gz",
        "2021-04-28T14:40:46Z-FWLoader-INFO-update ACL to public-read for 53c060baa82a11eba26c0242c0a81003/controllers-1.3.317.itb",
        "2021-04-28T14:40:46Z-FWLoader-INFO-update ACL to public-read for b73a48cea82f11eb8c8a0242c0a81003/ilo5_241.bin",
        "2021-04-28T14:40:46Z-FWLoader-INFO-finished updating images ACL",
        "2021-04-28T14:40:46Z-FWLoader-INFO-removing local file: /ilo5_241.zip",
        "2021-04-28T14:40:46Z-FWLoader-INFO-*** Number of Updates: 1 ***"
      ]
    }
    ```
    
    A successful run will end with `*** Number of Updates: x ***`.

    > **NOTE:** The FAS loader will not overwrite image records already in FAS. `Number of Updates` will be the number of new images found in the RPM. If the number is 0, all images were already in FAS.<|MERGE_RESOLUTION|>--- conflicted
+++ resolved
@@ -8,11 +8,7 @@
 
 ## Topics
 
-<<<<<<< HEAD
-  * [Warning for Non-Compute Nodes (NCNs)</a>](#warning-for-non-compute-nodes-ncns)
-=======
   * [Warning for Non-Compute Nodes (NCNs)](#warning-for-non-compute-nodes-ncns)
->>>>>>> 3440b18d
   * [Ignore Nodes within FAS](#ignore-nodes-within-fas)
   * [Override an Image for an Update](#override-an-image-for-an-update)
   * [Check for New Firmware Versions with a Dry-Run](#check-for-new-firmware-versions-with-a-dry-run)
@@ -153,11 +149,7 @@
    ncn# cray fas images describe {imageID}
    ```
 
-<<<<<<< HEAD
-   > **WARNING:** FAS will force a flash of the device, using incorrect firmware may make it inoperable.
-=======
    > **WARNING:** FAS will force a flash of the device -- using incorrect firmware may make it inoperable.
->>>>>>> 3440b18d
 
 Re-run the FAS actions command using the updated json file. **It is strongly recommended to run a dry-run (overrideDryrun=false) first and check the actions output.**
 
@@ -169,11 +161,7 @@
 
 Use the Firmware Action Service \(FAS\) dry-run feature to determine what firmware can be updated on the system. Dry-runs are enabled by default, and can be configured with the overrideDryrun parameter. A dry-run will create a query according to the filters requested by the admin. It will initiate an update sequence to determine what firmware is available, but will not actually change the state of the firmware.
 
-<<<<<<< HEAD
-> **WARNING:** It is crucial that an admin is familiar with the release notes of any firmware. The release notes will indicate what new features the firmware provides and if there are any incompatibilities. FAS does not know about incompatibilities or dependencies between versions. The admin assumes full responsibility for this knowledge.
-=======
 > **WARNING:** It is crucial that an administrator is familiar with the release notes of any firmware. The release notes will indicate what new features the firmware provides and if there are any incompatibilities. FAS does not know about incompatibilities or dependencies between versions. The administrator assumes full responsibility for this knowledge.
->>>>>>> 3440b18d
 
 It is likely that when performing a firmware update, that the current version of firmware will not be available. This means that after successfully upgrading, the firmware cannot be downgraded.
 
@@ -187,17 +175,10 @@
 
 	The following command parameters should be included in dry-run JSON files:
 
-<<<<<<< HEAD
-	* overrideDryrun: The overrideDryrun parameter is set to false by default. FAS will only update the system if this is parameter is set to true.
-	* restoreNotPossibleOverride: FAS will not perform an update if the currently running firmware is not available in the images repository. Set to true to allow FAS to update firmware, even if the current firmware is unavailable on the system.
-	* description: A brief description that helps administrators distinguish between actions.
-	* version: Determine if the firmware should be set to the `latest`, the `earliest` semantic version, or set to a specific firmware version.
-=======
 	* `overrideDryrun`: The `overrideDryrun` parameter is set to `false` by default. FAS will only update the system if this is parameter is set to `true`.
 	* `restoreNotPossibleOverride`: FAS will not perform an update if the currently running firmware is not available in the images repository. Set this parameter to `true` in order to allow FAS to update firmware even if the current firmware is unavailable on the system.
 	* `description`: A brief description that helps administrators distinguish between actions.
 	* `version`: Determines if the firmware should be set to the `latest`, the `earliest` semantic version, or set to a specific firmware version.
->>>>>>> 3440b18d
 
 	Use one of the options below to run on a dry-run on every system device or on targeted devices:
 
@@ -264,20 +245,6 @@
 
 2. View the status of the dry-run to determine if any firmware updates can be made.
 
-<<<<<<< HEAD
-	 The following returned messages will help determine if a firmware update is needed.
-
-   * `noOperation`: Nothing to do, already at version.
-   * `noSolution`: No image is available or data is missing.
-   * `succeeded`: A firmware version that FAS can update the firmware to is available and it should work when actually updating the firmware.
-   * `failed`: There is something that FAS could do, but it likely would fail; most likely because the file is missing.
-
-   1. Get a high-level summary of the FAS job to determine if there are any upgradable firmware images available.
-
-		  Use the returned `actionID` from the cray fas actions create command.
-
-		  In the example below, there are two operations in the `succeeded` state, indicating there is an available firmware version that FAS can use to update firmware.
-=======
    The following returned messages will help determine if a firmware update is needed.
 
    * `noOperation`: Nothing to do; already at the requested version.
@@ -290,7 +257,6 @@
       Use the returned `actionID` from the `cray fas actions create` command.
 
       In the example below, there are two operations in the `succeeded` state, indicating there is an available firmware version that FAS can use to update firmware.
->>>>>>> 3440b18d
 
       ```bash
       ncn# cray fas actions status list {actionID}
@@ -496,11 +462,7 @@
     ncn# cray fas loader describe {loaderRunID} --format json
     ```
 
-<<<<<<< HEAD
-    > **NOTE:** `{loadRunID}` is the ID from step #2 above in that case "7b0ce40f-cd6d-4ff0-9b71-0f3c9686f5ce".
-=======
     > **NOTE:** `{loadRunID}` is the ID from step #2 above -- in that case `7b0ce40f-cd6d-4ff0-9b71-0f3c9686f5ce`.
->>>>>>> 3440b18d
     Use the `--format json` to make it easier to read.
 
     ```bash
@@ -583,11 +545,7 @@
     ncn# cray fas loader describe {loaderRunID} --format json
     ```
 
-<<<<<<< HEAD
-    > **NOTE:** `{loadRunID}` is the ID from step #2 above in that case "7b0ce40f-cd6d-4ff0-9b71-0f3c9686f5ce".
-=======
     > **NOTE:** `{loadRunID}` is the ID from step #2 above -- in that case `7b0ce40f-cd6d-4ff0-9b71-0f3c9686f5ce`.
->>>>>>> 3440b18d
     Use the `--format json` to make it easier to read.
 
     ```bash
