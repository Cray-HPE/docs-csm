# Upload BMC Recovery Firmware into TFTP Server

<<<<<<< HEAD
`cray-upload-recovery-images` is a utility for uploading the BMC recovery files for ChassisBMCs, NodeBMCs, and RouterBMCs to be served by the *cray-tftp* service. The tool uses the `cray` CLI (`fas`, `artifacts`) and *cray-tftp* to download the S3 recovery images (as remembered by FAS), then upload them into the PVC that is used by *cray-tftp*.
=======
`cray-upload-recovery-images` is a utility for uploading the BMC recovery files for ChassisBMCs, NodeBMCs, and RouterBMCs to be served by the `cray-tftp` service. The tool uses the `cray` CLI (`fas`, `artifacts`) and `cray-tftp` to download the S3 recovery images (as remembered by FAS), then upload them into the PVC that is used by `cray-tftp`.
>>>>>>> 3440b18d
`cray-upload-recovery-images` should be run on every system.

## Procedure

1. Execute the `cray-upload-recovery-images` script.

	```bash
	ncn# cray-upload-recovery-images
	Attempting to retrieve ChassisBMC .itb file
	s3:/fw-update/d7bb5be9eecc11eab18c26c5771395a4/cc-1.3.10.itb
	d7bb5be9eecc11eab18c26c5771395a4/cc-1.3.10.itb

	Uploading file: /tmp/cc.itb
	Defaulting container name to cray-ipxe.
	Successfully uploaded /tmp/cc.itb!
	removed /tmp/cc.itb
	ChassisBMC recovery image upload complete
	========================================
	Attempting to retrieve NodeBMC .itb file
	s3:/fw-update/d81157f7eecc11ea943d26c5771395a4/nc-1.3.10.itb
	d81157f7eecc11ea943d26c5771395a4/nc-1.3.10.itb

	Uploading file: /tmp/nc.itb
	Defaulting container name to cray-ipxe.
	Successfully uploaded /tmp/nc.itb!
	removed /tmp/nc.itb
	NodeBMC recovery image upload complete
	========================================
	Attempting to retrieve RouterBMC .itb file
	s3:/fw-update/d85398f2eecc11ea94ff26c5771395a4/rec-1.3.10.itb
	d85398f2eecc11ea94ff26c5771395a4/rec-1.3.10.itb

	Uploading file: /tmp/rec.itb
	Defaulting container name to cray-ipxe.
	Successfully uploaded /tmp/rec.itb!
	removed /tmp/rec.itb
	RouterBMC recovery image upload complete
	```<|MERGE_RESOLUTION|>--- conflicted
+++ resolved
@@ -1,10 +1,6 @@
 # Upload BMC Recovery Firmware into TFTP Server
 
-<<<<<<< HEAD
-`cray-upload-recovery-images` is a utility for uploading the BMC recovery files for ChassisBMCs, NodeBMCs, and RouterBMCs to be served by the *cray-tftp* service. The tool uses the `cray` CLI (`fas`, `artifacts`) and *cray-tftp* to download the S3 recovery images (as remembered by FAS), then upload them into the PVC that is used by *cray-tftp*.
-=======
 `cray-upload-recovery-images` is a utility for uploading the BMC recovery files for ChassisBMCs, NodeBMCs, and RouterBMCs to be served by the `cray-tftp` service. The tool uses the `cray` CLI (`fas`, `artifacts`) and `cray-tftp` to download the S3 recovery images (as remembered by FAS), then upload them into the PVC that is used by `cray-tftp`.
->>>>>>> 3440b18d
 `cray-upload-recovery-images` should be run on every system.
 
 ## Procedure
