# Upload BMC Recovery Firmware into TFTP Server

`cray-upload-recovery-images` is a utility for uploading the BMC recovery files for ChassisBMCs, NodeBMCs, and RouterBMCs to be served by the `cray-tftp` service. The tool uses the `cray` CLI (`fas`, `artifacts`) and `cray-tftp` to download the S3 recovery images (as remembered by FAS), then upload them into the PVC that is used by `cray-tftp`.
`cray-upload-recovery-images` should be run on every system.

<<<<<<< HEAD
## Prerequisites
* Cray System Management (CSM) software is installed.
* The Cray Command Line Interface (CLI) tool is initialized and configured on the system.
* Firmware is loaded into FAS as part of the HPC Firmware Pack (HFP) install; refer to the *HPE Cray EX System HPC Firmware Pack Install Guide* on the HPE Customer Support Center for more information.

=======
>>>>>>> 0469beb6
## Procedure

1. Execute the `cray-upload-recovery-images` script.

	```bash
	ncn# cray-upload-recovery-images
	Attempting to retrieve ChassisBMC .itb file
	s3:/fw-update/d7bb5be9eecc11eab18c26c5771395a4/cc-1.3.10.itb
	d7bb5be9eecc11eab18c26c5771395a4/cc-1.3.10.itb

	Uploading file: /tmp/cc.itb
	Defaulting container name to cray-ipxe.
	Successfully uploaded /tmp/cc.itb!
	removed /tmp/cc.itb
	ChassisBMC recovery image upload complete
	========================================
	Attempting to retrieve NodeBMC .itb file
	s3:/fw-update/d81157f7eecc11ea943d26c5771395a4/nc-1.3.10.itb
	d81157f7eecc11ea943d26c5771395a4/nc-1.3.10.itb

	Uploading file: /tmp/nc.itb
	Defaulting container name to cray-ipxe.
	Successfully uploaded /tmp/nc.itb!
	removed /tmp/nc.itb
	NodeBMC recovery image upload complete
	========================================
	Attempting to retrieve RouterBMC .itb file
	s3:/fw-update/d85398f2eecc11ea94ff26c5771395a4/rec-1.3.10.itb
	d85398f2eecc11ea94ff26c5771395a4/rec-1.3.10.itb

	Uploading file: /tmp/rec.itb
	Defaulting container name to cray-ipxe.
	Successfully uploaded /tmp/rec.itb!
	removed /tmp/rec.itb
	RouterBMC recovery image upload complete
	```<|MERGE_RESOLUTION|>--- conflicted
+++ resolved
@@ -3,14 +3,11 @@
 `cray-upload-recovery-images` is a utility for uploading the BMC recovery files for ChassisBMCs, NodeBMCs, and RouterBMCs to be served by the `cray-tftp` service. The tool uses the `cray` CLI (`fas`, `artifacts`) and `cray-tftp` to download the S3 recovery images (as remembered by FAS), then upload them into the PVC that is used by `cray-tftp`.
 `cray-upload-recovery-images` should be run on every system.
 
-<<<<<<< HEAD
 ## Prerequisites
 * Cray System Management (CSM) software is installed.
 * The Cray Command Line Interface (CLI) tool is initialized and configured on the system.
 * Firmware is loaded into FAS as part of the HPC Firmware Pack (HFP) install; refer to the *HPE Cray EX System HPC Firmware Pack Install Guide* on the HPE Customer Support Center for more information.
 
-=======
->>>>>>> 0469beb6
 ## Procedure
 
 1. Execute the `cray-upload-recovery-images` script.
