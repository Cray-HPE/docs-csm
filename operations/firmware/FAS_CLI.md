# FAS CLI

This section describes the basic capabilities of the Firmware Action Service (FAS) CLI commands. These commands can be used to manage firmware for system hardware supported by FAS. Refer to the prerequisites section before proceeding to any of the sections for the supported operations.

The following CLI operations are described:

1. Action
   1. [Execute an Action](#action)
   2. [Abort an Action](#abort)
   3. [Describe an Action](#describe)
2. Snapshots
   1. [Create a Snapshot](#create)
   2. [View a Snapshot](#view)
   3. [List Snapshots](#list)
3. [Update an Image](#update)
4. [FAS Loader Commands](#loader)

## Prerequisites

The Cray command line interface (CLI) tool is initialized and configured on the system.

<a name="action"></a>

## Execute an Action

Use FAS to execute an action. An action produces a set of firmware operations. Each operation represents a component name (xname) + target on that component name (xname) that will be targeted for update. There are two of firmware action modes: : `dryrun` or `liveupdate`; the parameters used when creating either are completely identical except for the `overrideDryrun` setting. `overrideDryrun` will determine if feature to determine what firmware can be updated on the system. Dry-runs are enabled by default, and can be configured with the `overrideDryrun` parameter. A dry-run will create a query according to the filters requested by the admin. It will initiate an update sequence to determine what firmware is available, but will not actually change the state of the firmware

<<<<<<< HEAD
> **WARNING**: It is crucial that an admin is familiar with the release notes of any firmware. The release notes will indicate what new features the firmware provides and if there are any incompatibilities. FAS does not know about incompatibilities or dependencies between versions. The admin assumes full responsibility for this knowledge. It is also likely that when performing a firmware update, the current version of firmware will not be available. This means that after successfully upgrading, the firmware cannot be reverted or downgraded to a previous version.
=======
> **WARNING**: It is crucial that an administrator is familiar with the release notes of any firmware. The release notes will indicate what new features the firmware provides and if there are any incompatibilities. FAS does not know about incompatibilities or dependencies between versions. The administrator assumes full responsibility for this knowledge. It is also likely that when performing a firmware update, the current version of firmware will not be available. This means that after successfully upgrading, the firmware cannot be reverted or downgraded to a previous version.
>>>>>>> 3440b18d

### Procedure

This will cover the generic process for executing an action. For more specific examples and detailed explanations of options see the [Recipes](FAS_Recipes.md) and [Filters](FAS_Filters.md) sections.

1. Identify the selection of filters to apply.

   Filters narrow the scope of FAS to target specific component names (xnames), manufacturers, targets, and so on. For this example, FAS will run with no selection filters applied.

2. Create a JSON file {whole-system-dryrun.json}; to make this a `live update` set `"overrideDryrun": true`.

    ```json
    {  "command": {
          "version": "latest",
          "tag":  "default",
          "overrideDryrun": false,
          "restoreNotPossibleOverride": true,
          "timeLimit": 1000,
          "description": "dryrun of full system" }
    }
    ```

3. Execute the dry-run.

    ```bash
    ncn# cray fas actions create {whole-system-dryrun.json}
    
    [...]

    {
      "actionID": "e0cdd7c2-32b1-4a25-9b2a-8e74217eafa7",
      "overrideDryun": false
    }
    ```

  Note the returned `actionID`.

See [Interpreting Output](#interpreting) for more information.


<a name="abort"></a>

## Abort an Action

Firmware updates can be stopped if required. This is useful given only one action can be run at a time. This is to protect hardware from multiple actions trying to modify it at the same time.

> **IMPORTANT:** If a Redfish update is already in progress, the abort will not stop that process on the device. It is likely the device will update. If the device needs to be manually power cycled (`needManualReboot`), it is possible that the device will update, but not actually apply the update until its next reboot. Administrators must verify the state of the system after an abort. Only perform an abort if truly necessary. The best way to check the state of the system is to do a snapshot or do a dry-run of an update.

### Procedure

1. Issue the abort command to the action.

    ```bash
    ncn# cray fas actions instance delete {actionID}
    ```

The action could take up to a minute to fully abort.



<a name="describe"></a>

## Describe an Action

There are several ways to get more information about a firmware update. An `actionID` and `operationID`s are generated when a live update or dry-run is created. These values can be used to learn more about what is happening on the system during an update.

<a name="interpreting"></a>

## Interpreting Output

For the steps below, the following returned messages will help determine if a firmware update is needed. The following are end `state`s for `operations`. The Firmware `action` itself should be in `completed` once all operations have finished.

*	`NoOp`: Nothing to do, already at version.
*	`NoSol`: No image is available.
*	`succeeded`:
	*	IF `dryrun`: The operation should succeed if performed as a `live update`. `succeeded` means that FAS identified that it COULD update a component name (xname) + target with the declared strategy.
	*	IF `live update`: the operation succeeded, and has updated the component name (xname) + target to the identified version.
*	`failed`:
	*	IF `dryrun` : There is something that FAS could do, but it likely would fail; most likely because the file is missing.
	*	IF `live update` : the operation failed, the identified version could not be put on the component name (xname) + target.

Data can be viewed at several levels of information:

### Procedure

#### Get High Level Summary

To view counts of operations, what state they are in, the overall state of the action, and what parameters were used to create the action:

  ```bash
  ncn# cray fas actions status list {actionID}
  actionID = "e6dc14cd-5e12-4d36-a97b-0dd372b0930f"
  snapshotID = "00000000-0000-0000-0000-000000000000"
  startTime = "2021-09-07 16:43:04.294233199 +0000 UTC"
  endTime = "2021-09-07 16:53:09.363233482 +0000 UTC"
  state = "completed"
  blockedBy = []

  [command]
  overrideDryrun = false
  restoreNotPossibleOverride = true
  overwriteSameImage = false
  timeLimit = 2000
  version = "latest"
  tag = "default"
  description = "Dryrun upgrade of Gigabyte node BMCs"

  [operationCounts]
  total = 14
  initial = 0
  configured = 0
  blocked = 0
  needsVerified = 0
  verifying = 0
  inProgress = 0
  failed = 0
  succeeded = 8
  noOperation = 6
  noSolution = 0
  aborted = 0
  unknown = 0
  ```

<<<<<<< HEAD
> **IMPORTANT:** Unless the action's `state` is `completed` or `aborted`; then this action is still in progress.
=======
> **IMPORTANT:** This action is still in progress, unless the action's `state` is `completed` or `aborted`.
>>>>>>> 3440b18d

#### Get Details of Action

  ```
    ncn# cray fas actions describe {actionID} --format json
    {
      "parameters": {
        "stateComponentFilter": {
          "deviceTypes": [
            "nodeBMC"
          ]
        },
        "command": {
          "dryrun": false,
          "description": "upgrade of nodeBMCs for cray",
          "tag": "default",
          "restoreNotPossibleOverride": true,
          "timeLimit": 1000,
          "version": "latest"
        },
        "inventoryHardwareFilter": {
          "manufacturer": "cray"
        },
        "imageFilter": {
          "imageID": "00000000-0000-0000-0000-000000000000"
        },
        "targetFilter": {
          "targets": [
            "BMC"
          ]
        }
      },
      "blockedBy": [],
      "state": "completed",
      "command": {
        "dryrun": false,
        "description": "upgrade of nodeBMCs for cray",
        "tag": "default",
        "restoreNotPossibleOverride": true,
        "timeLimit": 1000,
        "version": "latest"
      },
      "actionID": "e0cdd7c2-32b1-4a25-9b2a-8e74217eafa7",
      "startTime": "2020-06-26 20:03:37.316932354 +0000 UTC",
      "snapshotID": "00000000-0000-0000-0000-000000000000",
      "endTime": "2020-06-26 20:04:07.118243184 +0000 UTC",
      "operationSummary": {
        "succeeded": {
          "OperationsKeys": []
        },
        "verifying": {
          "OperationsKeys": []
        },
        "unknown": {
          "OperationsKeys": []
        },
        "configured": {
          "OperationsKeys": []
        },
        "initial": {
          "OperationsKeys": []
        },
        "failed": {
          "OperationsKeys": [
            {
              "stateHelper": "unexpected change detected in firmware version. Expected sc.1.4.35-prod- master.arm64.2020-06-26T08:36:42+00:00.0c2bb02 got: sc.1.3.307-prod-master.arm64.2020-06-13T00:28:26+00:00.f91edff",
              "fromFirmwareVersion": "",
              "xname": "x5000c1r7b0",
              "target": "BMC",
              "operationID": "0796eed0-e95d-45ea-bc71-8903d52cffde"
            },
          ]
        },
        "noSolution": {
          "OperationsKeys": []
        },
        "aborted": {
          "OperationsKeys": []
        },
        "needsVerified": {
          "OperationsKeys": []
        },
        "noOperation": {
          "OperationsKeys": []
        },
        "inProgress": {
          "OperationsKeys": []
        },
        "blocked": {
          "OperationsKeys": []
        }
      }
    }
  ```

#### Get Details of Operation

Using the `operationID` listed in the actions array we can see the full detail of the operation.

  ```
  ncn# cray fas operations describe {operationID} --format json
  {
  "fromFirmwareVersion": "", "fromTag": "",
  "fromImageURL": "",
  "endTime": "2020-06-24 14:23:37.544814197 +0000 UTC",
  "actionID": "f48aabf1-1616-49ae-9761-a11edb38684d", "startTime": "2020-06-24 14:19:15.10128214 +0000 UTC",
  "fromSemanticFirmwareVersion": "", "toImageURL": "",
  "model": "WindomNodeCard_REV_D",
  "operationID": "24a5e5fb-5c4f-4848-bf4e-b071719c1850", "fromImageID": "00000000-0000-0000-0000-000000000000",
  "target": "BMC",
  "toImageID": "71c41a74-ab84-45b2-95bd-677f763af168", "toSemanticFirmwareVersion": "",
  "refreshTime": "2020-06-24 14:23:37.544824938 +0000 UTC",
  "blockedBy": [],
  "toTag": "",
  "state": "succeeded",
  "stateHelper": "unexpected change detected in firmware version. Expected nc.1.3.8-shasta-release.arm.2020-06-15T22:57:31+00:00.b7f0725 got: nc.1.2.25-shasta-release.arm.2020-05-15T17:27:16+00:00.0cf7f51",
  "deviceType": "",
  "expirationTime": "",
  "manufacturer": "cray",
  "xname": "x9000c1s3b1",
  "toFirmwareVersion": ""
  }
  ```



<a name="create"></a>

## Create Snapshots

FAS includes a snapshot feature to record the firmware value for each device (type and target) on the system into the FAS database. Similar to the FAS actions described above, FAS provides a lot of flexibility for taking snapshots.

A snapshot of the system captures the firmware version for every device that is in the Hardware State Manager (HSM) Redfish Inventory.

### Procedure

1. Determine what part of the system to take a snapshot.

   * Full System:
         ```json
         {
         "name":"fullSystem_20200701"
         }
         ```

   * Partial System
         ```json
         {
           "name": "20200402_all_xnames",
           "expirationTime": "2020-06-26T16:32:53.275Z",
           "stateComponentFilter": {
             "partitions": [
               "p1"
             ],
             "deviceTypes": [
               "nodeBMC"
             ]
           },
           "inventoryHardwareFilter": {
             "manufacturer": "gigabyte"
           },
           "targetFilter": {
             "targets": [
               "BMC"
             ]
           }
         }
         ```

2. Create the snapshot.

    ```bash
    ncn# cray fas snapshots create {file.json}
    ```

3. Use the snapshot name to query the snapshot. This is a long running operation, so monitor the `state` field to determine if the snapshot is complete.



<a name="list"></a>

## List Snapshots

A list of all snapshots can be viewed on the system. Any of the snapshots listed can be used to restore the firmware on the system.

### Procedure

1. List the snapshots.

    ```
    ncn# cray fas snapshots list --format json
    {
      "snapshots": [
        {
          "ready": true,
          "captureTime": "2020-06-25 22:47:11.072268274 +0000 UTC",
          "relatedActions": [],
          "name": "1",
          "uniqueDeviceCount": 9
        },
        {
          "ready": true,
          "captureTime": "2020-06-25 22:49:13.314876084 +0000 UTC",
          "relatedActions": [],
          "name": "3",
          "uniqueDeviceCount": 9
        },
        {
          "ready": true,
          "captureTime": "2020-06-26 22:38:12.309979483 +0000 UTC",
          "relatedActions": [],
          "name": "adn0",
          "uniqueDeviceCount": 6
        }
      ]
    }
    ```



<a name="view"></a>

## View Snapshots

View a snapshot to see which versions of firmware are set for each target. The command to view the contents of a snapshot is the same command that is used to create a snapshot.

### Procedure

1. View a snapshot.

    ```
    ncn# cray fas snapshots describe {snapshot_name} --format json
    {
      "relatedActions": [],
      "name": "all",
      "parameters": {
        "stateComponentFilter": {},
        "targetFilter": {},
        "name": "all",
        "inventoryHardwareFilter": {}
      },
      "ready": true,
      "captureTime": "2020-06-26 19:13:53.755350771 +0000 UTC",
      "devices": [
        {
          "xname": "x3000c0s19b4",
          "targets": [
            {
              "name": "BIOS",
              "firmwareVersion": "C12",
              "imageID": "00000000-0000-0000-0000-000000000000"
            },
            {
              "name": "BMC",
              "firmwareVersion": "12.03.3",
              "imageID": "00000000-0000-0000-0000-000000000000"
            }
          ]
        },
        {
          "xname": "x3000c0s1b0",
          "targets": [
            {
              "name": "BPB_CPLD1",
              "firmwareVersion": "10",
              "imageID": "00000000-0000-0000-0000-000000000000"
            },
            {
              "name": "BMC",
              "firmwareVersion": "12.03.3",
              "imageID": "00000000-0000-0000-0000-000000000000"
            },
            {
              "name": "BIOS",
              "firmwareVersion": "C12",
              "imageID": "00000000-0000-0000-0000-000000000000"
            },
            {
              "name": "BPB_CPLD2",
              "firmwareVersion": "10",
              "imageID": "00000000-0000-0000-0000-000000000000"
            }
          ]
        }
      ]
    }
    ```



<a name="update"></a>

## Update a Firmware Image

If FAS indicates hardware is in a `nosolution` state as a result of a dry-run or update, it is an indication that there is no matching image available to update firmware. A missing image is highly possible, but the issue could also be that the hardware has inconsistent model names in the image file.

Given the nature of the `model` field and its likelihood to not be standardized, it may be necessary to update the image to include an image that is not currently present.

### Procedure

1.  List the existing firmware images to find the imageID of the desired firmware image.

    ```
    ncn# cray fas images list
    ```

2. Describe the image file using the imageID.

    ```bash
    ncn# cray fas images describe {imageID}
    {
      "semanticFirmwareVersion": "0.2.6",
      "target": "Node0.BIOS",
      "waitTimeBeforeManualRebootSeconds": 0,
      "tags": [
        "default"
      ],
      "models": [
        "GrizzlyPeak-Rome"
      ],
      "updateURI": "",
      "waitTimeAfterRebootSeconds": 0,
      "imageID": "efa4c2bc-06b9-4e88-8098-8d6778c1db52",
      "s3URL": "s3:/fw-update/794c47d1b7e011ea8d20569839947aa5/gprnc.bios-0.2.6.tar.gz",
      "forceResetType": "",
      "deviceType": "nodeBMC",
      "pollingSpeedSeconds": 30,
      "createTime": "2020-06-26T19:08:52Z",
      "firmwareVersion": "gprnc.bios-0.2.6",
      "manufacturer": "cray"
    }
    ```

3. Describe the FAS operation and compare it to the image file from the previous step. Look at the hardware models to see if some of the population is in a `noSolution` state, while others are in a `succeeded` state. If that is the case, view the operation data and examine the models.

    ```
    ncn# cray fas actions describe {actionID} --format json
    {
      "parameters": {
        "stateComponentFilter": {
          "deviceTypes": [
            "nodeBMC"
          ]
        },
        "command": {
          "dryrun": false,
          "description": "upgrade of nodeBMCs for cray",
          "tag": "default",
          "restoreNotPossibleOverride": true,
          "timeLimit": 1000,
          "version": "latest"
        },
        "inventoryHardwareFilter": {
          "manufacturer": "cray"
        },
        "imageFilter": {
          "imageID": "00000000-0000-0000-0000-000000000000"
        },
        "targetFilter": {
          "targets": [
            "BMC"
          ]
        }
      },
      "blockedBy": [],
      "state": "completed",
      "command": {
        "dryrun": false,
        "description": "upgrade of nodeBMCs for cray",
        "tag": "default",
        "restoreNotPossibleOverride": true,
        "timeLimit": 1000,
        "version": "latest"
      },
      "actionID": "e0cdd7c2-32b1-4a25-9b2a-8e74217eafa7",
      "startTime": "2020-06-26 20:03:37.316932354 +0000 UTC",
      "snapshotID": "00000000-0000-0000-0000-000000000000",
      "endTime": "2020-06-26 20:04:07.118243184 +0000 UTC",
      "operationSummary": {
        "succeeded": {
          "OperationsKeys": []
        },
        "verifying": {
          "OperationsKeys": []
        },
        "unknown": {
          "OperationsKeys": []
        },
        "configured": {
          "OperationsKeys": []
        },
        "initial": {
          "OperationsKeys": []
        },
        "failed": {
          "OperationsKeys": [
            {
              "stateHelper": "unexpected change detected in firmware version. Expected sc.1.4.35-prod- master.arm64.2020-06-26T08:36:42+00:00.0c2bb02 got: sc.1.3.307-prod-master.arm64.2020-06-13T00:28:26+00:00.f91edff",
              "fromFirmwareVersion": "",
              "xname": "x5000c1r7b0",
              "target": "BMC",
              "operationID": "0796eed0-e95d-45ea-bc71-8903d52cffde"
            },
            {
              "stateHelper": "unexpected change detected in firmware version. Expected sc.1.4.35-prod- master.arm64.2020-06-26T08:36:42+00:00.0c2bb02 got: sc.1.3.307-prod-master.arm64.2020-06-13T00:28:26+00:00.f91edff",
              "fromFirmwareVersion": "sc.1.3.307-prod-master.arm64.2020-06-13T00:28:26+00:00.f91edff",
              "xname": "x5000c3r7b0",
              "target": "BMC",
              "operationID": "11421f0b-1fde-4917-ba56-c42b321fc833"
            },
            {
              "stateHelper": "unexpected change detected in firmware version. Expected sc.1.4.35-prod- master.arm64.2020-06-26T08:36:42+00:00.0c2bb02 got: sc.1.3.307-prod-master.arm64.2020-06-13T00:28:26+00:00.f91edff",
              "fromFirmwareVersion": "sc.1.3.307-prod-master.arm64.2020-06-13T00:28:26+00:00.f91edff",
              "xname": "x5000c3r3b0",
              "target": "BMC",
              "operationID": "21e04403-f89f-4a9f-9fd6-5affc9204689"
            },
            {
              "stateHelper": "unexpected change detected in firmware version. Expected sc.1.4.35-prod- master.arm64.2020-06-26T08:36:42+00:00.0c2bb02 got: sc.1.3.307-prod-master.arm64.2020-06-13T00:28:26+00:00.f91edff",
              "fromFirmwareVersion": "sc.1.3.307-prod-master.arm64.2020-06-13T00:28:26+00:00.f91edff",
              "xname": "x5000c1r5b0",
              "target": "BMC",
              "operationID": "3a13a459-2102-4ee5-b516-62880baa132d"
            },
            {
              "stateHelper": "unexpected change detected in firmware version. Expected sc.1.4.35-prod- master.arm64.2020-06-26T08:36:42+00:00.0c2bb02 got: sc.1.3.307-prod-master.arm64.2020-06-13T00:28:26+00:00.f91edff",
              "fromFirmwareVersion": "sc.1.3.307-prod-master.arm64.2020-06-13T00:28:26+00:00.f91edff",
              "xname": "x5000c1r1b0",
              "target": "BMC",
              "operationID": "80fafbdd-9bac-407d-b28a-ad47c197bbc1"
            },
            {
              "stateHelper": "unexpected change detected in firmware version. Expected sc.1.4.35-prod- master.arm64.2020-06-26T08:36:42+00:00.0c2bb02 got: sc.1.3.307-prod-master.arm64.2020-06-13T00:28:26+00:00.f91edff",
              "fromFirmwareVersion": "sc.1.3.307-prod-master.arm64.2020-06-13T00:28:26+00:00.f91edff",
              "xname": "x5000c3r5b0",
              "target": "BMC",
              "operationID": "a86e8e04-81cc-40ad-ac62-438ae73e033a"
            },
            {
              "stateHelper": "unexpected change detected in firmware version. Expected sc.1.4.35-prod- master.arm64.2020-06-26T08:36:42+00:00.0c2bb02 got: sc.1.3.307-prod-master.arm64.2020-06-13T00:28:26+00:00.f91edff",
              "fromFirmwareVersion": "sc.1.3.307-prod-master.arm64.2020-06-13T00:28:26+00:00.f91edff",
              "xname": "x5000c1r3b0",
              "target": "BMC",
              "operationID": "dd0e8b62-8894-4751-bd22-a45506a2a50a"
            },
            {
              "stateHelper": "unexpected change detected in firmware version. Expected sc.1.4.35-prod- master.arm64.2020-06-26T08:36:42+00:00.0c2bb02 got: sc.1.3.307-prod-master.arm64.2020-06-13T00:28:26+00:00.f91edff",
              "fromFirmwareVersion": "sc.1.3.307-prod-master.arm64.2020-06-13T00:28:26+00:00.f91edff",
              "xname": "x5000c3r1b0",
              "target": "BMC",
              "operationID": "f87bff63-d231-403e-b6b6-fc09e4dc7d11"
            }
          ]
        },
        "noSolution": {
          "OperationsKeys": []
        },
        "aborted": {
          "OperationsKeys": []
        },
        "needsVerified": {
          "OperationsKeys": []
        },
        "noOperation": {
          "OperationsKeys": []
        },
        "inProgress": {
          "OperationsKeys": []
        },
        "blocked": {
          "OperationsKeys": []
        }
      }
    }

    ```

    View the operation data. If the model name is different between identical hardware, it may be appropriate to update the image model with the model of the noSolution hardware.

    ```bash
    ncn# cray fas operations describe {operationID} --format json
    {
      "fromFirmwareVersion": "sc.1.3.307-prod-master.arm64.2020-06-13T00:28:26+00:00.f91edff",
      "fromTag": "",
      "fromImageURL": "",
      "endTime": "2020-06-26 20:15:38.535719717 +0000 UTC",
      "actionID": "e0cdd7c2-32b1-4a25-9b2a-8e74217eafa7",
      "startTime": "2020-06-26 20:03:39.44911099 +0000 UTC",
      "fromSemanticFirmwareVersion": "",
      "toImageURL": "",
      "model": "ColoradoSwitchBoard_REV_A",
      "operationID": "f87bff63-d231-403e-b6b6-fc09e4dc7d11",
      "fromImageID": "00000000-0000-0000-0000-000000000000",
      "target": "BMC",
      "toImageID": "1540ce48-91db-4bbf-a0cf-5cf936c30fbc",
      "toSemanticFirmwareVersion": "1.4.35",
      "refreshTime": "2020-06-26 20:15:38.535722248 +0000 UTC",
      "blockedBy": [],
      "toTag": "",
      "state": "failed",
      "stateHelper": "unexpected change detected in firmware version. Expected sc.1.4.35-prod- master.arm64.2020-06-26T08:36:42+00:00.0c2bb02 got: sc.1.3.307-prod-master.arm64.2020-06-13T00:28:26+00:00.f91edff",
      "deviceType": "RouterBMC",
      "expirationTime": "2020-06-26 20:20:19.44911275 +0000 UTC",
      "manufacturer": "cray",
      "xname": "x5000c3r1b0",
      "toFirmwareVersion": "sc.1.4.35-prod-master.arm64.2020-06-26T08:36:42+00:00.0c2bb02"
    }
    ```

4. Update the firmware image file.

   This step should be skipped if there is no clear evidence of a missing image or incorrect model name.

<<<<<<< HEAD
   > **WARNING:** The admin needs to be certain the firmware is compatible before proceeding.
=======
   > **WARNING:** The administrator needs to be certain the firmware is compatible before proceeding.
>>>>>>> 3440b18d

   1. Dump the content of the firmware image to a JSON file.

      ```bash
      ncn# cray fas images describe {imageID} --format json > imagedata.json
      ```

   2. Edit the new `imagedata.json` file. Update any incorrect firmware information, such as the model name.

   3. Update the firmware image.

      ```bash
      ncn# cray fas images update {imagedata.json} {imageID}
      ```
---

<a name="loader"></a>

## FAS Loader Commands

### Loader Status

To check if the loader is currently busy and receive a list of loader run IDs:

```bash
ncn# cray fas loader list

loaderStatus = "ready"
[[loaderRunList]]
loaderRunID = "770af5a4-15bf-4e9f-9983-03069479dc23"

[[loaderRunList]]
loaderRunID = "8efb19c4-77a2-41da-9a8f-fccbfe06f674"
```
The loader can only run one job at a time, if the loader is `busy`, it will return an error on any attempt to create an additional job.

### Load Firmware From Nexus

Firmware may be released and placed into the Nexus repository.
FAS will return a `loaderRunID`.
Use the `loaderRunID` to check the results of the loader run.
To load the firmware from Nexus into FAS, use the following command:

```bash
ncn# cray fas loader nexus create

loaderRunID = "c2b7e9bb-f428-4e4c-aa83-d8fd8bcfd820"
```

See [Load Firmware from Nexus in FAS Admin Procedures](./FAS_Admin_Procedures.md#load-firmware-from-nexus).

### Load Individual RPM or ZIP into FAS

<<<<<<< HEAD
To load an RPM or ZIP into FAS on a system, copy the RPM or ZIP file to ncn-m001 or one of the other NCNs.
FAS will return a loaderRunID.
Use the loaderRunID to check the results of the loader run.
Run the following command (RPM is this case is firmware.rpm):
=======
To load an RPM or ZIP into FAS on a system, copy the RPM or ZIP file to `ncn-m001` or one of the other NCNs.
FAS will return a `loaderRunID`.
Use the `loaderRunID` to check the results of the loader run.
Run the following command (The RPM in this example is `firmware.rpm`):
>>>>>>> 3440b18d

> **NOTE:** If firmware is not in the current directory, add the path to the filename.

```bash
ncn# cray fas loader create --file firmware.rpm

loaderRunID = "dd37dd45-84ec-4bd6-b3c9-7af480048966"
```

See [Load Firmware from RPM or ZIP file in FAS Admin Procedures](./FAS_Admin_Procedures.md#load-firmware-from-rpm-or-zip-file).
<<<<<<< HEAD

### Display Results of Loader Run
=======
>>>>>>> 3440b18d

### Display Results of Loader Run

<<<<<<< HEAD
> **NOTE:** `dd37dd45-84ec-4bd6-b3c9-7af480048966` is the loaderRunID from previous run command.
=======
Using the `loaderRunID` returned from the loader upload command, run the following command to get the output from the upload. The `--format json` parameter makes it easier to read.

> **NOTE:** `dd37dd45-84ec-4bd6-b3c9-7af480048966` is the `loaderRunID` from the previous `run` command.
>>>>>>> 3440b18d

```bash
ncn# cray fas loader describe dd37dd45-84ec-4bd6-b3c9-7af480048966 --format json

{
  "loaderRunOutput": [
    "2021-04-28T14:40:45Z-FWLoader-INFO-Starting FW Loader, LOG_LEVEL: INFO; value: 20",
    "2021-04-28T14:40:45Z-FWLoader-INFO-urls: {'fas': 'http://localhost:28800', 'fwloc': 'file://download/'}",
    "2021-04-28T14:40:45Z-FWLoader-INFO-Using local file: /ilo5_241.zip",
    "2021-04-28T14:40:45Z-FWLoader-INFO-unzip /ilo5_241.zip",
    "Archive:  /ilo5_241.zip",
    "  inflating: ilo5_241.bin",
    "  inflating: ilo5_241.json",
    "2021-04-28T14:40:45Z-FWLoader-INFO-Processing files from file://download/",
    "2021-04-28T14:40:45Z-FWLoader-INFO-get_file_list(file://download/)",
    "2021-04-28T14:40:45Z-FWLoader-INFO-Processing File: file://download/ ilo5_241.json",
    "2021-04-28T14:40:45Z-FWLoader-INFO-Uploading b73a48cea82f11eb8c8a0242c0a81003/ilo5_241.bin",
    "2021-04-28T14:40:45Z-FWLoader-INFO-Metadata {'imageData': \"{'deviceType': 'nodeBMC', 'manufacturer': 'hpe', 'models': ['ProLiant XL270d Gen10', 'ProLiant DL325 Gen10', 'ProLiant DL325 Gen10 Plus', 'ProLiant DL385 Gen10', 'ProLiant DL385 Gen10 Plus', 'ProLiant XL645d Gen10 Plus', 'ProLiant XL675d Gen10 Plus'], 'targets': ['iLO 5'], 'tags': ['default'], 'firmwareVersion': '2.41 Mar 08 2021', 'semanticFirmwareVersion': '2.41.0', 'pollingSpeedSeconds': 30, 'fileName': 'ilo5_241.bin'}\"}",
    "2021-04-28T14:40:46Z-FWLoader-INFO-IMAGE: {\"s3URL\": \"s3:/fw-update/b73a48cea82f11eb8c8a0242c0a81003/ilo5_241.bin\", \"target\": \"iLO 5\", \"deviceType\": \"nodeBMC\", \"manufacturer\": \"hpe\", \"models\": [\"ProLiant XL270d Gen10\", \"ProLiant DL325 Gen10\", \"ProLiant DL325 Gen10 Plus\", \"ProLiant DL385 Gen10\", \"ProLiant DL385 Gen10 Plus\", \"ProLiant XL645d Gen10 Plus\", \"ProLiant XL675d Gen10 Plus\"], \"softwareIds\": [], \"tags\": [\"default\"], \"firmwareVersion\": \"2.41 Mar 08 2021\", \"semanticFirmwareVersion\": \"2.41.0\", \"allowableDeviceStates\": [], \"needManualReboot\": false, \"pollingSpeedSeconds\": 30}",
    "2021-04-28T14:40:46Z-FWLoader-INFO-Number of Updates: 1",
    "2021-04-28T14:40:46Z-FWLoader-INFO-Iterate images",
    "2021-04-28T14:40:46Z-FWLoader-INFO-update ACL to public-read for 5ab9f804a82b11eb8a700242c0a81003/wnc.bios-1.1.2.tar.gz",
    "2021-04-28T14:40:46Z-FWLoader-INFO-update ACL to public-read for 5ab9f804a82b11eb8a700242c0a81003/wnc.bios-1.1.2.tar.gz",
    "2021-04-28T14:40:46Z-FWLoader-INFO-update ACL to public-read for 53c060baa82a11eba26c0242c0a81003/controllers-1.3.317.itb",
    "2021-04-28T14:40:46Z-FWLoader-INFO-update ACL to public-read for b73a48cea82f11eb8c8a0242c0a81003/ilo5_241.bin",
    "2021-04-28T14:40:46Z-FWLoader-INFO-finished updating images ACL",
    "2021-04-28T14:40:46Z-FWLoader-INFO-removing local file: /ilo5_241.zip",
    "2021-04-28T14:40:46Z-FWLoader-INFO-*** Number of Updates: 1 ***"
  ]
}
```
A successful run will end with `*** Number of Updates: x ***`.

> **NOTE:** The FAS loader will not overwrite image records already in FAS. `Number of Updates` will be the number of new images found in the RPM. If the number is 0, all images were already in FAS.

### Delete Loader Run Data

To delete the output from a loader run and remove it from the loader run list:

<<<<<<< HEAD
> **NOTE:** `dd37dd45-84ec-4bd6-b3c9-7af480048966` is the loaderRunID from previous run command.
=======
> **NOTE:** `dd37dd45-84ec-4bd6-b3c9-7af480048966` is the `loaderRunID` from the previous `run` command.
>>>>>>> 3440b18d

```bash
ncn# cray fas loader delete dd37dd45-84ec-4bd6-b3c9-7af480048966
```

The delete command does not return anything if successful.

<<<<<<< HEAD
> **NOTE:** The loader delete command does not delete any images from FAS, it only deletes the loader run saved status and removes the ID from the loader run list.
=======
> **NOTE:** The `loader delete` command does not delete any images from FAS; it only deletes the loader run saved status and removes the ID from the loader run list.
>>>>>>> 3440b18d
<|MERGE_RESOLUTION|>--- conflicted
+++ resolved
@@ -25,11 +25,7 @@
 
 Use FAS to execute an action. An action produces a set of firmware operations. Each operation represents a component name (xname) + target on that component name (xname) that will be targeted for update. There are two of firmware action modes: : `dryrun` or `liveupdate`; the parameters used when creating either are completely identical except for the `overrideDryrun` setting. `overrideDryrun` will determine if feature to determine what firmware can be updated on the system. Dry-runs are enabled by default, and can be configured with the `overrideDryrun` parameter. A dry-run will create a query according to the filters requested by the admin. It will initiate an update sequence to determine what firmware is available, but will not actually change the state of the firmware
 
-<<<<<<< HEAD
-> **WARNING**: It is crucial that an admin is familiar with the release notes of any firmware. The release notes will indicate what new features the firmware provides and if there are any incompatibilities. FAS does not know about incompatibilities or dependencies between versions. The admin assumes full responsibility for this knowledge. It is also likely that when performing a firmware update, the current version of firmware will not be available. This means that after successfully upgrading, the firmware cannot be reverted or downgraded to a previous version.
-=======
 > **WARNING**: It is crucial that an administrator is familiar with the release notes of any firmware. The release notes will indicate what new features the firmware provides and if there are any incompatibilities. FAS does not know about incompatibilities or dependencies between versions. The administrator assumes full responsibility for this knowledge. It is also likely that when performing a firmware update, the current version of firmware will not be available. This means that after successfully upgrading, the firmware cannot be reverted or downgraded to a previous version.
->>>>>>> 3440b18d
 
 ### Procedure
 
@@ -153,11 +149,7 @@
   unknown = 0
   ```
 
-<<<<<<< HEAD
-> **IMPORTANT:** Unless the action's `state` is `completed` or `aborted`; then this action is still in progress.
-=======
 > **IMPORTANT:** This action is still in progress, unless the action's `state` is `completed` or `aborted`.
->>>>>>> 3440b18d
 
 #### Get Details of Action
 
@@ -671,11 +663,7 @@
 
    This step should be skipped if there is no clear evidence of a missing image or incorrect model name.
 
-<<<<<<< HEAD
-   > **WARNING:** The admin needs to be certain the firmware is compatible before proceeding.
-=======
    > **WARNING:** The administrator needs to be certain the firmware is compatible before proceeding.
->>>>>>> 3440b18d
 
    1. Dump the content of the firmware image to a JSON file.
 
@@ -729,17 +717,10 @@
 
 ### Load Individual RPM or ZIP into FAS
 
-<<<<<<< HEAD
-To load an RPM or ZIP into FAS on a system, copy the RPM or ZIP file to ncn-m001 or one of the other NCNs.
-FAS will return a loaderRunID.
-Use the loaderRunID to check the results of the loader run.
-Run the following command (RPM is this case is firmware.rpm):
-=======
 To load an RPM or ZIP into FAS on a system, copy the RPM or ZIP file to `ncn-m001` or one of the other NCNs.
 FAS will return a `loaderRunID`.
 Use the `loaderRunID` to check the results of the loader run.
 Run the following command (The RPM in this example is `firmware.rpm`):
->>>>>>> 3440b18d
 
 > **NOTE:** If firmware is not in the current directory, add the path to the filename.
 
@@ -750,21 +731,12 @@
 ```
 
 See [Load Firmware from RPM or ZIP file in FAS Admin Procedures](./FAS_Admin_Procedures.md#load-firmware-from-rpm-or-zip-file).
-<<<<<<< HEAD
 
 ### Display Results of Loader Run
-=======
->>>>>>> 3440b18d
-
-### Display Results of Loader Run
-
-<<<<<<< HEAD
-> **NOTE:** `dd37dd45-84ec-4bd6-b3c9-7af480048966` is the loaderRunID from previous run command.
-=======
+
 Using the `loaderRunID` returned from the loader upload command, run the following command to get the output from the upload. The `--format json` parameter makes it easier to read.
 
 > **NOTE:** `dd37dd45-84ec-4bd6-b3c9-7af480048966` is the `loaderRunID` from the previous `run` command.
->>>>>>> 3440b18d
 
 ```bash
 ncn# cray fas loader describe dd37dd45-84ec-4bd6-b3c9-7af480048966 --format json
@@ -804,11 +776,7 @@
 
 To delete the output from a loader run and remove it from the loader run list:
 
-<<<<<<< HEAD
-> **NOTE:** `dd37dd45-84ec-4bd6-b3c9-7af480048966` is the loaderRunID from previous run command.
-=======
 > **NOTE:** `dd37dd45-84ec-4bd6-b3c9-7af480048966` is the `loaderRunID` from the previous `run` command.
->>>>>>> 3440b18d
 
 ```bash
 ncn# cray fas loader delete dd37dd45-84ec-4bd6-b3c9-7af480048966
@@ -816,8 +784,4 @@
 
 The delete command does not return anything if successful.
 
-<<<<<<< HEAD
-> **NOTE:** The loader delete command does not delete any images from FAS, it only deletes the loader run saved status and removes the ID from the loader run list.
-=======
-> **NOTE:** The `loader delete` command does not delete any images from FAS; it only deletes the loader run saved status and removes the ID from the loader run list.
->>>>>>> 3440b18d
+> **NOTE:** The `loader delete` command does not delete any images from FAS; it only deletes the loader run saved status and removes the ID from the loader run list.