--- conflicted
+++ resolved
@@ -18,11 +18,7 @@
 
 ### Device Type: ChassisBMC | Target: BMC
 
-<<<<<<< HEAD
-> **IMPORTANT:** Before updating a CMM, make sure all slot and rectifier power is off. The hms-discovery job must also be stopped before updates and restarted after updates are complete.
-=======
 > **IMPORTANT:** Before updating a CMM, make sure all slot and rectifier power is off. The `hms-discovery` job must also be stopped before updates and restarted after updates are complete.
->>>>>>> 3440b18d
 
 * Stop `hms-discovery` job: `kubectl -n services patch cronjobs hms-discovery -p '{"spec":{"suspend":true}}'`
 * Start `hms-discovery` job: `kubectl -n services patch cronjobs hms-discovery -p '{"spec":{"suspend":false}}'`
@@ -89,11 +85,7 @@
 ### Device Type: NodeBMC | Target: NodeBIOS
 
 >**IMPORTANT:**
-<<<<<<< HEAD
->* The Nodes themselves must be powered **off** in order to update the BIOS on the nodes. The BMC will still have power and will perform the update.
-=======
 >* The nodes themselves must be powered **off** in order to update their BIOS. The BMC will still have power and will perform the update.
->>>>>>> 3440b18d
 >* When the BMC is updated or rebooted after updating the Node0.BIOS and/or Node1.BIOS liquid-cooled nodes, the node BIOS version will not report the new version string until the nodes are powered back on. It is recommended that the Node0/1 BIOS be updated in a separate action, either before or after a BMC update and the nodes are powered back on after a BIOS update. The liquid-cooled nodes must be powered off for the BIOS to be updated.
 
 ```json
@@ -130,13 +122,8 @@
 ### Device Type: NodeBMC | Target: Redstone FPGA
 
 >**IMPORTANT:**
-<<<<<<< HEAD
->* The Nodes themselves must be powered **on** in order to update the firmware of the Redstone FPGA on the nodes.
->* If updating FPGAs fails because of "No Image available", update using the "Override an Image for an Update" procedure in [FAS Admin Procedures](FAS_Admin_Procedures.md). Find the imageID using the following command: `cray fas images list --format json | jq '.[] | .[] | select(.target=="Node0.AccFPGA0")'`
-=======
 >* The nodes themselves must be powered **on** in order to update the firmware of the Redstone FPGA on the nodes.
 >* If updating FPGAs fails because of `No Image available`, update using the "Override an Image for an Update" procedure in [FAS Admin Procedures](FAS_Admin_Procedures.md). Find the imageID using the following command: `cray fas images list --format json | jq '.[] | .[] | select(.target=="Node0.AccFPGA0")'`
->>>>>>> 3440b18d
 
 ```json
 {
@@ -206,11 +193,7 @@
 ### Device Type: NodeBMC | Target: `System ROM` aka BIOS
 
 >**IMPORTANT:**
-<<<<<<< HEAD
->* If updating the System ROM of an NCN, the NTP and DNS server values will be lost and must be restored. For NCNs **other than ncn-m001** this can be done using the `/opt/cray/csm/scripts/node_management/set-bmc-ntp-dns.sh` script. Use the `-h` option to get a list of command line options required to restore the NTP and DNS values.
-=======
 >* If updating the System ROM of an NCN, the NTP and DNS server values will be lost and must be restored. For NCNs **other than `ncn-m001`** this can be done using the `/opt/cray/csm/scripts/node_management/set-bmc-ntp-dns.sh` script. Use the `-h` option to get a list of command line options required to restore the NTP and DNS values.
->>>>>>> 3440b18d
 >See [Configure DNS and NTP on Each BMC](../../install/deploy_final_ncn.md#configure-dns-and-ntp-on-each-bmc)
 >* Node should be powered on for System ROM update and will need to be rebooted to use the updated BIOS.
 
@@ -282,11 +265,7 @@
 
 > **NOTE:** The timeLimit is `4000` because the Gigabytes can take a lot longer to update.
 
-<<<<<<< HEAD
-**Troubleshooting:**
-=======
 #### Troubleshooting
->>>>>>> 3440b18d
 
 A node may fail to update with the output:
 
