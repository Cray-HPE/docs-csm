## Updating the Liquid-Cooled EX Cabinet CEC with Default Credentials after a CEC Password Change

This procedure changes the credential for liquid-cooled EX cabinet chassis controllers and node controller (BMCs) used by CSM services after the CECs have been set to a new global default credential. 

**NOTE:** This procedure does not provision Slingshot switch BMCs. Slingshot switch BMC default credentials must be changed using the procedures in the Slingshot product documentation. Refer to "Change Switch BMC Passwords" in the Slingshot product documentation for more information. 

This procedure provisions only the default Redfish root account passwords. It does not modify Redfish accounts that have been added after an initial system installation.

### Prerequisites

<<<<<<< HEAD
- Perform procedures in [Provisioning a Liquid-Cooled EX Cabinet CEC with Default Credentials](Provisioning_a_Liquid-Cooled_EX_Cabinet_CEC_with_Default Credentials.md) on all CECs in the system.  
- All of the CECs must be configured with the __same__ global credential.
=======
- Perform procedures in [Provisioning a Liquid-Cooled EX Cabinet CEC with Default Credentials](Provisioning_a_Liquid-Cooled_EX_Cabinet_CEC_with_Default Credentials.md) to all CECs in the system.  
- All of the CECs must be configured to the __same__ global credential.
- The pervious default global credential for Liquid cooled BMCs needs to be known.
>>>>>>> dc49e796

### Procedure

### 1. Update the Default credentials used by MEDS for new hardware.

The MEDS sealed secret contains the default global credential used by MEDS when it discovers new liquid-cooled EX cabinet hardware.

#### 1.1 Acquire site-init.
Before redeploying MEDS, update the `customizations.yaml` file in the `site-init` secret in the `loftsman` namespace.

1. If the `site-init` repository is available as a remote repository, then clone it on the host orchestrating the upgrade [as described here](https://github.com/Cray-HPE/docs-csm/blob/main/install/prepare_site_init.md#5-version-control-site-init-files).

   ```bash
   ncn-m001# git clone "$SITE_INIT_REPO_URL" site-init
   ```

2. Acquire `customizations.yaml` from the currently running system:

   ```bash
   ncn-m001# kubectl get secrets -n loftsman site-init -o jsonpath='{.data.customizations\.yaml}' | base64 -d > site-init/customizations.yaml
   ```

3. Review, add, and commit `customizations.yaml` to the local `site-init` repository as appropriate.

   > **`NOTE:`** If `site-init` was cloned from a remote repository in step 1,
   > there may not be any differences and hence nothing to commit. This is
   > okay. If there are differences between what's in the repository and what
   > was stored in the `site-init`, then it suggests settings were changed at some 
   > point.

   ```bash
   ncn-m001# cd site-init
   ncn-m001# git diff
   ncn-m001# git add customizations.yaml
   ncn-m001# git commit -m 'Add customizations.yaml from site-init secret'
   ```

4. Acquire sealed secret keys:
    ```bash
    ncn-m001# mkdir -p certs
    ncn-m001# kubectl -n kube-system get secret sealed-secrets-key -o jsonpath='{.data.tls\.crt}' | base64 -d > certs/sealed_secrets.crt
    ncn-m001# kubectl -n kube-system get secret sealed-secrets-key -o jsonpath='{.data.tls\.key}' | base64 -d > certs/sealed_secrets.key
    ```

#### 1.2 Modify MEDS sealed secret to use new global default credential.

1. Inspect the original default credentials for MEDS:
    ```bash
    ncn-m001# ./utils/secrets-decrypt.sh cray_meds_credentials ./certs/sealed_secrets.key ./customizations.yaml | jq .data.vault_redfish_defaults -r | base64 -d | jq
    ```

    ```json
    {
        "Username": "root",
        "Password": "bar"
    }
    ```

2. Specify the desired default credentials for MEDS to use with new hardware:
    > Replace `foobar` with the root password configured on the CEC(s).
    ```bash
    ncn-m001# echo '{ "Username": "root", "Password": "foobar" }' | base64 > creds.json.b64
    ```

3. Update and regenerate the `cray_meds_credentials` sealed secret:
    ```bash
    ncn-m001# cat << EOF | yq w - 'data.vault_redfish_defaults' "$(<creds.json.b64)" | yq r -j - | ./utils/secrets-encrypt.sh | yq w -f - -i ./customizations.yaml 'spec.kubernetes.sealed_secrets.cray_meds_credentials'
    {
        "kind": "Secret",
        "apiVersion": "v1",
        "metadata": {
            "name": "cray-meds-credentials",
            "namespace": "services",
            "creationTimestamp": null
        },
        "data": {}
    }
    EOF
    ```

4. Decrypt updated sealed secret for review. The sealed secret should match the credentials set on the CEC.
    ```bash
    ncn-m001# ./utils/secrets-decrypt.sh cray_meds_credentials ./certs/sealed_secrets.key ./customizations.yaml | jq .data.vault_redfish_defaults -r | base64 -d | jq
    ```

    ```json
    {
        "Username": "root",
        "Password": "foobar"
    }
    ```

5. Update the site-init secret containing `customizations.yaml` for the system:
    ```bash
    ncn-m001# kubectl delete secret -n loftsman site-init
    ncn-m001# kubectl create secret -n loftsman generic site-init --from-file=customizations.yaml
    ```

6. Check in changes made to `customizations.yaml`
    ```bash
    ncn-m001# git diff
    ncn-m001# git add customizations.yaml
    ncn-m001# git commit -m 'Update customizations.yaml with global default credential for MEDS'
    ```

7. Push to the remote repository as appropriate:
    ```bash
    ncn-m001# git push
    ```

#### 1.3 Redeploy MEDS to pick up the new sealed secret and push credentials into vault.
1. Determine the version of MEDS:
    ```bash
    ncn-m001# MEDS_VERSION=$(kubectl -n loftsman get cm loftsman-core-services -o jsonpath='{.data.manifest\.yaml}' | yq r - 'spec.charts.(name==cray-hms-meds).version')
    ncn-m001# echo $MEDS_VERSION
    ```

2. Create `meds-manifest.yaml`:
    ```bash
    ncn-m001# cat > meds-manifest.yaml << EOF 
    apiVersion: manifests/v1beta1
    metadata:
        name: meds
    spec:
        charts:
        - name: cray-hms-meds
          version: $MEDS_VERSION
          namespace: services
    EOF
    ```

3. Merge `customizations.yaml` with `meds-manifest.yaml`:
    ```bash
    ncn-m001# manifestgen -c customizations.yaml -i ./meds-manifest.yaml > ./meds-manifest.out.yaml
    ```

4. Redeploy the MEDS helm chart:
    ```bash
    ncn-m001# loftsman ship \
        --charts-repo https://packages.local/repository/charts \
        --manifest-path meds-manifest.out.yaml
    ```

5. Wait for the MEDS Vault loader job to run to completion:
    ```bash
    ncn-m001# kubectl wait -n services job cray-meds-vault-loader --for=condition=complete --timeout=5m
    ```

6. Verify the default credentials have changed in Vault:
    ```bash
    ncn-m001# VAULT_PASSWD=$(kubectl -n vault get secrets cray-vault-unseal-keys -o json | jq -r '.data["vault-root"]' |  base64 -d)
    ncn-m001# kubectl -n vault exec -it cray-vault-0 -c vault -- env VAULT_TOKEN=$VAULT_PASSWD VAULT_ADDR=http://127.0.0.1:8200 vault kv get secret/meds-cred/global/ipmi
    ```

    ```
    ====== Data ======
    Key         Value
    ---         -----
    Password    foobar
    Username    root
    ```

### 2. Update credentials for existing EX hardware in the system
1. Set `CRED_PASSWORD` to the new updated password:
    ```bash
    ncn-m001# CRED_PASSWORD=foobar
    ```

2. Update the credentials used by CSM services for all previously discovered EX cabinet BMCs to the new global default:
    ```bash
    ncn-m001# \
    REDFISH_ENDPOINTS=$(cray hsm inventory redfishEndpoints list --format json | jq .RedfishEndpoints[].ID -r | sort -V )
    cray hsm state components list --format json  > /tmp/components.json
    
    for RF in $REDFISH_ENDPOINTS; do
        echo "$RF: Checking..."
        CLASS=$(jq -r --arg XNAME "$RF" '.Components[] | select(.ID == $XNAME).Class' /tmp/components.json)
        if [[ "$CLASS" != "Mountain" ]]; then
            echo "$RF is not Mountain, skipping..."
            continue
        fi
        echo "$RF: Updating credentials"
        cray hsm inventory redfishEndpoints update ${RF} --user root --password ${CRED_PASSWORD}
    done
    ```

    It will take some time for the above bash script to run. It will take approximately 5 minutes to update all of the credentials for a single fully populated cabinet.

    > Alternatively, use the following command on each BMC. Replace `BMC_XNAME` with the BMC xname to update the credentials:
    > ```bash
    > ncn-m001# cray hsm inventory redfishEndpoints update BMC_XNAME --user root --password ${CRED_PASSWORD}
    > ```

3. Wait for HSM to re-discover the updated RedfishEndpoints:
    ```bash
    ncn-m001# sleep 180
    ```

4. Wait for all updated Redfish endpoints to become `DiscoverOK`:
    
    The following bash script will find all Redfish endpoints for the Liquid cooled BMCs that are not in `DiscoverOK`, and display their last Discovery Status.
    ```bash
    ncn-m001# \
    cray hsm inventory redfishEndpoints list --laststatus '!DiscoverOK' --format json > /tmp/redfishEndpoints.json
    cray hsm state components list --format json  > /tmp/components.json

    REDFISH_ENDPOINTS=$(jq .RedfishEndpoints[].ID -r /tmp/redfishEndpoints.json | sort -V)
    for RF in $REDFISH_ENDPOINTS; do
        CLASS=$(jq -r --arg XNAME "$RF" '.Components[] | select(.ID == $XNAME).Class' /tmp/components.json)
        if [[ "$CLASS" != "Mountain" ]]; then
            continue
        fi
        DISCOVERY_STATUS=$(jq -r --arg XNAME "$RF" '.RedfishEndpoints[] | select(.ID == $XNAME).DiscoveryInfo.LastDiscoveryStatus' /tmp/redfishEndpoints.json)
        echo "$RF: $DISCOVERY_STATUS"
    done
    ```

    Example output:
    ```
    x1001c0r5b0: HTTPsGetFailed
    x1001c1s0b0: HTTPsGetFailed
    x1001c1s0b1: HTTPsGetFailed
    x1001c2s0b1: DiscoveryStarted
    ```

    For each Redfish endpoint that is reported use the following to troubleshoot why it is not `DiscoverOK`:
    - If the Redfish endpoint is `DiscoveryStarted`, then that BMC is currently in the process of being inventoried by HSM. Wait a few minutes and re-try the bash script above to re-check the current discovery status of the RedfishEndpoints.
        > The hms-discovery cronjob (if enabled) will trigger a discover on BMCs that are not currently in `DiscoverOK` every 3 minutes.  
    - If the Redfish endpoint is `HTTPsGetFailed`, then HSM had issues contacting BMC.

        1. Verify that the BMC xname is resolvable and pingable:
            ```
            ncn-m001# ping x1001c1s0b0
            ```

        2. If a Node or Router BMC is not pingable verify that the slot powering the BMC is powered on. For example, the NodeBMC x1001c1s0b0 is in slot x1001c1s0 and the RouterBMC x1001c0r5b0 is in slot x1001c0r5.
            ```bash
            ncn-m001# cray capmc get_xname_status create --xnames x1001c1s0
            e = 0
            err_msg = ""
            on = [ "x1001c1s0b0",]
            ```

            If the slot is off, power it on:
            ```bash
            ncn-m001# cray capmc xname_on create --xnames x1001c1s0
            ```
 
        3. If the BMC is reachable and in `HTTPsGetFailed`, then verify that the BMC is accessible with the new default global credential. Replace `BMC_XNAME` with the name of the Redfish Endpoint.
            ```bash
            ncn-m001# curl -k -u root:$CRED_PASSWORD https://BMC_XNAME/redfish/v1/Managers | jq
            ``` 

            If the error message below is returned, then the BMC needs to be have a StatefulReset action performed on it. The StatefulReset action will clear out any previously user defined credentials that are taking precedence over the CEC supplied credential. It will also clear out NTP, Syslog, and SSH Key configurations on the BMC.

            ```json
            {
                "error": {
                    "@Message.ExtendedInfo": [
                    {
                        "@odata.type": "#Message.v1_0_5.Message",
                        "Message": "While attempting to establish a connection to /redfish/v1/Managers, the service was denied access.",
                        "MessageArgs": [
                        "/redfish/v1/Managers"
                        ],
                        "MessageId": "Security.1.0.AccessDenied",
                        "Resolution": "Attempt to ensure that the URI is correct and that the service has the appropriate credentials.",
                        "Severity": "Critical"
                    }
                    ],
                    "code": "Security.1.0.AccessDenied",
                    "message": "While attempting to establish a connection to /redfish/v1/Managers, the service was denied access."
                }
            }
            ```

            Perform a StatefulReset on the Liquid cooled BMC replaced `BMC_XNAME` with the xname of the BMC. The `OLD_DEFAULT_PASSWORD` needs to be the match the credential that was perviously set on the BMC. This is mostly likely to be the pervious global default credential for Liquid cooled BMCs.
            ```bash
            ncn-m001# curl -k -u root:OLD_DEFAULT_PASSWORD -X POST -H 'Content-Type: application/json' -d \
            '{"ResetType": "StatefulReset"}' \
            https://BMC_XNAME/redfish/v1/Managers/BMC/Actions/Manager.Reset
            ```

### 3. Reapply BMC settings if a StatefullReset was performed on any BMC.
This section only needs to be performed if any Liquid cooled BMCs had to be StatefulReset.

1. For each Liquid cooled BMC that the StatefulReset action was applied delete the BMC from HSM. Replace `BMC_XNAME` with the BMC xname to delete.
    > ```bash
    > ncn-m001# cray hsm inventory redfishEndpoints delete BMC_XNAME
    > ```

2. Restart MEDS to re-setup the NTP and Syslog configuration the RedfishEndpoints:

    View Running MEDS pods:
    ```bash
    ncn-m001# kubectl -n services get pods -l app.kubernetes.io/instance=cray-hms-meds
    NAME                         READY   STATUS    RESTARTS   AGE
    cray-meds-6d8b5875bc-4jngc   2/2     Running   0          17d
    ```

    Restart MEDS:
    ```bash
    ncn-m001# kubectl -n services rollout restart deployment cray-meds
    ncn-m001# kubectl -n services rollout status deployment cray-meds
    ```

3. Wait for MEDS to re-discover the deleted RedfishEndpoints:
    ```bash
    ncn-m001# sleep 180
    ```

4. Verify all expected hardware has been discovered:
   
    The following bash script will find all Redfish endpoints for the Liquid cooled BMCs that are not in `DiscoverOK`, and display their last Discovery Status.
    ```bash
    ncn-m001# \
    cray hsm inventory redfishEndpoints list --laststatus '!DiscoverOK' --format json > /tmp/redfishEndpoints.json
    cray hsm state components list --format json  > /tmp/components.json

    REDFISH_ENDPOINTS=$(jq .RedfishEndpoints[].ID -r /tmp/redfishEndpoints.json | sort -V)
    for RF in $REDFISH_ENDPOINTS; do
        CLASS=$(jq -r --arg XNAME "$RF" '.Components[] | select(.ID == $XNAME).Class' /tmp/components.json)
        if [[ "$CLASS" != "Mountain" ]]; then
            continue
        fi
        DISCOVERY_STATUS=$(jq -r --arg XNAME "$RF" '.RedfishEndpoints[] | select(.ID == $XNAME).DiscoveryInfo.LastDiscoveryStatus' /tmp/redfishEndpoints.json)
        echo "$RF: $DISCOVERY_STATUS"
    done
    ```

5. Restore SSH Keys configured by cray-conman on Liquid cooled Node BMCs.
    <!-- This step is only applicable to CSM 0.9, and will be different in CSM 1.0 -->
    View the current status of the cray-conman pods:
    ```bash
    ncn-m001# kubectl -n services get pods -l app.kubernetes.io/instance=cray-conman
    NAME                           READY   STATUS    RESTARTS   AGE
    cray-conman-7f956fc9bc-97rx4   3/3     Running   0          47d
    ```

    Restart cray-conman deployment:
    ```bash
    ncn-m001# kubectl -n services rollout restart deployment cray-conman
    ncn-m001# kubectl -n services rollout status deployment cray-conman
    ```

6. Restore passwordless SSH connections to the Liquid cooled Chassis and Router BMCs by following the procedure `30.23 Enable Passwordless Connections to Liquid Cooled Node BMCs` of the _HPE Cray EX System Administration Guide 1.4 S-80001_. 
    > __WARNING__: If an admin uses SCSD to update the SSHConsoleKey value outside of ConMan, it will disrupt the ConMan connection to the console and collection of console logs.
    > Refer to "About the ConMan Containerized Service" in the _HPE Cray EX System Administration Guide 1.4 S-8001_.<|MERGE_RESOLUTION|>--- conflicted
+++ resolved
@@ -8,14 +8,9 @@
 
 ### Prerequisites
 
-<<<<<<< HEAD
 - Perform procedures in [Provisioning a Liquid-Cooled EX Cabinet CEC with Default Credentials](Provisioning_a_Liquid-Cooled_EX_Cabinet_CEC_with_Default Credentials.md) on all CECs in the system.  
 - All of the CECs must be configured with the __same__ global credential.
-=======
-- Perform procedures in [Provisioning a Liquid-Cooled EX Cabinet CEC with Default Credentials](Provisioning_a_Liquid-Cooled_EX_Cabinet_CEC_with_Default Credentials.md) to all CECs in the system.  
-- All of the CECs must be configured to the __same__ global credential.
-- The pervious default global credential for Liquid cooled BMCs needs to be known.
->>>>>>> dc49e796
+- The previous default global credential for liquid-cooled BMCs needs to be known.
 
 ### Procedure
 
