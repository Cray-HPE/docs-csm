--- conflicted
+++ resolved
@@ -14,19 +14,13 @@
 
 1. If necessary, shut down compute nodes in each cabinet. Refer to "Shut Down and Power Off Compute and User Access Nodes" the *HPE Cray EX System Administration Guide (1.4) S-8001* for detailed instructions.
 
-<<<<<<< HEAD
-   ```bash
-   ncn-m001# sat bootsys shutdown --stage bos-operations \
-   --bos-templates COS_SESSION_TEMPLATE
-   ```
+      ```bash
+      ncn-m001# sat bootsys shutdown --stage bos-operations \
+      --bos-templates COS_SESSION_TEMPLATE
+      ```
 
 2. Perform procedures in ["Provisioning a Liquid-Cooled EX Cabinet CEC with Default Credentials."](Provisioning_a_Liquid-Cooled_EX_Cabinet_CEC_with_Default_Credentials.md)
 
 3. Perform procedures in ["Updating the Liquid-Cooled EX Cabinet Default Credentials after a CEC Password Change."](Updating_the_Liquid-Cooled_EX_Cabinet_Default_Credentials_after_a_CEC_Password_Change.md) 
 
-4. To update Slingshot switch BMCs, refer to "Change Rosetta Login and Redfish API Credentials" in the *Slingshot Operations Guide* (1.6.0). 
-=======
-2. Perform procedures in ["Updating the Liquid-Cooled EX Cabinet Default Credentials after a CEC Password Change."](Updating_the_Liquid-Cooled_EX_Cabinet_Default_Credentials_after_a_CEC_Password_Change.md)
-
-3. To update Slingshot switch BMCs, refer to "Change Rosetta Login and Redfish API Credentials" in the *Slingshot Operations Guide* (1.6.0).
->>>>>>> 9ed99061
+4. To update Slingshot switch BMCs, refer to "Change Rosetta Login and Redfish API Credentials" in the *Slingshot Operations Guide* (>1.6.0). 
