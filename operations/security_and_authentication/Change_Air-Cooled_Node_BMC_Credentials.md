--- conflicted
+++ resolved
@@ -9,29 +9,14 @@
 
 The `sat bmccreds` command is not able to target air-cooled nodes directly. It can, however, target nodes by their component name (xname). The following procedure uses xnames to target nodes.
 
-<<<<<<< HEAD
 ## Prerequisites
-=======
--   The Cray command line interface \(CLI\) tool is initialized and configured on the system.
--   Review procedures for SCSD in the [Cray System Management (CSM) Administration Guide](../README.md#system-configuration-service)
->>>>>>> abf39533
 
 SAT is installed and configured.
 
-<<<<<<< HEAD
 ## Procedure
-=======
-1.  Set the `NEW_BMC_CREDENTIAL` to specify the new root user password for air-cooled node BMCs:
-
-    ```bash
-    read -s NEW_BMC_CREDENTIAL
-    echo $NEW_BMC_CREDENTIAL
-    ```
->>>>>>> abf39533
 
 1. Get the xnames for all air-cooled nodes.
 
-<<<<<<< HEAD
     The following operation will store the xnames in a variable named `RIVER_NODEBMC_XNAMES`.
 
     ```bash
@@ -39,34 +24,7 @@
         --format json | jq -r '[.Components[] | .ID ]| join(",")')
     ```
 
-2. Set the same random password for every BMC on an air-cooled node.
-=======
-2.  Create an SCSD payload file to change all air-cooled node BMCs to the same global credential:
-
-    ```bash
-    cat > bmc_creds_glb.json <<DATA
-    {
-        "Force":false,
-        "Username": "root",
-        "Password": "$NEW_BMC_CREDENTIAL",
-        "Targets":
-        $(cray hsm state components list --class River --type NodeBMC --format json | jq -r '[.Components[] | .ID]')
-    }
-    DATA
-    ```
-
-    Inspect the generated SCSD payload file:
-
-    ```bash
-    cat bmc_creds_glb.json | jq
-    ```
-
-3.  Apply the new BMC credentials:
-
-    ```bash
-    cray scsd bmc globalcreds create ./bmc_creds_glb.json
-    ```
->>>>>>> abf39533
+1. Set the same random password for every BMC on an air-cooled node.
 
     ```bash
     sat bmccreds --xnames $RIVER_NODEBMC_XNAMES --random-password --pw-domain bmc
