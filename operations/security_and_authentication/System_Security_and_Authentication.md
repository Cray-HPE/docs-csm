## System Security and Authentication

The system uses a number of mechanisms to ensure the security and authentication of internal and external requests.

-   **API Gateway service** - The Cray API Gateway service provides a common access gateway for all of the systems management REST APIs. Authentication is provided by an Identity and Access Management \(IAM\) service that integrates with Istio.
-   **Keycloak** - Keycloak is an open source Identity and Access Management \(IAM\) solution. It provides authentication and authorization services that are used to secure access to services on the system.

    To learn more about Keycloak, refer to [https://www.keycloak.org/](https://www.keycloak.org/).

-   **JSON Web Tokens \(JWT\)** - The approach for system management authentication and authorization is to leverage the OpenID Connect standard, as much as practical. OpenID Connect consists of a specific application of the OAuth v2.0 standard, which leverages the use of JSON Web Tokens \(JWT\).

![Security Infrastructure](../../img/operations/Security_Infrastructure.png "Security Infrastructure")

All connections through the Istio ingress gateway require authentication with a valid JWT from Keycloak, except for the following endpoints accessed via the `shasta` external hostname:

-   /keycloak
-   /apis/tokens
-   /vcs
-   /spire-jwks-
-   /spire-bundle
-   /meta-data
-   /user-data
-   /phone-home
-   /repository
-   /v2
-   /service/rest
-   /capsules/

<<<<<<< HEAD

### Table of Contents

-   [Manage System Passwords](Manage_System_Passwords.md)
    -   [Update NCN Passwords](Update_NCN_Passwords.md)
    -   [Change Root Passwords for Compute Nodes](Change_Root_Passwords_for_Compute_Nodes.md)
    -   [Change NCN Image Root Password and SSH Keys](Change_NCN_Image_Root_Password_and_SSH_Keys.md)
    -   [Change EX Liquid-Cooled Cabinet Global Default Password](Change_EX_Liquid-Cooled_Cabinet_Global_Default_Password.md)
    -   [Provisioning a Liquid-Cooled EX Cabinet CEC with Default Credentials](Provisioning_a_Liquid-Cooled_EX_Cabinet_CEC_with_Default_Credentials.md)
    -   [Updating the Liquid-Cooled EX Cabinet Default Credentials after a CEC Password Change](Updating_the_Liquid-Cooled_EX_Cabinet_Default_Credentials_after_a_CEC_Password_Change.md)
-   [Retrieve an Authentication Token](Retrieve_an_Authentication_Token.md)
-   [SSH Keys](SSH_Keys.md)
-   [Authenticate an Account with the Command Line](Authenticate_an_Account_with_the_Command_Line.md)
-   [Default Keycloak Realms, Accounts, and Clients](Default_Keycloak_Realms_Accounts_and_Clients.md)
    -   [Certificate Types](Certificate_Types.md)
    -   [Change the Keycloak Admin Password](Change_the_Keycloak_Admin_Password.md)
    -   [Create a Service Account in Keycloak](Create_a_Service_Account_in_Keycloak.md)
    -   [Retrieve the Client Secret for Service Accounts](Retrieve_the_Client_Secret_for_Service_Accounts.md)
    -   [Get a Long-Lived Token for a Service Account](Get_a_Long-lived_Token_for_a_Service_Account.md)
    -   [Access the Keycloak User Management UI](Access_the_Keycloak_User_Management_UI.md)
    -   [Create Internal User Accounts in the Keycloak Shasta Realm](Create_Internal_User_Accounts_in_the_Keycloak_Shasta_Realm.md)
    -   [Delete Internal User Accounts in the Keycloak Shasta Realm](Delete_Internal_User_Accounts_from_the_Keycloak_Shasta_Realm.md)
    -   [Create Internal User Groups in the Keycloak Shasta Realm](Create_Internal_User_Accounts_in_the_Keycloak_Shasta_Realm.md)
    -   [Remove Internal Groups from the Keycloak Shasta Realm](Remove_Internal_Groups_from_the_Keycloak_Shasta_Realm.md)
    -   [Remove the Email Mapper from the LDAP User Federation](Remove_the_Email_Mapper_from_the_LDAP_User_Federation.md)
    -   [Re-Sync Keycloak Users to Compute Nodes](Resync_Keycloak_Users_to_Compute_Nodes.md)
    -   [Keycloak Operations](Keycloak_Operations.md)
    -   [Configure Keycloak for LDAP/AD authentication](Configure_Keycloak_for_LDAPAD_Authentication.md)
    -   [Configure the RSA Plugin in Keycloak](Configure_the_RSA_Plugin_in_Keycloak.md)
    -   [Preserve Username Capitalization for Users Exported from Keycloak](Preserve_Username_Capitalization_for_Users_Exported_from_Keycloak.md)
    -   [Change the LDAP Server IP Address for Existing LDAP Server Content](Change_the_LDAP_Server_IP_Address_for_Existing_LDAP_Server_Content.md)
    -   [Change the LDAP Server IP Address for New LDAP Server Content](Change_the_LDAP_Server_IP_Address_for_New_LDAP_Server_Content.md)
    -   [Remove the LDAP User Federation from Keycloak](Remove_the_LDAP_User_Federation_from_Keycloak.md)
    -   [Add LDAP User Federation](Add_LDAP_User_Federation.md)
-   [Public Key Infrastructure \(PKI\)](Public_Key_Infrastructure_PKI.md)
    -   [PKI Certificate Authority \(CA\)](PKI_Certificate_Authority_CA.md)
    -   [Make HTTPS Requests from Sources Outside the Management Kubernetes Cluster](Make_HTTPS_Requests_from_Sources_Outside_the_Management_Kubernetes_Cluster.md)
    -   [Transport Layer Security \(TLS\) for Ingress Services](Transport_Layer_Security_for_Ingress_Services.md)
    -   [PKI Services](PKI_Services.md)
    -   [HashiCorp Vault](HashiCorp_Vault.md)
    -   [Backup and Restore Vault Clusters](Backup_and_Restore_Vault_Clusters.md)
    -   [Troubleshoot Common Vault Cluster Issues](Troubleshoot_Common_Vault_Cluster_Issues.md)
-   [Troubleshoot SPIRE Failing to Start on NCNs](Troubleshoot_SPIRE_Failing_to_Start_on_NCNs.md)
-   [API Authorization](API_Authorization.md)
=======
>>>>>>> efbca3f5
<|MERGE_RESOLUTION|>--- conflicted
+++ resolved
@@ -25,8 +25,6 @@
 -   /v2
 -   /service/rest
 -   /capsules/
-
-<<<<<<< HEAD
 
 ### Table of Contents
 
@@ -70,6 +68,4 @@
     -   [Backup and Restore Vault Clusters](Backup_and_Restore_Vault_Clusters.md)
     -   [Troubleshoot Common Vault Cluster Issues](Troubleshoot_Common_Vault_Cluster_Issues.md)
 -   [Troubleshoot SPIRE Failing to Start on NCNs](Troubleshoot_SPIRE_Failing_to_Start_on_NCNs.md)
--   [API Authorization](API_Authorization.md)
-=======
->>>>>>> efbca3f5
+-   [API Authorization](API_Authorization.md)