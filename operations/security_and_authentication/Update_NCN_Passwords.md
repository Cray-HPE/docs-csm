--- conflicted
+++ resolved
@@ -1,12 +1,8 @@
 ## Update NCN Passwords
 
 Change the passwords for non-compute nodes (NCNs) on the system using the
-<<<<<<< HEAD
-`rotate-pw-mgmt-nodes.yml` Ansible playbook provided by CSM.
-=======
 `rotate-pw-mgmt-nodes.yml` Ansible playbook provided by CSM or by running
 the CSM `site.yml` playbook.
->>>>>>> 22859cf4
 
 The NCNs deploy with a default password, which are changed during the system
 install. See [Change NCN Image Root Password and SSH Keys](change_ncn_image_root_password_and_ssh_keys.md)
@@ -81,7 +77,7 @@
    ```
 
 1. Create a CFS configuration session to apply the password update.
-   
+
    ```bash
    ncn# cray cfs sessions create --name ncn-password-update-`date +%Y%m%d%H%M%S` --configuration-name ncn-password-update
    ```
