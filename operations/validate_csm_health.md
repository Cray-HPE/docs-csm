# Validate CSM Health

Anytime after the installation of the CSM services, the health of the management nodes and all CSM services can be validated.

The following are examples of when to run health checks:

- After completing the [Install CSM Services](../install/README.md#2-install-csm-services) step of the CSM install (**not** before)
- Before and after NCN reboots
- After the system is brought back up
- Any time there is unexpected behavior observed
- In order to provide relevant information to create support tickets

The areas should be tested in the order they are listed on this page. Errors in an earlier check may cause errors in later checks because of dependencies.

## Topics

- [0. Cray command line interface](#0-cray-command-line-interface)
- [1. Platform health checks](#1-platform-health-checks)
  - [1.1 NCN health checks](#11-ncn-health-checks)
    - [1.1.1 Known issues with NCN health checks](#111-known-issues-with-ncn-health-checks)
  - [1.2 NCN resource checks (optional)](#12-ncn-resource-checks-optional)
    - [1.2.1 Known issues with NCN resource checks](#121-known-issues-with-ncn-resource-checks)
  - [1.3 Check of system management monitoring tools](#13-check-of-system-management-monitoring-tools)
- [2. Hardware Management Services health checks](#2-hardware-management-services-health-checks)
  - [2.1 HMS CT test execution](#21-hms-ct-test-execution)
  - [2.2 Hardware State Manager discovery validation](#22-hardware-state-manager-discovery-validation)
    - [2.2.1 Interpreting HSM discovery results](#221-interpreting-hsm-discovery-results)
    - [2.2.2 Known issues with HSM discovery validation](#222-known-issues-with-hsm-discovery-validation)
- [3. Software Management Services health checks](#3-software-management-services-health-checks)
  - [3.1 SMS test execution](#31-sms-test-execution)
  - [3.2 Interpreting `cmsdev` results](#32-interpreting-cmsdev-results)
  - [3.3 Known issues with SMS tests](#33-known-issues-with-sms-tests)
- [4. Gateway health and SSH access checks](#4-gateway-health-and-ssh-access-checks)
  - [4.1 Gateway health tests](#41-gateway-health-tests)
    - [4.1.1 Gateway health tests overview](#411-gateway-health-tests-overview)
    - [4.1.2 Gateway health tests on an NCN](#412-gateway-health-tests-on-an-ncn)
    - [4.1.3 Gateway health tests from outside the system](#413-gateway-health-tests-from-outside-the-system)
  - [4.2 Internal SSH access test execution](#42-internal-ssh-access-test-execution)
  - [4.3 External SSH access test execution](#43-external-ssh-access-test-execution)
- [5. Booting CSM `barebones` image](#5-booting-csm-barebones-image)
  - [5.1 Run the test script](#51-run-the-test-script)
- [6. UAS/UAI tests](#6-uasuai-tests)
  - [6.1 Validate the basic UAS installation](#61-validate-the-basic-uas-installation)
  - [6.2 Validate UAI creation](#62-validate-uai-creation)
  - [6.3 Test UAI gateway health](#63-test-uai-gateway-health)
  - [6.4 UAS/UAI troubleshooting](#64-uasuai-troubleshooting)
    - [6.4.1 Authorization issues](#641-authorization-issues)
    - [6.4.2 UAS cannot access Keycloak](#642-uas-cannot-access-keycloak)
    - [6.4.3 UAI images not in registry](#643-uai-images-not-in-registry)
    - [6.4.4 Missing volumes and other container startup issues](#644-missing-volumes-and-other-container-startup-issues)

## 0. Cray command line interface

The first time these checks are performed during a CSM install, the Cray Command Line Interface (CLI) has not yet been configured.
Some of the health check tests cannot be run without the Cray CLI being configured. Tests with this dependency are noted in their
descriptions below. These tests may be skipped but **this is not recommended**.

The Cray CLI must be configured on all NCNs and the PIT node. The following procedures explain how to do this:

1. [Configure Keycloak Account](../install/configure_administrative_access.md#1-configure-keycloak-account)
1. [Configure the Cray Command Line Interface (CLI)](../install/configure_administrative_access.md#2-configure-the-cray-command-line-interface)

## 1. Platform health checks

All platform health checks are expected to pass. Each check has been implemented as a [Goss](https://github.com/aelsabbahy/goss) test which reports a `PASS` or `FAIL`.

Available platform health checks:

1. [NCN health checks](#11-ncn-health-checks)
    1. [Known issues with NCN health checks](#111-known-issues-with-ncn-health-checks)
1. [OPTIONAL Check of `ncnHealthChecks` resources](#12-ncn-resource-checks-optional)
    1. [Known issues with NCN resource checks](#121-known-issues-with-ncn-resource-checks)
1. [Check of system management monitoring tools](#13-check-of-system-management-monitoring-tools)

### 1.1 NCN health checks

These checks require that the [Cray CLI is configured](#0-cray-command-line-interface) on all worker NCNs.

If `ncn-m001` is the PIT node, then run these checks on `ncn-m001`; otherwise run them from any NCN.

1. (`ncn#` or `pit#`) Specify the `admin` user password for the management switches in the system.

    This is required for the `ncn-healthcheck` tests.

    > `read -s` is used to prevent the password from being written to the screen or the shell history.

    ```bash
    read -s SW_ADMIN_PASSWORD
    ```

    ```bash
    export SW_ADMIN_PASSWORD
    ```

1. (`ncn#` or `pit#`) Run the NCN health checks.

    ```bash
    /opt/cray/tests/install/ncn/automated/ncn-healthcheck | tee ncn-healthcheck.log
    ```

    The following command will extract the test totals for the various nodes:

    ```bash
    grep "Total Test" ncn-healthcheck.log
    ```

1. (`ncn#` or `pit#`) Run the Kubernetes checks.

    ```bash
    /opt/cray/tests/install/ncn/automated/ncn-kubernetes-checks | tee ncn-kubernetes-checks.log
    ```

    The following command will extract the test totals for the various nodes:

    ```bash
    grep "Total Test" ncn-kubernetes-checks.log
    ```

1. (`ncn#` or `pit#`) Review results.

    Review the output for `Result: FAIL` and follow the instructions provided to resolve any such test failures. With the exception of the [Known Test Issues](#111-known-issues-with-ncn-health-checks), all health checks are expected to pass.

#### 1.1.1 Known issues with NCN health checks

<<<<<<< HEAD
In order to validate any issue with NCN please run [this](../scripts/operations/validation/ncn111.sh) script 
=======
To validate any issue with NCN, run [`ncn111.sh`](../scripts/operations/validation/ncn111.sh) script 
>>>>>>> 356c73ca

### 1.2 NCN resource checks (optional)

To dump the NCN uptimes, the node resource consumptions, and/or the list of pods not in a running state, run the following:

```bash
/opt/cray/platform-utils/ncnHealthChecks.sh -s ncn_uptimes
/opt/cray/platform-utils/ncnHealthChecks.sh -s node_resource_consumption
/opt/cray/platform-utils/ncnHealthChecks.sh -s pods_not_running
```

#### 1.2.1 Known issues with NCN resource checks

Please run [this script](../scripts/operations/validation/ncn121.sh) to validate all resources

### 1.3 Check of system management monitoring tools

In order to validate any issue with NCN please run [this](../scripts/operations/validation/ncn1.3.sh) script 

## 2. Hardware Management Services health checks

The checks in this section require that the [Cray CLI is configured](#0-cray-command-line-interface) on nodes where the checks are executed.

Execute the HMS tests to confirm that the Hardware Management Services are running and operational.

Note: Do not run multiple instances of the HMS tests concurrently as they may interfere with one another and cause false failures.

1. [HMS CT test execution](#21-hms-ct-test-execution)
1. [Hardware State Manager discovery validation](#22-hardware-state-manager-discovery-validation)
    1. [Interpreting HSM discovery results](#221-interpreting-hsm-discovery-results)
    1. [Known issues with HSM discovery validation](#222-known-issues-with-hsm-discovery-validation)

### 2.1 HMS CT test execution

These tests may be executed on any one worker or master NCN (but **not** `ncn-m001` if it is still the PIT node).

(`ncn-mw#`) Run the HMS CT tests.

```bash
/opt/cray/csm/scripts/hms_verification/run_hms_ct_tests.sh
```

The return code of the script is zero if all HMS CT tests run and pass, non-zero if not.
On CT test errors or failures, the script will print the path to the CT test log file for the administrator to inspect.
If one or more failures occur, investigate the cause of each and take remediation steps if needed.
See the [Interpreting HMS Health Check Results](../troubleshooting/interpreting_hms_health_check_results.md) documentation for more information.

After remediating a test failure for a particular service, just the tests for that individual service
can be re-run by supplying the name of the service to the `run_hms_ct_tests.sh` script with the `-t` option:

```bash
/opt/cray/csm/scripts/hms_verification/run_hms_ct_tests.sh -t <service>
```

To list the HMS services that can be tested, use the `-l` option:

```bash
/opt/cray/csm/scripts/hms_verification/run_hms_ct_tests.sh -l
```

### 2.2 Hardware State Manager discovery validation

By the time the CSM health validation is first performed on a system, the Hardware State Manager (HSM)
should have completed its discovery of the system. This section provides steps to verify
that discovery has completed successfully and consists of two steps.

1. Verify that all hardware attempted to be discovered by HSM was successfully discovered.

    (`ncn-mw#`) To verify that discovery completed successfully and that Redfish endpoints for the
    system hardware have been populated in HSM, run the following script:

    ```bash
    /opt/cray/csm/scripts/hms_verification/hsm_discovery_status_test.sh
    ```

    The script will return an exit code of zero if there are no failures. Otherwise, the
    script will return a non-zero exit code along with output indicating which components
    failed discovery and troubleshooting steps for determining why discovery failed.

1. Verify that all hardware that is expected to be in the system is present in HSM.

    To verify this, a comparison is made between HSM and the System Layout Service (SLS), which
    provides the foundational information for the hardware that makes up the system.

    (`ncn-mw#`) To perform this comparison, run the following script:

    ```bash
    /opt/cray/csm/scripts/hms_verification/verify_hsm_discovery.py
    ```

    The script will have an exit code of 0 if there are no failures. If there is
    any FAIL information displayed, the script will exit with a non-zero exit
    code.

    Example of successful output:

    ```text
    HSM Cabinet Summary
    ===================
    x1000 (Mountain)
      Discovered Nodes:          50
      Discovered Node BMCs:      25
      Discovered Router BMCs:    32
      Discovered Chassis BMCs:    8
    x3000 (River)
      Discovered Nodes:          23 (12 Mgmt, 7 Application, 4 Compute)
      Discovered Node BMCs:      24
      Discovered Router BMCs:     2
      Discovered Cab PDU Ctlrs:   0

    River Cabinet Checks
    ====================
    x3000
      Nodes: PASS
      NodeBMCs: PASS
      RouterBMCs: PASS
      ChassisBMCs: PASS
      CabinetPDUControllers: PASS

    Mountain/Hill Cabinet Checks
    ============================
    x1000 (Mountain)
      ChassisBMCs: PASS
      Nodes: PASS
      NodeBMCs: PASS
      RouterBMCs: PASS
    ```

    Refer to [2.2.1 Interpreting results](#221-interpreting-hsm-discovery-results) and
    [2.2.2 Known Issues](#222-known-issues-with-hsm-discovery-validation) in order to
    troubleshoot any errors or warnings.

#### 2.2.1 Interpreting HSM discovery results

The Cabinet Checks output is divided into three sections:

- Summary information for each cabinet
- Detail information for River cabinets
- Detail information for Mountain/Hill cabinets.

In the River section, any hardware found in SLS and not discovered by HSM is
considered a failure, with the exception of PDU controllers, which is a
warning. Also, the BMC of one of the management NCNs (typically `ncn-m001`)
will not be connected to the HSM HW network and thus will show up as being not
discovered and/or not having any `mgmt` network connection. This is treated as
a warning.

In the Mountain section, the only thing considered a failure are Chassis BMCs
that are not discovered in HSM. All other items (nodes, node BMCs and router
BMCs) which are not discovered are considered warnings.

Any failures need to be investigated by the admin for rectification. Any
warnings should also be examined by the administrator to ensure they are accurate and
expected.

For each of the BMCs that show up as not being present in HSM components or
Redfish Endpoints use the following notes to determine whether the issue with the
BMC can be safely ignored or needs to be addressed before proceeding.

- The node BMC of `ncn-m001` will not typically be present in HSM component data, as it is typically connected to the site network instead of the HMN network.
- The node BMCs for HPE Apollo XL645D nodes may report as a mismatch depending on the state of the system when the `verify_hsm_discovery.py` script is run. If the system is currently going through the
  process of installation, then this is an expected mismatch as the [Prepare Compute Nodes](../install/prepare_compute_nodes.md) procedure required to configure the BMC of the HPE Apollo 6500 XL645D node
  may not have been completed yet.
   > For more information refer to [Configure HPE Apollo 6500 XL645D Gen10 Plus Compute Nodes](../install/prepare_compute_nodes.md#configure-hpe-apollo-6500-xl645d-gen10-plus-compute-nodes) for additional required configuration for this type of BMC.

   Example mismatch for the BMC of an HPE Apollo XL654D:

   ```text
     Nodes: FAIL
       - x3000c0s30b1n0 (Compute, NID 5) - Not found in HSM Components.
     NodeBMCs: FAIL
       - x3000c0s19b1 - Not found in HSM Components; Not found in HSM Redfish Endpoints.
   ```

- Chassis Management Controllers (CMC) may show up as not being present in HSM. CMCs for Intel node blades can be ignored. Gigabyte node blade CMCs not found in HSM is not normal and should be investigated.
  If a Gigabyte CMC is expected to not be connected to the HMN network, then it can be ignored. Otherwise, verify that the root service account is configured for the CMC and add it if needed by following
  the steps outlined in [Add Root Service Account for Gigabyte Controllers](security_and_authentication/Add_Root_Service_Account_for_Gigabyte_Controllers.md).
   > CMCs have component names (xnames) in the form of `xXc0sSb999`, where `X` is the cabinet and `S` is the rack U of the compute node chassis.

   Example mismatch for a CMC an Intel node blade:

   ```text
     ChassisBMCs/CMCs: FAIL
       - x3000c0s10b999 - Not found in HSM Components; Not found in HSM Redfish Endpoints; No mgmt port connection.
   ```

- Cabinet PDU Controllers have component names (xnames) in the form of `xXmM`, where `X` is the cabinet and `M` is the ordinal of the Cabinet PDU Controller.

   Example mismatch for a PDU:

   ```text
     CabinetPDUControllers: WARNING
       - x3000m0 - Not found in HSM Components ; Not found in HSM Redfish Endpoints
   ```

   (`ncn#`) If the PDU is accessible over the network, the following can be used to determine the vendor of the PDU.

    ```bash
   PDU=x3000m0
   curl -k -s --compressed  https://$PDU -i | grep Server:
   ```

  - Example ServerTech output:

     ```text
     Server: ServerTech-AWS/v8.0v
     ```

  - Example HPE output:

     ```text
     Server: HPE/1.4.0
     ```

  - ServerTech PDUs may need passwords changed from their defaults to become functional. See [Change Credentials on ServerTech PDUs](security_and_authentication/Change_Credentials_on_ServerTech_PDUs.md).

  - HPE PDUs are supported and should show up as being found in HSM.
   If they are not, they should be investigated since that may indicate that configuration steps have not yet been executed which are required for the PDUs to be discovered.
   Refer to [HPE PDU Admin Procedures](hpe_pdu/hpe_pdu_admin_procedures.md) for additional configuration for this type of PDU.
   The steps to run will depend on if the PDU has been set up yet, and whether or not an upgrade or fresh install of CSM is being performed.

- BMCs having no association with a management switch port will be annotated as such, and should be investigated. Exceptions to this are in Mountain or Hill configurations where Mountain BMCs will show this condition on SLS/HSM mismatches, which is normal.
- In Hill configurations SLS assumes BMCs in chassis 1 and 3 are fully populated (32 Node BMCs), and in Mountain configurations SLS assumes all BMCs are fully populated (128 Node BMCs). Any non-populated
  BMCs will have no HSM data and will show up in the mismatch list.

If it was determined that the mismatch can not be ignored, then proceed onto the the [2.2.2 Known Issues](#222-known-issues-with-hsm-discovery-validation) below to troubleshoot any mismatched BMCs.

#### 2.2.2 Known issues with HSM discovery validation

Known issues that may prevent hardware from getting discovered by Hardware State Manager:

- [HMS Discovery job not creating Redfish Endpoints in Hardware State Manager](../troubleshooting/known_issues/discovery_job_not_creating_redfish_endpoints.md)

## 3 Software Management Services health checks

To validate all resources, run [`ncn3.sh`](../scripts/operations/validation/ncn3.sh) script.

## 4. Gateway health and SSH access checks

### 4.1 Gateway health tests

#### 4.1.1 Gateway health tests overview

The gateway tests check the health of the API Gateway on all of the relevant networks. The gateway tests check that the gateway is accessible on all networks where it should be accessible,
and NOT accessible on all networks where it should NOT be accessible. They also check several service endpoints to verify that they return the proper response
on each accessible network.

The test will complete with an overall test status based on the result of the individual health checks on all of the networks.

```text
Overall Gateway Test Status:  PASS
```

For more detailed information on the tests results and examples, see [Gateway Testing](network/Gateway_Testing.md).

The gateway tests can be run from various locations. For this part of the CSM validation, check gateway access from the NCNs and from outside the system.
Externally, the API gateway is accessible on the CMN and either the CAN or CHN, depending on the configuration of the system.
On NCNs, the API gateway is accessible on the same networks (CMN and CAN/CHN) and it is also accessible on the NMNLB network.

#### 4.1.2 Gateway health tests on an NCN

The gateway tests may be run on any NCN with the `docs-csm` RPM installed. For details on installing the `docs-csm` RPM,
see [Check for Latest Documentation](../update_product_stream/README.md#check-for-latest-documentation).

To execute the tests, see [Running Gateway Tests on an NCN Management Node](network/Gateway_Testing.md#running-gateway-tests-on-an-ncn-management-node).

#### 4.1.3 Gateway health tests from outside the system

To execute the tests, see [Running Gateway Tests on a Device Outside the System](network/Gateway_Testing.md#running-gateway-tests-on-a-device-outside-the-system).

### 4.2 Internal SSH access test execution

The internal SSH access tests may be run on any NCN with the `docs-csm` RPM installed. For details on installing the `docs-csm` RPM,
see [Check for Latest Documentation](../update_product_stream/README.md#check-for-latest-documentation).

(`ncn#`) Execute the tests by running the following command:

```bash
/usr/share/doc/csm/scripts/operations/pyscripts/start.py test_bican_internal
```

By default, SSH access will be tested on all relevant networks between master nodes and spine switches.
It is possible to customize which nodes and networks will be tested. For example, it is possible to include UANs, to exclude
master nodes, or to exclude the HMN. See the test usage statement for details.

(`ncn#`) The test usage statement is displayed by calling the test with the `--help` argument:

```bash
/usr/share/doc/csm/scripts/operations/pyscripts/start.py test_bican_internal --help
```

The test will complete with an overall pass/failure status such as the following:

```text
Overall status: PASSED (Passed: 40, Failed: 0)
```

### 4.3 External SSH access test execution

The external SSH access tests may be run on any system external to the cluster.

1. (`external#`) Python version 3 must be installed (if it is not already).

1. (`external#`) Obtain the test code.

   There are two options for doing this:

    - Install the `docs-csm` RPM.

      See [Check for Latest Documentation](../update_product_stream/README.md#check-for-latest-documentation).

    - Copy over the following folder from a system where the `docs-csm` RPM is installed:

        - `/usr/share/doc/csm/scripts/operations/pyscripts`

1. (`external#`) Install the Python dependencies.

   Run the following command from the `pyscripts` directory in order to install the required Python dependencies:

    ```bash
    cd /usr/share/doc/csm/scripts/operations/pyscripts && pip install .
    ```

1. (`ncn#` or `pit#`) Obtain the `admin` client secret.

   Because `kubectl` will not work outside of the cluster, obtain the `admin` client secret by running the
   following command on an NCN or the PIT node.

    ```bash
    kubectl get secrets admin-client-auth -o jsonpath='{.data.client-secret}' | base64 -d
    ```

    Example output:

    ```text
    26947343-d4ab-403b-14e937dbd700
    ```

1. (`external#`) On the external system, execute the tests.

    ```bash
    cd /usr/share/doc/csm/scripts/operations/pyscripts && ./start.py test_bican_external
    ```

    By default, SSH access will be tested on all relevant networks between master nodes and spine switches.
    It is possible to customize which nodes and networks will be tested. For example, it is possible to include compute nodes, to exclude
    spine switches, or to exclude the NMN. See the test usage statement for details.

    The test usage statement is displayed by calling the test with the `--help` argument:

    ```bash
    cd /usr/share/doc/csm/scripts/operations/pyscripts && ./start.py test_bican_external --help
    ```

1. When prompted by the test, enter the system domain and the `admin` client secret.

   The test will complete with an overall pass/failure status such as the following:

    ```text
    Overall status: PASSED (Passed: 20, Failed: 0)
    ```

## 5. Booting CSM barebones image

This test is **very important to run**, particularly during the CSM install prior to rebooting the PIT node,
because it validates all of the services required for nodes to PXE boot from the cluster.

By default the test automatically chooses an enabled compute node and a barebones IMS image to use
for the test. This default behavior can be overridden, however. For additional information and troubleshooting
related to the barebones image or the test, see
[Troubleshoot the CMS Barebones Image Boot Test](../troubleshooting/cms_barebones_image_boot.md).

### 5.1 Run the test script

This test can be run on any master or worker NCN, but not the PIT node.

(`ncn-mw#`) The script is executable and can be run without any arguments. It returns zero on success and
non-zero on failure.

```bash
/opt/cray/tests/integration/csm/barebonesImageTest
```

Successful output looks similar to the following:

```text
cray.barebones-boot-test: INFO     Barebones image boot test starting
cray.barebones-boot-test: INFO       For complete logs look in the file /tmp/cray.barebones-boot-test.log
cray.barebones-boot-test: INFO     Creating bos session with template:csm-barebones-image-test, on node:x3000c0s10b1n0
cray.barebones-boot-test: INFO     Starting boot on compute node: x3000c0s10b1n0
cray.barebones-boot-test: INFO     Found dracut message in console output - success!!!
cray.barebones-boot-test: INFO     Successfully completed barebones image boot test.
```

## 6. UAS/UAI tests

The commands in this section require that the [Cray CLI is configured](#0-cray-command-line-interface) on nodes where the commands are being executed.

The procedures below use the CLI as an authorized user and run on two separate node types. The first part runs on the LiveCD node, while the second part runs on a non-LiveCD
Kubernetes master or worker node.
In either case, the CLI configuration needs to be initialized on the node and the user running the procedure needs to be authorized.

The following procedures run on separate nodes of the system.

1. [Validate the basic UAS installation](#61-validate-the-basic-uas-installation)
2. [Validate UAI creation](#62-validate-uai-creation)
3. [Test UAI gateway health](#63-test-uai-gateway-health)
4. [UAS/UAI troubleshooting](#64-uasuai-troubleshooting)
   1. [Authorization issues](#641-authorization-issues)
   2. [UAS cannot access Keycloak](#642-uas-cannot-access-keycloak)
   3. [UAI images not in registry](#643-uai-images-not-in-registry)
   4. [Missing volumes and other container startup issues](#644-missing-volumes-and-other-container-startup-issues)

### 6.1 Validate the basic UAS installation

This section can be run on any NCN or the PIT node.

1. (`ncn#` or `pit#`) Show information about `cray-uas-mgr`.

    ```bash
    cray uas mgr-info list --format toml
    ```

    Expected output looks similar to the following:

    ```toml
    service_name = "cray-uas-mgr"
    version = "1.11.5"
    ```

    In this example output, it shows that UAS is installed and running the `1.11.5` version.

1. (`ncn#` or `pit#`) List UAIs on the system.

    ```bash
    cray uas list --format toml
    ```

    Expected output looks similar to the following:

    ```toml
    results = []
    ```

    This example output shows that there are no currently running UAIs. It is possible, if someone else has been using the UAS, that there could be UAIs
    in the list. That is acceptable too from a validation standpoint.

1. (`ncn#` or `pit#`) Verify that the pre-made UAI images are registered with UAS

   ```bash
   cray uas images list --format toml
   ```

   Expected output looks similar to the following:

   ```toml
   default_image = "artifactory.algol60.net/csm-docker/stable/cray-uai-sles15sp3:1.6.0"
   image_list = [ "artifactory.algol60.net/csm-docker/stable/cray-uai-sles15sp3:1.6.0", "artifactory.algol60.net/csm-docker/stable/cray-uai-gateway-test:1.6.0", "artifactory.algol60.net/csm-docker/stable/cray-uai-broker:1.6.0",]
   ```

   This example output shows that the pre-made end-user UAI images (`artifactory.algol60.net/csm-docker/stable/cray-uai-sles15sp3:1.6.0`, `artifactory.algol60.net/csm-docker/stable/cray-uai-gateway-test:1.6.0`, and
   `artifactory.algol60.net/csm-docker/stable/cray-uai-broker:1.6.0`) are registered with UAS. This does not necessarily mean these images are installed in the container image registry, but they are configured for use.
   If other UAI images have been created and registered, they may also show up here, which is acceptable.

### 6.2 Validate UAI creation

   > **IMPORTANT:** If the site does not use UAIs, skip UAS and UAI validation. If UAIs are used, there are
   > products that configure UAS like Cray Analytics and Cray Programming Environment that
   > must be working correctly with UAIs, and should be validated (the procedures for this are
   > beyond the scope of this document) prior to validating UAS and UAI. Failures in UAI creation that result
   > from incorrect or incomplete installation of these products will generally take the form of UAIs stuck in
   > waiting state trying to set up volume mounts. See the
   > [UAI Troubleshooting](#64-uasuai-troubleshooting) section for more information.

This procedure must run on a master or worker node (**not the PIT node**).

1. (`ncn#` or `pit#`) Verify that a UAI can be created:

   ```bash
   cray uas create --publickey ~/.ssh/id_rsa.pub --format toml
   ```

   Expected output looks similar to the following:

   ```toml
   uai_connect_string = "ssh vers@10.16.234.10"
   uai_host = "ncn-w001"
   uai_img = "registry.local/cray/cray-uai-sles15sp3:1.0.11"
   uai_ip = "10.16.234.10"
   uai_msg = ""
   uai_name = "uai-vers-a00fb46b"
   uai_status = "Pending"
   username = "vers"

   [uai_portmap]
   ```

   This has created the UAI and the UAI is currently in the process of initializing and running. The `uai_status` in
   the output from this command may instead be `Waiting`, which is also acceptable.

1. (`ncn#` or `pit#`) Set `UAINAME` to the value of the `uai_name` field in the previous command output (`uai-vers-a00fb46b` in our example):

   ```bash
   UAINAME=uai-vers-a00fb46b
   ```

1. (`ncn#` or `pit#`) Check the current status of the UAI:

   ```bash
   cray uas list --format toml
   ```

   Expected output looks similar to the following:

   ```toml
   [[results]]
   uai_age = "0m"
   uai_connect_string = "ssh vers@10.16.234.10"
   uai_host = "ncn-w001"
   uai_img = "registry.local/cray/cray-uai-sles15sp3:1.0.11"
   uai_ip = "10.16.234.10"
   uai_msg = ""
   uai_name = "uai-vers-a00fb46b"
   uai_status = "Running: Ready"
   username = "vers"
   ```

   If the `uai_status` field is `Running: Ready`, proceed to the next step. Otherwise, wait and repeat this command until that is the case. It normally should not take more than a minute or two.

1. (`ncn#` or `pit#`) The UAI is ready for use. Log into it with the command in the `uai_connect_string` field in the previous command output:

   ```bash
   ssh vers@10.16.234.10
   vers@uai-vers-a00fb46b-6889b666db-4dfvn:~>
   ```

1. (`uai#`) Run a command on the UAI:

   ```bash
   vers@uai-vers-a00fb46b-6889b666db-4dfvn:~> ps -afe
   ```

   Expected output looks similar to the following:

   ```text
   UID          PID    PPID  C STIME TTY          TIME CMD
   root           1       0  0 18:51 ?        00:00:00 /bin/bash /usr/bin/uai-ssh.sh
   munge         36       1  0 18:51 ?        00:00:00 /usr/sbin/munged
   root          54       1  0 18:51 ?        00:00:00 su vers -c /usr/sbin/sshd -e -f /etc/uas/ssh/sshd_config -D
   vers          55      54  0 18:51 ?        00:00:00 /usr/sbin/sshd -e -f /etc/uas/ssh/sshd_config -D
   vers          62      55  0 18:51 ?        00:00:00 sshd: vers [priv]
   vers          67      62  0 18:51 ?        00:00:00 sshd: vers@pts/0
   vers          68      67  0 18:51 pts/0    00:00:00 -bash
   vers         120      68  0 18:52 pts/0    00:00:00 ps -afe
   ```

1. (`uai#`) Log out from the UAI

   ```bash
   vers@uai-vers-a00fb46b-6889b666db-4dfvn:~> exit
   ncn#
   ```

1. (`ncn#` or `pit#`) Clean up the UAI.

   ```bash
   cray uas delete --uai-list $UAINAME --format toml
   ```

   Expected output looks similar to the following:

   ```toml
   results = [ "Successfully deleted uai-vers-a00fb46b",]
   ```

If the commands ran with similar results, then the basic functionality of the UAS and UAI is working.

### 6.3 Test UAI gateway health

Like the NCN gateway health check, the gateway tests check the health of the API Gateway on all of the relevant networks.
On UAIs, the API gateway should only be accessible on the user network (either CAN or CHN depending on the configuration of the system).
The gateway tests check that the gateway is accessible on all networks where it should be accessible, and NOT accessible on all
networks where it should NOT be accessible. They also check several service endpoints to verify that they return the proper response
on each accessible network.

#### 6.3.1 Gateway test execution

The UAI gateway tests may be run on any NCN with the `docs-csm` RPM installed. For details on installing the `docs-csm` RPM, see [Check for Latest Documentation](../update_product_stream/README.md#check-for-latest-documentation).

(`ncn#`) The UAI gateway tests are executed by running the following command.

```bash
/usr/share/doc/csm/scripts/operations/gateway-test/uai-gateway-test.sh
```

The test will launch a UAI with the `gateway-test image`, execute the gateway tests, and then delete the UAI that was launched.
The test will complete with an overall test status based on the result of the individual health checks on all of the networks.

```text
Overall Gateway Test Status:  PASS
```

For more detailed information on the tests results and examples, see [Gateway Testing](network/Gateway_Testing.md).

### 6.4 UAS/UAI troubleshooting

The following subsections include common failure modes seen with UAS / UAI operations and how to resolve them.

#### 6.4.1 Authorization issues

An error will be returned when running CLI commands if the user is not logged in as a valid Keycloak user or is accidentally using the `CRAY_CREDENTIALS` environment variable. This variable is set regardless of the user credentials being used.

For example:

```bash
cray uas list
```

The symptom of this problem is output similar to the following:

```text
Usage: cray uas list [OPTIONS]
Try 'cray uas list --help' for help.

Error: Bad Request: Token not valid for UAS. Attributes missing: ['gidNumber', 'loginShell', 'homeDirectory', 'uidNumber', 'name']
```

Fix this by logging in as a real user (someone with actual Linux credentials) and making sure that `CRAY_CREDENTIALS` is unset.

#### 6.4.2 UAS cannot access Keycloak

When running CLI commands, a Keycloak error may be returned.

For example:

```bash
cray uas list
```

The symptom of this problem is output similar to the following:

```text
Usage: cray uas list [OPTIONS]
Try 'cray uas list --help' for help.

Error: Internal Server Error: An error was encountered while accessing Keycloak
```

If the wrong hostname was used to reach the API gateway, re-run the CLI initialization steps above and try again to check that. There may also be a problem with the Istio service mesh inside of the system.
Troubleshooting this is beyond the scope of this section, but there may be useful information in the UAS pod logs in Kubernetes. There are generally two UAS pods, so the user may need to look at logs from
both to find the specific failure. The logs tend to have a very large number of `GET` events listed as part of the liveness checking.

The following shows an example of looking at UAS logs effectively (this example shows only one UAS manager, normally there would be two):

1. (`ncn-mw#` or `pit#`) Determine the pod name of the `uas-mgr` pod

   ```bash
   kubectl get po -n services | grep "^cray-uas-mgr" | grep -v etcd
   ```

   Expected output looks similar to:

   ```text
   cray-uas-mgr-6bbd584ccb-zg8vx                                    2/2     Running            0          12d
   ```

1. (`ncn-mw#` or `pit#`) Set `PODNAME` to the name of the manager pod whose logs are going to be viewed.

   ```bash
   export PODNAME=cray-uas-mgr-6bbd584ccb-zg8vx
   ```

1. (`ncn-mw#` or `pit#`) View the last 25 log entries of the `cray-uas-mgr` container in that pod, excluding `GET` events:

   ```bash
   kubectl logs -n services $PODNAME cray-uas-mgr | grep -v 'GET ' | tail -25
   ```

   Example output:

   ```text
   2021-02-08 15:32:41,211 - uas_mgr - INFO - getting deployment uai-vers-87a0ff6e in namespace user
   2021-02-08 15:32:41,225 - uas_mgr - INFO - creating deployment uai-vers-87a0ff6e in namespace user
   2021-02-08 15:32:41,241 - uas_mgr - INFO - creating the UAI service uai-vers-87a0ff6e-ssh
   2021-02-08 15:32:41,241 - uas_mgr - INFO - getting service uai-vers-87a0ff6e-ssh in namespace user
   2021-02-08 15:32:41,252 - uas_mgr - INFO - creating service uai-vers-87a0ff6e-ssh in namespace user
   2021-02-08 15:32:41,267 - uas_mgr - INFO - getting pod info uai-vers-87a0ff6e
   2021-02-08 15:32:41,360 - uas_mgr - INFO - No start time provided from pod
   2021-02-08 15:32:41,361 - uas_mgr - INFO - getting service info for uai-vers-87a0ff6e-ssh in namespace user
   127.0.0.1 - - [08/Feb/2021 15:32:41] "POST /v1/uas?imagename=registry.local%2Fcray%2Fno-image-registered%3A1.0.11 HTTP/1.1" 200 -
   2021-02-08 15:32:54,455 - uas_auth - INFO - UasAuth lookup complete for user vers
   2021-02-08 15:32:54,455 - uas_mgr - INFO - UAS request for: vers
   2021-02-08 15:32:54,455 - uas_mgr - INFO - listing deployments matching: host None, labels uas=managed,user=vers
   2021-02-08 15:32:54,484 - uas_mgr - INFO - getting pod info uai-vers-87a0ff6e
   2021-02-08 15:32:54,596 - uas_mgr - INFO - getting service info for uai-vers-87a0ff6e-ssh in namespace user
   2021-02-08 15:40:25,053 - uas_auth - INFO - UasAuth lookup complete for user vers
   2021-02-08 15:40:25,054 - uas_mgr - INFO - UAS request for: vers
   2021-02-08 15:40:25,054 - uas_mgr - INFO - listing deployments matching: host None, labels uas=managed,user=vers
   2021-02-08 15:40:25,085 - uas_mgr - INFO - getting pod info uai-vers-87a0ff6e
   2021-02-08 15:40:25,212 - uas_mgr - INFO - getting service info for uai-vers-87a0ff6e-ssh in namespace user
   2021-02-08 15:40:51,210 - uas_auth - INFO - UasAuth lookup complete for user vers
   2021-02-08 15:40:51,210 - uas_mgr - INFO - UAS request for: vers
   2021-02-08 15:40:51,210 - uas_mgr - INFO - listing deployments matching: host None, labels uas=managed,user=vers
   2021-02-08 15:40:51,261 - uas_mgr - INFO - deleting service uai-vers-87a0ff6e-ssh in namespace user
   2021-02-08 15:40:51,291 - uas_mgr - INFO - delete deployment uai-vers-87a0ff6e in namespace user
   127.0.0.1 - - [08/Feb/2021 15:40:51] "DELETE /v1/uas?uai_list=uai-vers-87a0ff6e HTTP/1.1" 200 -
   ```

#### 6.4.3 UAI images not in registry

When listing or describing a UAI, an error in the `uai_msg` field may be returned. For example:

```bash
cray uas list --format toml
```

There may be something similar to the following output:

```toml
[[results]]
uai_age = "0m"
uai_connect_string = "ssh vers@10.103.13.172"
uai_host = "ncn-w001"
uai_img = "registry.local/cray/cray-uai-sles15sp3:1.0.11"
uai_ip = "10.103.13.172"
uai_msg = "ErrImagePull"
uai_name = "uai-vers-87a0ff6e"
uai_status = "Waiting"
username = "vers"
```

This means the pre-made end-user UAI image is not in the local registry (or whatever registry it is being pulled from; see the `uai_img` value for details). To correct
this, locate and push/import the image to the registry.

#### 6.4.4 Missing volumes and other container startup issues

Various packages install volumes in the UAS configuration. All of those volumes must also have the underlying resources available, sometimes on the host node where the UAI is running sometimes from with
Kubernetes. If a UAI gets stuck with a `ContainerCreating` `uai_msg` field for an extended time, this is a likely cause. UAIs run in the `user` Kubernetes namespace, and are pods that can be examined
using `kubectl describe`.

1. (`ncn-mw#` or `pit#`) Locate the pod.

   ```bash
   kubectl get po -n user | grep <uai-name>
   ```

1. (`ncn-mw#` or `pit#`) Investigate the problem using the pod name from the previous step.

   ```bash
   kubectl describe pod -n user <pod-name>
   ```

   If volumes are missing they will show up in the `Events:` section of the output. Other problems may show up there as well. The names of the missing volumes or other issues
   should indicate what needs to be fixed to make the UAI run.<|MERGE_RESOLUTION|>--- conflicted
+++ resolved
@@ -122,11 +122,9 @@
 
 #### 1.1.1 Known issues with NCN health checks
 
-<<<<<<< HEAD
-In order to validate any issue with NCN please run [this](../scripts/operations/validation/ncn111.sh) script 
-=======
+
 To validate any issue with NCN, run [`ncn111.sh`](../scripts/operations/validation/ncn111.sh) script 
->>>>>>> 356c73ca
+
 
 ### 1.2 NCN resource checks (optional)
 
