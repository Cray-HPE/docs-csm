--- conflicted
+++ resolved
@@ -6,11 +6,7 @@
 
 ## Procedure
 
-<<<<<<< HEAD
-**IMPORTANT:** The following procedures assume you have set the variables from [the prerequisites section](../Add_Remove_Replace_NCNs.md#remove-ncn-prerequisites) 
-=======
 **IMPORTANT:** The following procedures assume you have set the variables from [the prerequisites section](../Add_Remove_Replace.md#remove-prerequisites)
->>>>>>> 4bec8ff2
 
 - [Remove Role](#remove-roles)
   - [Master node](#master-node-remove-roles)
