--- conflicted
+++ resolved
@@ -16,7 +16,7 @@
 
 ### Step 2 - Set the PXE boot option and power on the node
 
-**IMPORTANT:** These commands assumes you have set the variables from [the prerequisites section](../Add_Remove_Replace.md#add-ncn-prerequisites).
+**IMPORTANT:** These commands assumes you have set the variables from [the prerequisites section](../Add_Remove_Replace_NCNs.md#add-ncn-prerequisites).
 
 1. Set the BMC variable to the hostname of the BMC of the node being rebuilt. If booting ncn-m001, set this to the FQDN or IP.
 
@@ -120,7 +120,6 @@
 
 ### Step 5 - Run NCN Personalizations using CFS as desired
 
-<<<<<<< HEAD
 1. Run the following commands to list the available configurations.
 
     ```bash
@@ -201,9 +200,4 @@
     ncn-m001# ip a show lan0
     ```
 
-Proceed to the next step to [Redeploy Services](Redeploy_Services.md) or return to the main [Add, Remove, Replace or Move NCNs](Add_Remove_Replace_NCNs.md) page.
-=======
-- [Worker node]()
-- [Storage node](../../utility_storage/Add_Ceph_Node.md)
-- [Master node]()
->>>>>>> c47a672c
+Proceed to the next step to [Redeploy Services](Redeploy_Services.md) or return to the main [Add, Remove, Replace or Move NCNs](../Add_Remove_Replace_NCNs.md) page.