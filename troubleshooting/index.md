# CSM Troubleshooting Information

This document provides troubleshooting information for services and functionality provided by CSM.

<<<<<<< HEAD
### Known Issues
 * [Known Issues](#known-issues)
    * [Hardware Discovery](Hardware_Discovery.md)
    * [SAT/HSM/CAPMC Component Power State Mismatch](https://github.com/Cray-HPE/docs-csm/blob/CASMINS-4311/troubleshooting/known_issues/component_power_state_mismatch.md)
=======
**Topics**
 * [Known Issues](#known-issues)
    * [Hardware Discovery](#known-issues-hardware-discovery)
    * [initrd.img.xz not found](#initrd-not-found)
    * [SAT/HSM/CAPMC Component Power State Mismatch](known_issues/component_power_state_mismatch.md)
    * [Wait_for_unbound or `cray-dns-unbound-manager` hangs](known_issues/wait_for_unbound_hang.md)
    * [SSL Certificate Validation Issues](known_issues/ssl_certificate_validation_issues.md)

 * Kubernetes troubleshooting
    * [General Kubernetes Commands for Troubleshooting](./kubernetes/Kubernetes_Troubleshooting_Information.md)
    * [Kubernetes Log File Locations](./kubernetes/Kubernetes_Log_File_Locations.md)
    * [Troubleshoot Liveliness or Readiness Probe Failures](./kubernetes/Troubleshoot_Liveliness_Readiness_Probe_Failures.md)
    * [Troubleshoot Unresponsive kubectl Commands](./kubernetes/Troubleshoot_Unresponsive_kubectl_Commands.md)
    * [Troubleshoot Kubernetes Node NotReady](./kubernetes/Troubleshoot_Kubernetes_Node_NotReady.md)
>>>>>>> 36a13b12

### Troubleshoot Topics
 * Kubernetes troubleshooting
    * [General Kubernetes Commands for Troubleshooting](https://github.com/Cray-HPE/docs-csm/blob/CASMINS-4311/troubleshooting/kubernetes/Kubernetes_Troubleshooting_Information.md)
    * [Kubernetes Log File Locations](https://github.com/Cray-HPE/docs-csm/blob/CASMINS-4311/troubleshooting/kubernetes/Kubernetes_Log_File_Locations.md)
    * [Troubleshoot Liveliness or Readiness Probe Failures](https://github.com/Cray-HPE/docs-csm/blob/CASMINS-4311/troubleshooting/kubernetes/Troubleshoot_Liveliness_Readiness_Probe_Failures.md)
    * [Troubleshoot Unresponsive kubectl Commands](https://github.com/Cray-HPE/docs-csm/blob/CASMINS-4311/troubleshooting/kubernetes/Troubleshoot_Unresponsive_kubectl_Commands.md)
    * [Troubleshoot Kubernetes Node NotReady](https://github.com/Cray-HPE/docs-csm/blob/CASMINS-4311/troubleshooting/kubernetes/Troubleshoot_Kubernetes_Node_NotReady.md)
    * [Troubleshoot Postgres Database](https://github.com/Cray-HPE/docs-csm/blob/release/1.0/operations/kubernetes/Troubleshoot_Postgres_Database.md)
    * [Recover from Postgres WAL Event](https://github.com/Cray-HPE/docs-csm/blob/release/1.0/operations/kubernetes/Troubleshoot_Postgres_Database.md)
    * [Restore Postgres](https://github.com/Cray-HPE/docs-csm/blob/release/1.0/operations/kubernetes/Restore_Postgres.md)
    * [Disaster Recovery for Postgres](https://github.com/Cray-HPE/docs-csm/blob/release/1.0/operations/kubernetes/Disaster_Recovery_Postgres.md)
 * Troubleshoot UAS Issues
      * [Troubleshoot UAS by Viewing Log Output](https://github.com/Cray-HPE/docs-csm/blob/release/1.0/operations/UAS_user_and_admin_topics/Troubleshoot_UAS_by_Viewing_Log_Output.md)
      * [Troubleshoot UAIs by Viewing Log Output](https://github.com/Cray-HPE/docs-csm/blob/release/1.0/operations/UAS_user_and_admin_topics/Troubleshoot_UAIs_by_Viewing_Log_Output.md)
      * [Troubleshoot Stale Brokered UAIs](https://github.com/Cray-HPE/docs-csm/blob/release/1.0/operations/UAS_user_and_admin_topics/Troubleshoot_Stale_Brokered_UAIs.md)
      * [Troubleshoot UAI Stuck in "ContainerCreating"](https://github.com/Cray-HPE/docs-csm/blob/release/1.0/operations/UAS_user_and_admin_topics/Troubleshoot_UAI_Stuck_in_ContainerCreating.md)
      * [Troubleshoot Duplicate Mount Paths in a UAI](https://github.com/Cray-HPE/docs-csm/blob/release/1.0/operations/UAS_user_and_admin_topics/Troubleshoot_Duplicate_Mount_Paths_in_a_UAI.md)
      * [Troubleshoot Missing or Incorrect UAI Images](https://github.com/Cray-HPE/docs-csm/blob/release/1.0/operations/UAS_user_and_admin_topics/Troubleshoot_Missing_or_Incorrect_UAI_Images.md)
     
      * [Troubleshoot Common Mistakes when Creating a Custom End-User UAI Image](https://github.com/Cray-HPE/docs-csm/blob/release/1.0/operations/UAS_user_and_admin_topics/Troubleshoot_Common_Mistakes_when_Creating_a_Custom_End-User_UAI_Image.md)
 * Troubleshoot Boot issues
      * [Troubleshoot UAN Boot Issues](https://github.com/Cray-HPE/docs-csm/blob/release/1.0/operations/boot_orchestration/Troubleshoot_UAN_Boot_Issues.md)
      * 
      * [Troubleshoot Compute Node Boot Issues Related to Unified Extensible Firmware Interface (UEFI)](https://github.com/Cray-HPE/docs-csm/blob/release/1.0/operations/boot_orchestration/Troubleshoot_Compute_Node_Boot_Issues_Related_to_Unified_Extensible_Firmware_Interface_UEFI.md)
      * [Troubleshoot Compute Node Boot Issues Related to Dynamic Host Configuration Protocol (DHCP)](https://github.com/Cray-HPE/docs-csm/blob/release/1.0/operations/boot_orchestration/Troubleshoot_Compute_Node_Boot_Issues_Related_to_Dynamic_Host_Configuration_Protocol_DHCP.md)
      * [Troubleshoot Compute Node Boot Issues Related to the Boot Script Service](https://github.com/Cray-HPE/docs-csm/blob/release/1.0/operations/boot_orchestration/Troubleshoot_Compute_Node_Boot_Issues_Related_to_the_Boot_Script_Service_BSS.md)
      * [Troubleshoot Compute Node Boot Issues Related to Trivial File Transfer Protocol (TFTP)](https://github.com/Cray-HPE/docs-csm/blob/release/1.0/operations/boot_orchestration/Troubleshoot_Compute_Node_Boot_Issues_Related_to_Trivial_File_Transfer_Protocol_TFTP.md)
      * [Troubleshoot Compute Node Boot Issues Using Kubernetes](https://github.com/Cray-HPE/docs-csm/blob/release/1.0/operations/boot_orchestration/Troubleshoot_Compute_Node_Boot_Issues_Using_Kubernetes.md)
      * [Log File Locations and Ports Used in Compute Node Boot Troubleshooting](https://github.com/Cray-HPE/docs-csm/blob/release/1.0/operations/boot_orchestration/Log_File_Locations_and_Ports_Used_in_Compute_Node_Boot_Troubleshooting.md)
      * [Troubleshoot Compute Node Boot Issues Related to Slow Boot Times](https://github.com/Cray-HPE/docs-csm/blob/release/1.0/operations/boot_orchestration/Troubleshoot_Compute_Node_Boot_Issues_Related_to_Slow_Boot_Times.md)
 * Troubleshoot Compute Rolling Upgrades
      * [Troubleshoot Nodes Failing to Upgrade in a CRUS Session](https://github.com/Cray-HPE/docs-csm/blob/release/1.0/operations/compute_rolling_upgrades/Troubleshoot_Nodes_Failing_to_Upgrade_in_a_CRUS_Session.md)
      * [Troubleshoot a Failed CRUS Session Because of Unmet Conditions](https://github.com/Cray-HPE/docs-csm/blob/release/1.0/operations/compute_rolling_upgrades/Troubleshoot_a_Failed_CRUS_Session_Due_to_Unmet_Conditions.md)
      * [Troubleshoot a Failed CRUS Session Because of Bad Parameters](https://github.com/Cray-HPE/docs-csm/blob/release/1.0/operations/compute_rolling_upgrades/Troubleshoot_a_Failed_CRUS_Session_Due_to_Bad_Parameters.md)
 * Troubleshoot Configuration Management
      * [Troubleshoot Ansible Play Failures in CFS Sessions](https://github.com/Cray-HPE/docs-csm/blob/release/1.0/operations/configuration_management/Troubleshoot_Ansible_Play_Failures_in_CFS_Sessions.md)
      * [Troubleshoot CFS Session Failing to Complete](https://github.com/Cray-HPE/docs-csm/blob/release/1.0/operations/configuration_management/Troubleshoot_CFS_Session_Failing_to_Complete.md)
 * Troubleshoot Security and Authentication
      * [Troubleshoot Common Vault Cluster Issues](https://github.com/Cray-HPE/docs-csm/blob/release/1.0/operations/security_and_authentication/Troubleshoot_Common_Vault_Cluster_Issues.md)
 * Troubleshoot ConMan
      * [Troubleshoot ConMan Blocking Access to a Node BMC](https://github.com/Cray-HPE/docs-csm/blob/release/1.0/operations/conman/Troubleshoot_ConMan_Blocking_Access_to_a_Node_BMC.md)
      * [Troubleshoot ConMan Failing to Connect to a Console](https://github.com/Cray-HPE/docs-csm/blob/release/1.0/operations/conman/Troubleshoot_ConMan_Failing_to_Connect_to_a_Console.md)
      * [Troubleshoot ConMan Asking for Password on SSH Connection](https://github.com/Cray-HPE/docs-csm/blob/release/1.0/operations/conman/Troubleshoot_ConMan_Asking_for_Password_on_SSH_Connection.md)
 * Troubleshoot Utility Storage
      * [Troubleshoot Failure to Get Ceph Health](https://github.com/Cray-HPE/docs-csm/blob/release/1.0/operations/utility_storage/Troubleshoot_Failure_to_Get_Ceph_Health.md)
      * [Troubleshoot a Down OSD](https://github.com/Cray-HPE/docs-csm/blob/release/1.0/operations/utility_storage/Troubleshoot_a_Down_OSD.md)
      * [Troubleshoot Ceph OSDs Reporting Full](https://github.com/Cray-HPE/docs-csm/blob/release/1.0/operations/utility_storage/Troubleshoot_Ceph_OSDs_Reporting_Full.md)
      * [Troubleshoot System Clock Skew](https://github.com/Cray-HPE/docs-csm/blob/release/1.0/operations/utility_storage/Troubleshoot_System_Clock_Skew.md)
      * [Troubleshoot an Unresponsive S3 Endpoint](https://github.com/Cray-HPE/docs-csm/blob/release/1.0/operations/utility_storage/Troubleshoot_an_Unresponsive_S3_Endpoint.md)
      * [Troubleshoot Ceph-Mon Processes Stopping and Exceeding Max Restarts](https://github.com/Cray-HPE/docs-csm/blob/release/1.0/operations/utility_storage/Troubleshoot_Ceph-Mon_Processes_Stopping_and_Exceeding_Max_Restarts.md)
 
      * [Troubleshoot Large Object Map Objects in Ceph Health](https://github.com/Cray-HPE/docs-csm/blob/release/1.0/operations/utility_storage/Troubleshoot_Large_Object_Map_Objects_in_Ceph_Health.md)
      * [Troubleshoot Failure of RGW Health Check](https://github.com/Cray-HPE/docs-csm/blob/release/1.0/operations/utility_storage/Troubleshoot_RGW_Health_Check_Fail.md)
 * Troubleshoot Node Management
      * [Troubleshoot Issues with Redfish Endpoint DiscoveryCheck for Redfish Events from Nodes](https://github.com/Cray-HPE/docs-csm/blob/release/1.0/operations/node_management/Troubleshoot_Issues_with_Redfish_Endpoint_Discovery.md)
      * [Troubleshoot Interfaces with IP Address Issues](https://github.com/Cray-HPE/docs-csm/blob/release/1.0/operations/node_management/Troubleshoot_Interfaces_with_IP_Address_Issues.md)
      * [Troubleshoot Loss of Console Connections and Logs on Gigabyte Nodes](https://github.com/Cray-HPE/docs-csm/blob/release/1.0/operations/node_management/Troubleshoot_Loss_of_Console_Connections_and_Logs_on_Gigabyte_Nodes.md)
 * Troubleshoot Customer Access Network (CAN)
      * [Troubleshoot CAN Issues](https://github.com/Cray-HPE/docs-csm/blob/release/1.0/operations/network/customer_access_network/Troubleshoot_CAN_Issues.md)
 * Troubleshoot Dynamic Host Configuration Protocol (DHCP)
      
 * Domain Name Service (DNS)
      
      * [Troubleshoot Connectivity to Services with External IP addresses](https://github.com/Cray-HPE/docs-csm/blob/release/1.0/operations/network/external_dns/Troubleshoot_Systems_Not_Provisioned_with_External_IP_Addresses.md)
      * [Troubleshoot DNS Configuration Issues](https://github.com/Cray-HPE/docs-csm/blob/release/1.0/operations/network/external_dns/Troubleshoot_DNS_Configuration_Issues.md)
 * MetalLB in BGP-Mode
      * [Troubleshoot Services without an Allocated IP Address](https://github.com/Cray-HPE/docs-csm/blob/release/1.0/operations/network/metallb_bgp/Troubleshoot_Services_without_an_Allocated_IP_Address.md)
      * [Troubleshoot BGP not Accepting Routes from MetalLB](https://github.com/Cray-HPE/docs-csm/blob/release/1.0/operations/network/metallb_bgp/Troubleshoot_BGP_not_Accepting_Routes_from_MetalLB.md)
 * Spire
      * [Restore Spire Postgres without a Backup](https://github.com/Cray-HPE/docs-csm/blob/release/1.0/operations/spire/Restore_Spire_Postgres_without_a_Backup.md)
      * [Troubleshoot Spire Failing to Start on NCNs](https://github.com/Cray-HPE/docs-csm/blob/release/1.0/operations/spire/Troubleshoot_Spire_Failing_to_Start_on_NCNs.md)
<a name="known-issues"></a>

<<<<<<< HEAD
=======
## Known Issues
Listing of known issues and procedures to workaround them in this CSM release.

<a name="known-issues-hardware-discovery"></a>

### Hardware Discovery
Known issues related to hardware discovery in a system.
 * [HMS Discovery job not creating RedfishEndpoints in Hardware State Manager](known_issues/discovery_job_not_creating_redfish_endpoints.md)

<a name="initrd-not-found"></a>
### `initrd.img.xz` Not Found

This is a problem that is fixed in CSM 1.0+, but if your system was upgraded from CSM 0.9 you may run into this. Below is the full error seen when attempting to boot:

```
Loading Linux  ...
Loading initial ramdisk ...
error: file `/boot/grub2/../initrd.img.xz' not found.

Press any key to continue...
[    2.528752] Kernel panic - not syncing: VFS: Unable to mount root fs on unknown-block(0,0)
[    2.537264] CPU: 0 PID: 1 Comm: swapper/0 Not tainted 5.3.18-24.64-default #1 SLE15-SP2
[    2.545499] Hardware name: Cray Inc. R272-Z30-00/MZ32-AR0-00, BIOS C27 05/12/2021
[    2.553196] Call Trace:
[    2.555716]  dump_stack+0x66/0x8b
[    2.559127]  panic+0xfe/0x2d7
[    2.562184]  mount_block_root+0x27d/0x2e1
[    2.566306]  ? set_debug_rodata+0x11/0x11
[    2.570431]  prepare_namespace+0x130/0x166
[    2.574645]  kernel_init_freeable+0x23f/0x26b
[    2.579125]  ? rest_init+0xb0/0xb0
[    2.582623]  kernel_init+0xa/0x110
[    2.586127]  ret_from_fork+0x22/0x40
[    2.590747] Kernel Offset: 0x0 from 0xffffffff81000000 (relocation range: 0xffffffff80000000-0xffffffffbfffffff)
[    2.690969] ---[ end Kernel panic - not syncing: VFS: Unable to mount root fs on unknown-block(0,0) ]---
```

#### Fix

Follow these steps on any NCN to fix the issue:

   1. Install the Shasta 1.4 (a.k.a. CSM 0.9) `csm-install-workarounds` RPM. See the CSM 0.9 documentation for details on how to do this.

   1. Run the `CASMINST-2689.sh` script from the `CASMINST-2689` workaround at the `livecd-post-reboot` breakpoint:

      ```bash
      ncn# /opt/cray/csm/workarounds/livecd-post-reboot/CASMINST-2689/CASMINST-2689.sh
      ```

   1. Run these commands:

      ```bash
      ncn# for i in $(grep -oP 'ncn-\w\d+' /etc/hosts | sort -u |  tr -t '\n' ' '); do
               scp -r /opt/cray/csm/workarounds/livecd-post-reboot/CASMINST-2689 $i:/opt/cray/csm/workarounds/livecd-post-reboot/
            done
      ncn# pdsh -b -S -w $(grep -oP 'ncn-\w\d+' /etc/hosts | sort -u |  tr -t '\n' ',') '/opt/cray/csm/workarounds/livecd-post-reboot/CASMINST-2689/CASMINST-2689.sh'
      ```

   1. Remove the Shasta 1.4 install workaround RPM from the NCN.

      ```bash
      ncn# rpm -e csm-install-workarounds
      ```

#### Validate

Running the script again will produce this output:

```
Examining /metal/boot/boot/kernel...kernel is OK.
Examining /metal/boot/boot/initrd.img.xz...initrd.img.xz is OK.
Examining /metal/boot/boot/kernel...kernel is OK.
Examining /metal/boot/boot/initrd.img.xz...initrd.img.xz is OK.
Examining /metal/boot/boot/kernel...kernel is OK.
Examining /metal/boot/boot/initrd.img.xz...initrd.img.xz is OK.
Examining /metal/boot/boot/kernel...kernel is OK.
Examining /metal/boot/boot/initrd.img.xz...initrd.img.xz is OK.
Examining /metal/boot/boot/kernel...kernel is OK.
Examining /metal/boot/boot/initrd.img.xz...initrd.img.xz is OK.
Examining /metal/boot/boot/kernel...kernel is OK.
Examining /metal/boot/boot/initrd.img.xz...initrd.img.xz is OK.
Examining /metal/boot/boot/kernel...kernel is OK.
Examining /metal/boot/boot/initrd.img.xz...initrd.img.xz is OK.
Examining /metal/boot/boot/kernel...kernel is OK.
Examining /metal/boot/boot/initrd.img.xz...initrd.img.xz is OK.
```
>>>>>>> 36a13b12
<|MERGE_RESOLUTION|>--- conflicted
+++ resolved
@@ -2,27 +2,11 @@
 
 This document provides troubleshooting information for services and functionality provided by CSM.
 
-<<<<<<< HEAD
 ### Known Issues
  * [Known Issues](#known-issues)
     * [Hardware Discovery](Hardware_Discovery.md)
     * [SAT/HSM/CAPMC Component Power State Mismatch](https://github.com/Cray-HPE/docs-csm/blob/CASMINS-4311/troubleshooting/known_issues/component_power_state_mismatch.md)
-=======
-**Topics**
- * [Known Issues](#known-issues)
-    * [Hardware Discovery](#known-issues-hardware-discovery)
-    * [initrd.img.xz not found](#initrd-not-found)
-    * [SAT/HSM/CAPMC Component Power State Mismatch](known_issues/component_power_state_mismatch.md)
-    * [Wait_for_unbound or `cray-dns-unbound-manager` hangs](known_issues/wait_for_unbound_hang.md)
-    * [SSL Certificate Validation Issues](known_issues/ssl_certificate_validation_issues.md)
 
- * Kubernetes troubleshooting
-    * [General Kubernetes Commands for Troubleshooting](./kubernetes/Kubernetes_Troubleshooting_Information.md)
-    * [Kubernetes Log File Locations](./kubernetes/Kubernetes_Log_File_Locations.md)
-    * [Troubleshoot Liveliness or Readiness Probe Failures](./kubernetes/Troubleshoot_Liveliness_Readiness_Probe_Failures.md)
-    * [Troubleshoot Unresponsive kubectl Commands](./kubernetes/Troubleshoot_Unresponsive_kubectl_Commands.md)
-    * [Troubleshoot Kubernetes Node NotReady](./kubernetes/Troubleshoot_Kubernetes_Node_NotReady.md)
->>>>>>> 36a13b12
 
 ### Troubleshoot Topics
  * Kubernetes troubleshooting
@@ -97,92 +81,3 @@
       * [Troubleshoot Spire Failing to Start on NCNs](https://github.com/Cray-HPE/docs-csm/blob/release/1.0/operations/spire/Troubleshoot_Spire_Failing_to_Start_on_NCNs.md)
 <a name="known-issues"></a>
 
-<<<<<<< HEAD
-=======
-## Known Issues
-Listing of known issues and procedures to workaround them in this CSM release.
-
-<a name="known-issues-hardware-discovery"></a>
-
-### Hardware Discovery
-Known issues related to hardware discovery in a system.
- * [HMS Discovery job not creating RedfishEndpoints in Hardware State Manager](known_issues/discovery_job_not_creating_redfish_endpoints.md)
-
-<a name="initrd-not-found"></a>
-### `initrd.img.xz` Not Found
-
-This is a problem that is fixed in CSM 1.0+, but if your system was upgraded from CSM 0.9 you may run into this. Below is the full error seen when attempting to boot:
-
-```
-Loading Linux  ...
-Loading initial ramdisk ...
-error: file `/boot/grub2/../initrd.img.xz' not found.
-
-Press any key to continue...
-[    2.528752] Kernel panic - not syncing: VFS: Unable to mount root fs on unknown-block(0,0)
-[    2.537264] CPU: 0 PID: 1 Comm: swapper/0 Not tainted 5.3.18-24.64-default #1 SLE15-SP2
-[    2.545499] Hardware name: Cray Inc. R272-Z30-00/MZ32-AR0-00, BIOS C27 05/12/2021
-[    2.553196] Call Trace:
-[    2.555716]  dump_stack+0x66/0x8b
-[    2.559127]  panic+0xfe/0x2d7
-[    2.562184]  mount_block_root+0x27d/0x2e1
-[    2.566306]  ? set_debug_rodata+0x11/0x11
-[    2.570431]  prepare_namespace+0x130/0x166
-[    2.574645]  kernel_init_freeable+0x23f/0x26b
-[    2.579125]  ? rest_init+0xb0/0xb0
-[    2.582623]  kernel_init+0xa/0x110
-[    2.586127]  ret_from_fork+0x22/0x40
-[    2.590747] Kernel Offset: 0x0 from 0xffffffff81000000 (relocation range: 0xffffffff80000000-0xffffffffbfffffff)
-[    2.690969] ---[ end Kernel panic - not syncing: VFS: Unable to mount root fs on unknown-block(0,0) ]---
-```
-
-#### Fix
-
-Follow these steps on any NCN to fix the issue:
-
-   1. Install the Shasta 1.4 (a.k.a. CSM 0.9) `csm-install-workarounds` RPM. See the CSM 0.9 documentation for details on how to do this.
-
-   1. Run the `CASMINST-2689.sh` script from the `CASMINST-2689` workaround at the `livecd-post-reboot` breakpoint:
-
-      ```bash
-      ncn# /opt/cray/csm/workarounds/livecd-post-reboot/CASMINST-2689/CASMINST-2689.sh
-      ```
-
-   1. Run these commands:
-
-      ```bash
-      ncn# for i in $(grep -oP 'ncn-\w\d+' /etc/hosts | sort -u |  tr -t '\n' ' '); do
-               scp -r /opt/cray/csm/workarounds/livecd-post-reboot/CASMINST-2689 $i:/opt/cray/csm/workarounds/livecd-post-reboot/
-            done
-      ncn# pdsh -b -S -w $(grep -oP 'ncn-\w\d+' /etc/hosts | sort -u |  tr -t '\n' ',') '/opt/cray/csm/workarounds/livecd-post-reboot/CASMINST-2689/CASMINST-2689.sh'
-      ```
-
-   1. Remove the Shasta 1.4 install workaround RPM from the NCN.
-
-      ```bash
-      ncn# rpm -e csm-install-workarounds
-      ```
-
-#### Validate
-
-Running the script again will produce this output:
-
-```
-Examining /metal/boot/boot/kernel...kernel is OK.
-Examining /metal/boot/boot/initrd.img.xz...initrd.img.xz is OK.
-Examining /metal/boot/boot/kernel...kernel is OK.
-Examining /metal/boot/boot/initrd.img.xz...initrd.img.xz is OK.
-Examining /metal/boot/boot/kernel...kernel is OK.
-Examining /metal/boot/boot/initrd.img.xz...initrd.img.xz is OK.
-Examining /metal/boot/boot/kernel...kernel is OK.
-Examining /metal/boot/boot/initrd.img.xz...initrd.img.xz is OK.
-Examining /metal/boot/boot/kernel...kernel is OK.
-Examining /metal/boot/boot/initrd.img.xz...initrd.img.xz is OK.
-Examining /metal/boot/boot/kernel...kernel is OK.
-Examining /metal/boot/boot/initrd.img.xz...initrd.img.xz is OK.
-Examining /metal/boot/boot/kernel...kernel is OK.
-Examining /metal/boot/boot/initrd.img.xz...initrd.img.xz is OK.
-Examining /metal/boot/boot/kernel...kernel is OK.
-Examining /metal/boot/boot/initrd.img.xz...initrd.img.xz is OK.
-```
->>>>>>> 36a13b12
