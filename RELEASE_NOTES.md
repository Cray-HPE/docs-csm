--- conflicted
+++ resolved
@@ -17,14 +17,13 @@
 * Support for HPE PDU telemetry
 
 ### Networking
-<<<<<<< HEAD
+
 * Release Cray Automated Network Utility - CANU V1.0.0
 * Performance improvements to Unbound and DHCP Helper
 * Initial Release of Bifurcated CAN
   * [BICAN summary page](operations/network/management_network/bican_technical_summary.md)
   * [BICAN technical details](operations/network/management_network/bican_technical_details.md) 
-=======
->>>>>>> 62daceae
+
 
 * Release Cray Automated Network Utility (CANU) V1.0.0
 * Performance improvements to Unbound and DHCP helper
