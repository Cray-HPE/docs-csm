--- conflicted
+++ resolved
@@ -203,16 +203,12 @@
     * Loading firmware from Nexus using the FAS Loader will intermittently crash with HFP release 23.12 or later. Rerunning the FAS Loader will be required.
     * This affects the HFP script `post-deliver-product.sh` which will hang when the FAS Loader crashes. Rerunning the script will be required.
     * IUF procedure calls the `post-deliver-product.sh` script and may require restarting that IUF process.
-<<<<<<< HEAD
+    * This is expected to be fixed in CSM 1.5.1.
 * PCS (Power Control Service) is unable to place power caps on Blanca Peak (ex254n) and Parry Peak (ex255a) compute nodes
     * To workaround this issue, use CAPMC to place power caps on these node types
     * Issue is fixed in CSM 1.5.1
-=======
-    * This is expected to be fixed in CSM 1.5.1.
-
 * `cray-tftp-upload`
     * The `cray-tftp-upload` script errors out because of a change to the `ipxe` pods and the TFTP repository.
     * This error affects the `cray-upload-recovery-images` script.
     * This is expected to be fixed in CSM 1.5.1.
-    * A workaround is presented in [Upload BMC Recovery Firmware into TFTP Server](operations/firmware/Upload_Olympus_BMC_Recovery_Firmware_into_TFTP_Server.md)
->>>>>>> 42cd1e64
+    * A workaround is presented in [Upload BMC Recovery Firmware into TFTP Server](operations/firmware/Upload_Olympus_BMC_Recovery_Firmware_into_TFTP_Server.md)