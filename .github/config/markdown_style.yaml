#
# MIT License
#
# (C) Copyright 2022 Hewlett Packard Enterprise Development LP
#
# Permission is hereby granted, free of charge, to any person obtaining a
# copy of this software and associated documentation files (the "Software"),
# to deal in the Software without restriction, including without limitation
# the rights to use, copy, modify, merge, publish, distribute, sublicense,
# and/or sell copies of the Software, and to permit persons to whom the
# Software is furnished to do so, subject to the following conditions:
#
# The above copyright notice and this permission notice shall be included
# in all copies or substantial portions of the Software.
#
# THE SOFTWARE IS PROVIDED "AS IS", WITHOUT WARRANTY OF ANY KIND, EXPRESS OR
# IMPLIED, INCLUDING BUT NOT LIMITED TO THE WARRANTIES OF MERCHANTABILITY,
# FITNESS FOR A PARTICULAR PURPOSE AND NONINFRINGEMENT. IN NO EVENT SHALL
# THE AUTHORS OR COPYRIGHT HOLDERS BE LIABLE FOR ANY CLAIM, DAMAGES OR
# OTHER LIABILITY, WHETHER IN AN ACTION OF CONTRACT, TORT OR OTHERWISE,
# ARISING FROM, OUT OF OR IN CONNECTION WITH THE SOFTWARE OR THE USE OR
# OTHER DEALINGS IN THE SOFTWARE.
#
# * Please refer to https://github.com/DavidAnson/markdownlint/blob/main/schema/.markdownlint.yaml for full description.

# Default state for all rules
default: true

# Path to configuration file to extend
extends: null

# MD001/heading-increment/header-increment - Heading levels should only increment by one level at a time
MD001: true

# MD002/first-heading-h1/first-header-h1 - First heading should be a top-level heading
MD002:
  # Heading level
  level: 1

# MD003/heading-style/header-style - Heading style
MD003:
  # Heading style
  style: "consistent"

# MD004/ul-style - Unordered list style
MD004:
  # List style
  style: "consistent"

# MD005/list-indent - Inconsistent indentation for list items at the same level
MD005: true

# MD006/ul-start-left - Consider starting bulleted lists at the beginning of the line
MD006: true

# MD007/ul-indent - Unordered list indentation
MD007:
  # Spaces for indent
  indent: 2
  # Whether to indent the first level of the list
  start_indented: false
  # Spaces for first level indent (when start_indented is set)
  start_indent: 2

# MD009/no-trailing-spaces - Trailing spaces
MD009:
  # Spaces for line break
  br_spaces: 2
  # Allow spaces for empty lines in list items
  list_item_empty_lines: false
  # Include unnecessary breaks
  strict: false

# MD010/no-hard-tabs - Hard tabs
MD010:
  # Include code blocks
  code_blocks: true
  # Number of spaces for each hard tab
  spaces_per_tab: 1

# MD011/no-reversed-links - Reversed link syntax
MD011: true

# MD012/no-multiple-blanks - Multiple consecutive blank lines
MD012:
  # Consecutive blank lines
  maximum: 1

# MD013/line-length - Line length
MD013:
  # Number of characters
  line_length: 255
  # Number of characters for headings
  heading_line_length: 255
  # Number of characters for code blocks
<<<<<<< HEAD
  code_block_line_length: 400
=======
  code_block_line_length: 450
>>>>>>> 59ee61bc
  # Include code blocks
  code_blocks: true
  # Include tables
  tables: true
  # Include headings
  headings: true
  # Include headings
  headers: true
  # Strict length checking
  strict: false
  # Stern length checking
  stern: false

# MD014/commands-show-output - Dollar signs used before commands without showing output
MD014: true

# MD018/no-missing-space-atx - No space after hash on atx style heading
MD018: true

# MD019/no-multiple-space-atx - Multiple spaces after hash on atx style heading
MD019: true

# MD020/no-missing-space-closed-atx - No space inside hashes on closed atx style heading
MD020: true

# MD021/no-multiple-space-closed-atx - Multiple spaces inside hashes on closed atx style heading
MD021: true

# MD022/blanks-around-headings/blanks-around-headers - Headings should be surrounded by blank lines
MD022:
  # Blank lines above heading
  lines_above: 1
  # Blank lines below heading
  lines_below: 1

# MD023/heading-start-left/header-start-left - Headings must start at the beginning of the line
MD023: true

# MD024/no-duplicate-heading/no-duplicate-header - Multiple headings with the same content
MD024:
  # Only check sibling headings
  allow_different_nesting: false
  # Only check sibling headings
  siblings_only: false

# MD025/single-title/single-h1 - Multiple top-level headings in the same document
MD025:
  # Heading level
  level: 1
  # RegExp for matching title in front matter
  front_matter_title: "^\\s*title\\s*[:=]"

# MD026/no-trailing-punctuation - Trailing punctuation in heading
MD026:
  # Punctuation characters
  punctuation: ".,;:!。，；：！([{}<>^&~=_-$@#/*"

# MD027/no-multiple-space-blockquote - Multiple spaces after blockquote symbol
MD027: true

# MD028/no-blanks-blockquote - Blank line inside blockquote
MD028: true

# MD029/ol-prefix - Ordered list item prefix
MD029:
  # List style
  style: "one_or_ordered"

# MD030/list-marker-space - Spaces after list markers
MD030:
  # Spaces for single-line unordered list items
  ul_single: 1
  # Spaces for single-line ordered list items
  ol_single: 1
  # Spaces for multi-line unordered list items
  ul_multi: 1
  # Spaces for multi-line ordered list items
  ol_multi: 1

# MD031/blanks-around-fences - Fenced code blocks should be surrounded by blank lines
MD031:
  # Include list items
  list_items: true

# MD032/blanks-around-lists - Lists should be surrounded by blank lines
MD032: true

# MD033/no-inline-html - Inline HTML
MD033:
  # Allowed elements
  allowed_elements: [ "a" ]

# MD034/no-bare-urls - Bare URL used
MD034: true

# MD035/hr-style - Horizontal rule style
MD035:
  # Horizontal rule style
  style: "consistent"

# MD036/no-emphasis-as-heading/no-emphasis-as-header - Emphasis used instead of a heading
MD036:
  # Punctuation characters
  punctuation: ".,;:!?。，；：！？"

# MD037/no-space-in-emphasis - Spaces inside emphasis markers
MD037: true

# MD038/no-space-in-code - Spaces inside code span elements
MD038: true

# MD039/no-space-in-links - Spaces inside link text
MD039: true

# MD040/fenced-code-language - Fenced code blocks should have a language specified
MD040: true

# MD041/first-line-heading/first-line-h1 - First line in a file should be a top-level heading
MD041:
  # Heading level
  level: 1
  # RegExp for matching title in front matter
  front_matter_title: "^\\s*title\\s*[:=]"

# MD042/no-empty-links - No empty links
MD042: true

# MD043/required-headings/required-headers - Required heading structure
MD043:
  # List of headings
  headings: [ "+" ]
  # List of headings
  headers: []

# MD044/proper-names - Proper names should have the correct capitalization
MD044:
  # List of proper names
  names: []
  # Include code blocks
  code_blocks: true

# MD045/no-alt-text - Images should have alternate text (alt text)
MD045: true

# MD046/code-block-style - Code block style
MD046:
  # Block style
  style: "consistent"

# MD047/single-trailing-newline - Files should end with a single newline character
MD047: true

# MD048/code-fence-style - Code fence style
MD048:
  # Code fence style
  style: "consistent"

# MD049/emphasis-style - Emphasis style should be consistent
MD049:
  # Emphasis style should be consistent
  style: "consistent"

# MD050/strong-style - Strong style should be consistent
MD050:
  # Strong style should be consistent
  style: "consistent"<|MERGE_RESOLUTION|>--- conflicted
+++ resolved
@@ -93,11 +93,7 @@
   # Number of characters for headings
   heading_line_length: 255
   # Number of characters for code blocks
-<<<<<<< HEAD
-  code_block_line_length: 400
-=======
   code_block_line_length: 450
->>>>>>> 59ee61bc
   # Include code blocks
   code_blocks: true
   # Include tables
