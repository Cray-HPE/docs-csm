# Default group
*                                                       @Cray-HPE/docs-csm-reviewers

# Metal team items.
/background/ncn_*                                        @Cray-HPE/metal
/install/*                                               @Cray-HPE/metal
/install/livecd                                          @Cray-HPE/metal
/operations/bare_metal                                   @Cray-HPE/metal

<<<<<<< HEAD
/background/ncn_*        @Cray-HPE/metal
/install/*               @Cray-HPE/metal
/install/livecd          @Cray-HPE/metal
/operations/network      @Cray-HPE/management-network
=======
# Continuous Integration Items
Jenkinsfile.github                                       @Cray-HPE/ci

# CMS Items
/operations/boot_orchestration                           @Cray-HPE/cms-core-bos
/operations/CSM_product_management                       @Cray-HPE/cms-core-cfs @Cray-HPE/cms-core-csm-product
/operations/conman                                       @Cray-HPE/cms-core-console-logging
/operations/compute_rolling_upgrades                     @Cray-HPE/cms-core-crus
/operations/configuration_management                     @Cray-HPE/cms-core-cfs @Cray-HPE/cms-core-vcs
/operations/image_management                             @Cray-HPE/cms-core-ims @Cray-HPE/cms-core-images                             

# User Access items
/operations/UAS_user_and_admin_topics                    @Cray-HPE/user-access

# PET Items
/operations/artifact_management                          @Cray-HPE/platform-engineering
/operations/kubernetes                                   @Cray-HPE/platform-engineering
/operations/package_repository_management                @Cray-HPE/platform-engineering
/operations/spire                                        @Cray-HPE/platform-engineering
/operations/system_management_health                     @Cray-HPE/platform-engineering
/operations/utility_storage                              @Cray-HPE/platform-engineering
troubleshooting/kubernetes                               @Cray-HPE/platform-engineering

# HMS Items
/operations/firmware                                     @Cray-HPE/hardware-management
/operations/hardware_state_manager                       @Cray-HPE/hardware-management
/operations/hmcollector                                  @Cray-HPE/hardware-management
/operations/hpe_pdu                                      @Cray-HPE/hardware-management
/operations/power_management                             @Cray-HPE/hardware-management
/operations/system_layout_service                        @Cray-HPE/hardware-management

# Network Items
/operations/network                                      @Cray-HPE/management-network
>>>>>>> cdcdb8db
<|MERGE_RESOLUTION|>--- conflicted
+++ resolved
@@ -7,12 +7,6 @@
 /install/livecd                                          @Cray-HPE/metal
 /operations/bare_metal                                   @Cray-HPE/metal
 
-<<<<<<< HEAD
-/background/ncn_*        @Cray-HPE/metal
-/install/*               @Cray-HPE/metal
-/install/livecd          @Cray-HPE/metal
-/operations/network      @Cray-HPE/management-network
-=======
 # Continuous Integration Items
 Jenkinsfile.github                                       @Cray-HPE/ci
 
@@ -45,5 +39,4 @@
 /operations/system_layout_service                        @Cray-HPE/hardware-management
 
 # Network Items
-/operations/network                                      @Cray-HPE/management-network
->>>>>>> cdcdb8db
+/operations/network                                      @Cray-HPE/management-network