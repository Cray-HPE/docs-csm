--- conflicted
+++ resolved
@@ -356,22 +356,11 @@
 
 The High Speed Network (HSN) in an HPE Cray EX system is based on the Slingshot switches.
 
-<<<<<<< HEAD
-### Kubernetes NCNs
-=======
-<a name="kubernetes-ncns"></a>
-
 ## Kubernetes NCNs
->>>>>>> 62daceae
 
 The Kubernetes NCNs are the management nodes which are known as Kubernetes master nodes
 (`ncn-mXXX`) or Kubernetes worker nodes (`ncn-wXXX`). The only type of management node which is
 excluded from this is the utility storage node (`ncn-sXXX`).
-
-<<<<<<< HEAD
-### LiveCD
-=======
-<a name="livecd"></a>
 
 ## LiveCD
 
@@ -379,7 +368,6 @@
 DVD, a writable USB flash drive, or a hard disk. It is used to bootstrap the installation
 process for CSM software. It contains the Pre-Install Toolkit (PIT). The node which boots
 from it during the install is known as the [PIT node](#pre-install-toolkit-node).
->>>>>>> 62daceae
 
 <a name="management-cabinet"></a>
 
