# CSM Documentation Guide

The installation of CSM software has three scenarios which are described in this documentation with many supporting procedures.  Here is an overview of the workflow through the documentation to support these scenarios.

[CSM Install] (002-CSM-INSTALL.md)

Installation prerequisites

Satisfy the prerequisites for one of these three installation scenarios 

* Migration from a Shasta v1.3.x system.  How to collect information from a v1.3.x system to be used during the v1.4 installation, quiescing v1.3.x, checking and updating firmware to required versions, recabling site connection to shift from ncn-w001 to ncn-m001, adjust management NCNs to boot over PCIe instead of onboard NICs, shutting down Kubernetes, and powering off NCNs.  Then you move to Starting an Installation.
* First time installation of Shasta software (a bare-metal install).  This describes now to setup the LiveCD to be able to collect the configuration payload, configure network switches, update firmware for switches and nodes to required versions.  Then you move to Starting an Installation.
* Reinstalling Shasta v1.4 software on a system which previously had Shasta v1.4 installed.  These steps here are scaling down DHCP, wiping disks on the NCNs (except ncn-m001), power off NCNs, change management node BMCs to be DHCP not Static, and powering off the LiveCD or ncn-m001 (unless it will be used to prepare the LiveCD).  Then you move to Starting an Installation.

Once the installation prerequisites have been addressed, the installation is very similar for all of them.  There are a few places where a comment will be made for how one of the scenarios needs to do something different.

Starting an installation

The three separate scenarios (above) continue the same way at this point, with preparation and then booting from the LiveCD.  

* This version of the documentation supports booting from a [CSM USB LiveCD] (003-CSM-USB-LIVECD.md).
* A future version of this documentation will support booting from a virtual ISO method [CSM Remote LiveCD] (004-CSM-REMOTE-LIVECD.md). 

<<<<<<< HEAD
##### [CSM USB LiveCD - Creation and Configuration](064-LIVECD-USB-BOOT.md#csm-usb-livecd---creation-and-configuration)
=======
##### [CSM USB LiveCD - Creation and Configuration](003-CSM-USB-LIVECD.md)
>>>>>>> 77b336b3

Preparation of the LiveCD on a USB stick can be done from a Linux system such as a booted ncn-m001 node with either Shasta v1.3 or v1.4 or a laptop or desktop.

* [Download and Expand the CSM Release](064-LIVECD-USB-BOOT.md#download-and-expand-the-csm-release)
* [Create the Bootable Media](064-LIVECD-USB-BOOT.md#create-the-bootable-media)
* [Configuration Payload](064-LIVECD-USB-BOOT.md#configuration-payload)
  * [Generate Installation Files](064-LIVECD-USB-BOOT.md#generate-installation-files)
  * [CSI Workarounds](064-LIVECD-USB-BOOT.md#csi-workarounds)
  * [SHASTA-CFG](064-LIVECD-USB-BOOT.md#shasta-cfg)
* [Pre-Populate LiveCD Daemons Configuration and NCN Artifacts](064-LIVECD-USB-BOOT.md#pre-populate-livecd-daemons-configuration-and-ncn-artifacts)
* [Boot the LiveCD](064-LIVECD-USB-BOOT.md#boot-the-livecd)
  * [First Login](064-LIVECD-USB-BOOT.md#first-login)

##### [CSM Metal Install](005-CSM-METAL-INSTALL.md)

Now that ncn-m001 has been booted from the LiveCD, the other management NCNs will be deployed to create the management Kubernetes cluster.

* [Configure Bootstrap Registry to Proxy an Upstream Registry](005-CSM-METAL-INSTALL.md#configure-bootstrap-registry-to-proxy-an-upstream-registry)
* [Tokens and IPMI Password](005-CSM-METAL-INSTALL.md#tokens-and-ipmi-password)
* [Timing of Deployments](005-CSM-METAL-INSTALL.md#timing-of-deployments)
* [NCN Deployment](005-CSM-METAL-INSTALL.md#ncn-deployment)
  * [Apply NCN Pre-Boot Workarounds](005-CSM-METAL-INSTALL.md#apply-ncn-pre-boot-workarounds)
  * [Ensure Time Is Accurate Before Deploying NCNs](005-CSM-METAL-INSTALL.md#ensure-time-is-accurate-before-deploying-ncns)
  * [Start Deployment](005-CSM-METAL-INSTALL.md#start-deployment)
    * [Workflow](005-CSM-METAL-INSTALL.md#workflow)
    * [Deploy](005-CSM-METAL-INSTALL.md#deploy)
  * [Apply NCN Post-Boot Workarounds](005-CSM-METAL-INSTALL.md#apply-ncn-post-boot-workarounds)
  * [LiveCD Cluster Authentication](005-CSM-METAL-INSTALL.md#livecd-cluster-authentication)
  * [BGP Routing](005-CSM-METAL-INSTALL.md#bgp-routing)
  * [Validation](005-CSM-METAL-INSTALL.md#validation)
  * [Optional Validation](005-CSM-METAL-INSTALL.md#optional-validation)
* [Configure and Trim UEFI Entries](005-CSM-METAL-INSTALL.md#configure-and-trim-uefi-entries)


##### [CSM Platform Install](006-CSM-PLATFORM-INSTALL.md)

Install all of the CSM applications and services into the management Kubernetes cluster.

* [Initialize Bootstrap Registry](006-CSM-PLATFORM-INSTALL.md#initialize-bootstrap-registry)
* [Create Site-Init Secret](006-CSM-PLATFORM-INSTALL.md#create-site-init-secret)
* [Deploy Sealed Secret Decryption Key](006-CSM-PLATFORM-INSTALL.md#deploy-sealed-secret-decryption-key)
* [Deploy CSM Applications and Services](006-CSM-PLATFORM-INSTALL.md#deploy-csm-applications-and-services)
  * [Setup Nexus](006-CSM-PLATFORM-INSTALL.md#setup-nexus)
  * [Set NCNs to use Unbound](006-CSM-PLATFORM-INSTALL.md#set-ncns-to-use-unbound)
  * [Validate CSM Install](006-CSM-PLATFORM-INSTALL.md#validate-csm-install)
  * [Reboot from the LiveCD to NCN](006-CSM-PLATFORM-INSTALL.md#reboot-from-the-livecd-to-ncn)
* [Add Compute Cabinet Routing to NCNs](006-CSM-PLATFORM-INSTALL.md#add-compute-cabinet-routing-to-ncns)
* [Known Issues](006-CSM-PLATFORM-INSTALL.md#known-issues)
  * [error: timed out waiting for the condition on jobs/cray-sls-init-load](006-CSM-PLATFORM-INSTALL.md#error-timed-out-sls-init-load-job)
  * [Error: not ready: https://packages.local](006-CSM-PLATFORM-INSTALL.md#error-not-ready)
  * [Error initiating layer upload ... in registry.local: received unexpected HTTP status: 200 OK](006-CSM-PLATFORM-INSTALL.md#error-initiating-layer-upload)
  * [Error lookup registry.local: no such host](006-CSM-PLATFORM-INSTALL.md#error-registry-local-no-such-host)

<a name="csm-install-validation-and-health-checks"></a> 
###### [CSM Install Validation and Health Checks](008-CSM-VALIDATION.md)

The CSM installation validation and health checks can be run after install.sh finishes in this installation process, but can also be run at other times later.

* [Platform Health Checks](008-CSM-VALIDATION.md#platform-health-checks)
  * [ncnHealthChecks](008-CSM-VALIDATION.md#pet-ncnhealthchecks)
  * [ncnPostgresHealthChecks](008-CSM-VALIDATION.md#pet-ncnpostgreshealthchecks)
  * [BGP Peering Status and Reset](008-CSM-VALIDATION.md#pet-bgp)
    * [Mellanox Switch](008-CSM-VALIDATION.md#pet-bgp-mellanox)
    * [Aruba Switch](008-CSM-VALIDATION.md#pet-bgp-aruba)
* [Network Health Checks](008-CSM-VALIDATION.md#network-health-checks)
  * [Verify that KEA has active DHCP leases](008-CSM-VALIDATION.md#net-kea)
  * [Verify ability to resolve external DNS](008-CSM-VALIDATION.md#net-extdns)
  * [Verify Spire Agent is Running on Kubernetes NCNs](008-CSM-VALIDATION.md#net-spire)
  * [Verify the Vault Cluster is Healthy](008-CSM-VALIDATION.md#net-vault)
* [Automated Goss Testing](008-CSM-VALIDATION.md#automated-goss-testing)
  * [Known Goss Test Issues](008-CSM-VALIDATION.md#autogoss-issues)
* [Hardware Management Services Tests](008-CSM-VALIDATION.md#hms-tests)
  * [Test Execution](008-CSM-VALIDATION.md#hms-exec)
* [Cray Management Services Validation Utility](008-CSM-VALIDATION.md#cms-validation-utility)
  * [Usage](008-CSM-VALIDATION.md#cms-usage)
  * [Interpreting Results](008-CSM-VALIDATION.md#cms-results)
  * [Checks To Run](008-CSM-VALIDATION.md#cms-checks)
* [Booting CSM Barebones Image](008-CSM-VALIDATION.md#booting-csm-barebones-image)
  * [Locate the CSM Barebones Image in IMS](008-CSM-VALIDATION.md#csm-ims)
  * [Create a BOS Session Template for the CSM Barebones Image](008-CSM-VALIDATION.md#csm-bst)
  * [Find an available compute node and boot the session template](008-CSM-VALIDATION.md#csm-node)
  * [Reboot node](008-CSM-VALIDATION.md#csm-reboot)
  * [Verify console connections](008-CSM-VALIDATION.md#csm-consoles)
  * [Connect to the node's console and watch the boot](008-CSM-VALIDATION.md#csm-watch)
* [UAS / UAI Tests](008-CSM-VALIDATION.md#uas-uai-tests)
  * [Initialize and Authorize the CLI](008-CSM-VALIDATION.md#uas-uai-init-cli)
    * [Stop Using the CRAY_CREDENTIALS Service Account Token](008-CSM-VALIDATION.md#uas-uai-init-cli-stop)
    * [Initialize the CLI Configuration](008-CSM-VALIDATION.md#uas-uai-init-cli-init)
    * [Authorize the CLI for Your User](008-CSM-VALIDATION.md#uas-uai-init-cli-auth)
    * [Troubleshooting CLI issues](008-CSM-VALIDATION.md#uas-uai-init-cli-debug)
  * [Validate UAS and UAI Functionality](008-CSM-VALIDATION.md#uas-uai-validate)
    * [Validate the Basic UAS Installation](008-CSM-VALIDATION.md#uas-uai-validate-install)
    * [Validate UAI Creation](008-CSM-VALIDATION.md#uas-uai-validate-create)
    * [Troubleshooting](008-CSM-VALIDATION.md#uas-uai-validate-debug)
      * [Authorization Issues](008-CSM-VALIDATION.md#uas-uai-validate-debug-auth)
      * [UAS Cannot Access Keycloak](008-CSM-VALIDATION.md#uas-uai-validate-debug-keycloak)
      * [UAI Images not in Registry](008-CSM-VALIDATION.md#uas-uai-validate-debug-registry)
      * [Missing Volumes and other Container Startup Issues](008-CSM-VALIDATION.md#uas-uai-validate-debug-container)

##### [CSM Install Reboot - Final NCN Install](007-CSM-INSTALL-REBOOT.md)

The ncn-m001 node needs to reboot from the LiveCD to normal operation as a Kubernetes master node.

* [Required Services](007-CSM-INSTALL-REBOOT.md#required-services)
* [Notice of Danger](007-CSM-INSTALL-REBOOT.md#notice-of-danger)
* [LiveCD Pre-Reboot Workarounds](007-CSM-INSTALL-REBOOT.md#livecd-pre-reboot-workarounds)
* [Hand-Off](007-CSM-INSTALL-REBOOT.md#hand-off)
  * [Start Hand-Off](007-CSM-INSTALL-REBOOT.md#start-hand-off)
* [Reboot](007-CSM-INSTALL-REBOOT.md#reboot)
* [Accessing USB Partitions After Reboot](007-CSM-INSTALL-REBOOT.md#accessing-usb-partitions-after-reboot)
  * [Accessing CSI from a USB or RemoteISO](007-CSM-INSTALL-REBOOT.md#accessing-csi-from-a-usb-or-remoteiso)
* [Enable NCN Disk Wiping Safeguard](007-CSM-INSTALL-REBOOT.md#enable-ncn-disk-wiping-safeguard)

##### [CSM Validation process](008-CSM-VALIDATION.md)

[*Double-back...*](#csm-install-validation-and-health-checks)

The CSM installation validation and health checks can be run again now that ncn-m001 has been rebooted to join the Kubernetes cluster. 

##### [NCN/Management Node Locking](009-NCN-LOCKING.md) 

The NCNs should be locked to prevent accidental firmware upgrades with FAS or power down operations and reset operations with CAPMC.

* [Why?](009-NCN-LOCKING.md#why)
* [When To Lock Management NCNs](009-NCN-LOCKING.md#when-to-lock-management-ncns)
* [When To Unlock Management NCNs](009-NCN-LOCKING.md#when-to-unlock-management-ncns)
* [Locked Behavior](009-NCN-LOCKING.md#locked-behavior)
* [How To Lock Management NCNs](009-NCN-LOCKING.md#how-to-lock-management-ncns)
* [How To Unlock Management NCNs](009-NCN-LOCKING.md#how-to-unlock-management-ncns)


##### [Firmware Update the system with FAS](010-FIRMWARE-UPDATE-WITH-FAS.md)

The firmware versions of many components may need to be updated at this point in the installation process.

* [Prerequisites](010-FIRMWARE-UPDATE-WITH-FAS.md#prerequisites)
* [Current Capabilities as of Shasta Release v1.4](010-FIRMWARE-UPDATE-WITH-FAS.md#current-capabilities)
* [Order Of Operations](010-FIRMWARE-UPDATE-WITH-FAS.md#order-of-operations)
* [Hardware Precedence Order](010-FIRMWARE-UPDATE-WITH-FAS.md#hardware-precedence-order)
* [Next Steps](010-FIRMWARE-UPDATE-WITH-FAS.md#next-steps)


The details of the process are outlined in [255-FIRMWARE-ACTION-SERVICE-FAS.md](255-FIRMWARE-ACTION-SERVICE-FAS.md) using recipes listed in [256-FIRMWARE-ACTION-SERVICE-FAS-RECIPES.md](256-FIRMWARE-ACTION-SERVICE-FAS-RECIPES.md)

Then the administrator should install additional products following the procedures in the HPE Cray EX System Installation and Configuration Guide S-8000.

# Naming convention for files in CSM documentation

These documentation files are grouped to keep similar pages together.

- 000 - 001 INTRO : Information describing this book.
- 002 - 008 CSM INSTALL : Install Pages for CSM
- 009 - 049: Other install pages
- 050 - 099 PROCS : Procedures referenced by install; help guides, tricks/tips, etc.
- 100 - 150 NCN-META : Technical information for Non-Compute Nodes
- 250 - 300 Common  : Technical information common to all nodes.
- 300 - 350 MFG/SVC : Procedures referenced by service teams.
- 400 - 499 NETWORK : Procedures for management network installation.<|MERGE_RESOLUTION|>--- conflicted
+++ resolved
@@ -21,11 +21,7 @@
 * This version of the documentation supports booting from a [CSM USB LiveCD] (003-CSM-USB-LIVECD.md).
 * A future version of this documentation will support booting from a virtual ISO method [CSM Remote LiveCD] (004-CSM-REMOTE-LIVECD.md). 
 
-<<<<<<< HEAD
-##### [CSM USB LiveCD - Creation and Configuration](064-LIVECD-USB-BOOT.md#csm-usb-livecd---creation-and-configuration)
-=======
-##### [CSM USB LiveCD - Creation and Configuration](003-CSM-USB-LIVECD.md)
->>>>>>> 77b336b3
+##### [CSM USB LiveCD - Creation and Configuration](064-LIVECD-USB-BOOT.md)
 
 Preparation of the LiveCD on a USB stick can be done from a Linux system such as a booted ncn-m001 node with either Shasta v1.3 or v1.4 or a laptop or desktop.
 
