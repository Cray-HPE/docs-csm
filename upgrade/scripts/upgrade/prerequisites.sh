--- conflicted
+++ resolved
@@ -407,7 +407,7 @@
     csi upgrade metadata --1-2-to-1-3 \
         --k8s-version ${KUBERNETES_VERSION} \
         --storage-version ${CEPH_VERSION}
-    
+
     } >> ${LOG_FILE} 2>&1
     #shellcheck disable=SC2046
     record_state ${state_name} $(hostname)
@@ -676,30 +676,6 @@
     echo "====> ${state_name} has been completed"
 fi
 
-<<<<<<< HEAD
-state_name="SUSPEND_NCN_CONFIGURATION"
-#shellcheck disable=SC2046
-state_recorded=$(is_state_recorded "${state_name}" $(hostname))
-if [[ $state_recorded == "0" && $(hostname) == "ncn-m001" ]]; then
-    echo "====> ${state_name} ..."
-    {
-
-    export CRAY_FORMAT=json
-    # Even though we export the CRAY_FORMAT environment variable, it still is safest to also specify the --format command line argument
-    for xname in $(cray hsm state components list --role Management --type node --format json | jq -r .Components[].ID)
-    do
-        cray cfs components update --enabled false --desired-config "" $xname
-    done
-
-    } >> ${LOG_FILE} 2>&1
-    #shellcheck disable=SC2046
-    record_state ${state_name} $(hostname)
-else
-    echo "====> ${state_name} has been completed"
-fi
-
-=======
->>>>>>> c083898d
 state_name="CHECK_BMC_NCN_LOCKS"
 #shellcheck disable=SC2046
 state_recorded=$(is_state_recorded "${state_name}" $(hostname))
