# Stage 0 - Prerequisites and Preflight Checks

> **Reminders:**
>
> - CSM 1.2.0 or higher is required in order to upgrade to CSM 1.3.0.
> - If any problems are encountered and the procedure or command output does not provide relevant guidance, see
>   [Relevant troubleshooting links for upgrade-related issues](Upgrade_Management_Nodes_and_CSM_Services.md#relevant-troubleshooting-links-for-upgrade-related-issues).

Stage 0 has several critical procedures which prepare the environment and verify if the environment is ready for the upgrade.

<<<<<<< HEAD
- [Stage 0 - Prerequisites and Preflight Checks](#stage-0---prerequisites-and-preflight-checks)
  - [Start typescript](#start-typescript)
  - [Stage 0.1 - Prepare assets](#stage-01---prepare-assets)
    - [Direct download](#direct-download)
    - [Manual copy](#manual-copy)
  - [Stage 0.2 - Prerequisites](#stage-02---prerequisites)
  - [Stage 0.3 - Customize the new NCN image and update NCN personalization configurations](#stage-03---customize-the-new-ncn-image-and-update-ncn-personalization-configurations)
    - [Standard upgrade](#standard-upgrade)
    - [CSM-only system upgrade](#csm-only-system-upgrade)
  - [Stage 0.4 - Backup workload manager data](#stage-04---backup-workload-manager-data)
  - [Stop typescript](#stop-typescript)
  - [Stage completed](#stage-completed)
=======
- [Start typescript](#start-typescript)
- [Stage 0.1 - Prepare assets](#stage-01---prepare-assets)
  - [Direct download](#direct-download)
  - [Manual copy](#manual-copy)
- [Stage 0.2 - Prerequisites](#stage-02---prerequisites)
- [Stage 0.3 - Customize the new NCN image and update NCN personalization configurations](#stage-03---customize-the-new-ncn-image-and-update-ncn-personalization-configurations)
  - [Standard upgrade](#standard-upgrade)
  - [CSM-only system upgrade](#csm-only-system-upgrade)
- [Stage 0.4 - Backup workload manager data](#stage-04---backup-workload-manager-data)
- [Stage 0.5 - Regenerate Postgres backups](#stage-05---regenerate-postgres-backups)
- [Stop typescript](#stop-typescript)
- [Stage completed](#stage-completed)
>>>>>>> e6b5ea1f

## Start typescript

1. (`ncn-m001#`) If a typescript session is already running in the shell, then first stop it with the `exit` command.

1. (`ncn-m001#`) Start a typescript.

    ```bash
    script -af /root/csm_upgrade.$(date +%Y%m%d_%H%M%S).stage_0.txt
    export PS1='\u@\H \D{%Y-%m-%d} \t \w # '
    ```

If additional shells are opened during this procedure, then record those with typescripts as well. When resuming a procedure
after a break, always be sure that a typescript is running before proceeding.

## Stage 0.1 - Prepare assets

1. (`ncn-m001#`) Set the `CSM_RELEASE` variable to the **target** CSM version of this upgrade.

   ```bash
   CSM_RELEASE=1.3.0
   CSM_REL_NAME=csm-${CSM_RELEASE}
   ```

1. (`ncn-m001#`) Install the latest `docs-csm` RPM.

   - If `ncn-m001` has internet access, then use the following commands to download and install the latest documentation.

      > **Important:** The upgrade scripts expect the `docs-csm` RPM to be located at `/root/docs-csm-latest.noarch.rpm`; that is why these commands copy it there.

      ```bash
      wget https://artifactory.algol60.net/artifactory/csm-rpms/hpe/stable/sle-15sp2/docs-csm/1.3/noarch/docs-csm-latest.noarch.rpm \
          -O /root/docs-csm-latest.noarch.rpm &&
      rpm -Uvh --force /root/docs-csm-latest.noarch.rpm
      ```

   - Otherwise, use the following procedure to download and install the latest documentation.

      1. Download the latest `docs-csm` RPM to an external system and copy it to `ncn-m001`.

         See [Check for latest documentation](../update_product_stream/README.md#check-for-latest-documentation).

      1. (`ncn-m001#`) Copy the documentation RPM to `/root` and install it.

         > **Important:**
         >
         > - Replace the `PATH_TO_DOCS_RPM` below with the location of the RPM on `ncn-m001`.
         > - The upgrade scripts expect the `docs-csm` RPM to be located at `/root/docs-csm-latest.noarch.rpm`; that is why this command copies it there.

         ```bash
         cp PATH_TO_DOCS_RPM /root/docs-csm-latest.noarch.rpm &&
         rpm -Uvh --force /root/docs-csm-latest.noarch.rpm
         ```

1. (`ncn-m001#`) Create and mount an `rbd` device where the CSM release tarball can be stored.

   1. Initialize the Python virtual environment.

      ```bash
      tar xvf /usr/share/doc/csm/scripts/csm_rbd_tool.tar.gz -C /opt/cray/csm/scripts/
      ```

   1. Create and map the `rbd` device.

      **IMPORTANT:** This mounts the `rbd` device at `/etc/cray/upgrade/csm` on `ncn-m001`. This mount is available to stage content for the install/upgrade process.

      ```bash
      source /opt/cray/csm/scripts/csm_rbd_tool/bin/activate
      python /usr/share/doc/csm/scripts/csm_rbd_tool.py --pool_action create --rbd_action create --target_host ncn-m001
      deactivate
      ```

      For more information or usage on the csm_rbd_tool utility please see [csm_rbd_tool Usage](../operations/utility_storage/CSM_rbd_tool_Usage.md)

1. Follow either the [Direct download](#direct-download) or [Manual copy](#manual-copy) procedure.

   - If there is a URL for the CSM `tar` file that is accessible from `ncn-m001`, then the [Direct download](#direct-download) procedure may be used.
   - Alternatively, the [Manual copy](#manual-copy) procedure may be used, which includes manually copying the CSM `tar` file to `ncn-m001`.

### Direct download

1. (`ncn-m001#`) Set the `ENDPOINT` variable to the URL of the directory containing the CSM release `tar` file.

   In other words, the full URL to the CSM release `tar` file must be `${ENDPOINT}${CSM_REL_NAME}.tar.gz`

   **NOTE** This step is optional for Cray/HPE internal installs, if `ncn-m001` can reach the internet.

   ```bash
   ENDPOINT=https://put.the/url/here/
   ```

1. (`ncn-m001#`) Run the script.

   **NOTE** For Cray/HPE internal installs, if `ncn-m001` can reach the internet, then the `--endpoint` argument may be omitted.

   > The `prepare-assets.sh` script will delete the CSM tarball (after expanding it) in order to free up space.
   > This behavior can be overridden by appending the `--no-delete-tarball-file` argument to the `prepare-assets.sh`
   > command below.

   ```bash
   /usr/share/doc/csm/upgrade/scripts/upgrade/prepare-assets.sh --csm-version ${CSM_RELEASE} --endpoint "${ENDPOINT}"
   ```

1. Skip the `Manual copy` subsection and proceed to [Stage 0.2 - Prerequisites](#stage-02---prerequisites)

### Manual copy

1. Copy the CSM release `tar` file to `ncn-m001`.

   See [Update Product Stream](../update_product_stream/README.md).

1. (`ncn-m001#`) Set the `CSM_TAR_PATH` variable to the full path to the CSM `tar` file on `ncn-m001`.

   ```bash
   CSM_TAR_PATH=/path/to/${CSM_REL_NAME}.tar.gz
   ```

1. (`ncn-m001#`) Run the script.

   > The `prepare-assets.sh` script will delete the CSM tarball (after expanding it) in order to free up space.
   > This behavior can be overridden by appending the `--no-delete-tarball-file` argument to the `prepare-assets.sh`
   > command below.

   ```bash
   /usr/share/doc/csm/upgrade/scripts/upgrade/prepare-assets.sh --csm-version ${CSM_RELEASE} --tarball-file "${CSM_TAR_PATH}"
   ```

## Stage 0.2 - Prerequisites

1. (`ncn-m001#`) Set the `SW_ADMIN_PASSWORD` environment variable.

   Set it to the password for `admin` user on the switches. This is needed for preflight tests within the check script.

   > **NOTE:** `read -s` is used to prevent the password from being written to the screen or the shell history.

   ```bash
   read -s SW_ADMIN_PASSWORD
   export SW_ADMIN_PASSWORD
   ```

1. (`ncn-m001#`) Set the `NEXUS_PASSWORD` variable **only if needed**.

   > **IMPORTANT:** If the password for the local Nexus `admin` account has been
   > changed from the password set in the `nexus-admin-credential` secret (not typical),
   > then set the `NEXUS_PASSWORD` environment variable to the correct `admin` password
   > and export it, before running `prerequisites.sh`.
   >
   > For example:
   >
   > > `read -s` is used to prevent the password from being written to the screen or the shell history.
   >
   > ```bash
   > read -s NEXUS_PASSWORD
   > export NEXUS_PASSWORD
   > ```
   >
   > Otherwise, the upgrade will try to use the password in the `nexus-admin-credential`
   > secret and fail to upgrade Nexus.

1. (`ncn-m001#`) Run the script.

   ```bash
   /usr/share/doc/csm/upgrade/scripts/upgrade/prerequisites.sh --csm-version ${CSM_RELEASE}
   ```

   If the script ran correctly, it should end with the following output:

   ```text
   [OK] - Successfully completed
   ```

   If the script does not end with this output, then try rerunning it. If it still fails, see
   [Upgrade Troubleshooting](Upgrade_Management_Nodes_and_CSM_Services.md#relevant-troubleshooting-links-for-upgrade-related-issues).
   If the failure persists, then open a support ticket for guidance before proceeding.

1. (`ncn-m001#`) Unset the `NEXUS_PASSWORD` variable, if it was set in the earlier step.

   ```bash
   unset NEXUS_PASSWORD
   ```

1. (Optional) (`ncn-m001#`) Commit changes to `customizations.yaml`.

   `customizations.yaml` has been updated in this procedure. If using an external Git repository
   for managing customizations as recommended, then clone a local working tree and commit
   appropriate changes to `customizations.yaml`.

   For example:

   ```bash
   git clone <URL> site-init
   cd site-init
   kubectl -n loftsman get secret site-init -o jsonpath='{.data.customizations\.yaml}' | base64 -d - > customizations.yaml
   git add customizations.yaml
   git commit -m 'CSM 1.3 upgrade - customizations.yaml'
   git push
   ```

## Stage 0.3 - Customize the new NCN image and update NCN personalization configurations

There are two possible scenarios. Follow the procedure for the scenario that is applicable to the upgrade being performed.

- [Standard upgrade](#standard-upgrade) - Upgrading CSM on a system that has products installed other than CSM.
- [CSM-only system upgrade](#csm-only-system-upgrade) - Upgrading CSM only on a CSM-only system **no other products installed or being upgraded**.

**NOTE:** For the standard upgrade, it will not be possible to rebuild NCNs on the current, pre-upgraded CSM version after performing these steps. Rebuilding NCNs will become the same thing as upgrading them.

### Standard upgrade

In most cases, administrators will be performing a standard upgrade and not a CSM-only system upgrade. In the standard upgrade, worker NCN image customization and node personalization steps are required.

1. Consult the `HPE Cray EX System Software Getting Started Guide`.

    Read the `HPE Cray EX software upgrade workflow` section. Pay particular attention to the `HPC CSM Software Recipe` and `Cray System Management (CSM)` subsections,
    as well as any `NCN Personalization` subsections.

1. Get a current copy of the SAT `Bootprep` files.

    See [Accessing SAT `Bootprep` Files](../operations/configuration_management/Accessing_Sat_Bootprep_Files.md).

1. Prepare the pre-boot worker NCN image customizations.

    This will ensure that the CFS configuration layers are applied to perform image customization for the worker NCNs.
    See [Worker Upgrade Image Customization](../operations/configuration_management/Worker_Upgrade_Image_Customization.md).

1. Prepare the post-boot worker NCN image personalizations.

    This will ensure that the CFS configuration layers are applied to perform node personalization during the post-boot of the worker NCNs.
    See [Worker Upgrade Node Personalization](../operations/configuration_management/Worker_Upgrade_Node_Personalization.md).

1. Customize the worker NCN images and apply their new boot parameters.

    See [Management Node Image Customization](../operations/configuration_management/Management_Node_Image_Customization.md).

Continue on to [Stage 0.4](#stage-04---backup-workload-manager-data), skipping the [CSM-only system upgrade](#csm-only-system-upgrade) subsection below.

### CSM-only system upgrade

This upgrade scenario is extremely uncommon in production environments.

1. (`ncn-m001#`) Generate new CFS configuration for the NCNs.

    This script will also leave CFS disabled for the NCNs. CFS will automatically be re-enabled on them as they are rebooted during the upgrade.

    ```bash
    /usr/share/doc/csm/scripts/operations/configuration/apply_csm_configuration.sh --no-enable
    ```

    Successful output should end with the following line:

    ```text
    All components updated successfully.
    ```

## Stage 0.4 - Backup workload manager data

To prevent any possibility of losing workload manager configuration data or files, a backup is required. Execute all backup procedures (for the workload manager in use) located in
the `Troubleshooting and Administrative Tasks` sub-section of the `Install a Workload Manager` section of the
`HPE Cray Programming Environment Installation Guide: CSM on HPE Cray EX`. The resulting backup data should be stored in a safe location off of the system.

## Stage 0.5 - Regenerate Postgres backups

The current Postgres opt-in backups need to be re-generated to fix a known issue. This requires a new image.

1. (`ncn-m001#`) Load the updated `cray-postgres-db-backup` image into the nexus local registry.

   - If `ncn-m001` has internet access, then use the following commands.

     ```bash
     NEXUS_USERNAME="$(kubectl -n nexus get secret nexus-admin-credential --template {{.data.username}} | base64 -d)"
     NEXUS_PASSWORD="$(kubectl -n nexus get secret nexus-admin-credential --template {{.data.password}} | base64 -d)"
     podman run --rm --network host -v /root:/mnt quay.io/skopeo/stable copy --dest-tls-verify=false --dest-creds "${NEXUS_USERNAME}:${NEXUS_PASSWORD}" \
         docker-archive:/mnt/cray-postgres-db-backup.tar docker://registry.local/artifactory.algol60.net/csm-docker/stable/cray-postgres-db-backup:0.2.3
     ```

   - Otherwise, use the following procedure.

      1. Save the image to a `tar` file from a system that does have access to the internet.

         ```bash
         podman pull docker://artifactory.algol60.net/csm-docker/stable/cray-postgres-db-backup:0.2.3
         podman save -o cray-postgres-db-backup.tar docker.io/artifactory.algol60.net/csm-docker/stable/cray-postgres-db-backup:0.2.3
         ```

      1. Copy the `cray-postgres-db-backup.tar` to the target system under `/root`.

      1. Copy the `tar` file into the local registry on the target system:

         ```bash
         NEXUS_USERNAME="$(kubectl -n nexus get secret nexus-admin-credential --template {{.data.username}} | base64 -d)"
         NEXUS_PASSWORD="$(kubectl -n nexus get secret nexus-admin-credential --template {{.data.password}} | base64 -d)"
         podman run --rm --network host -v /root:/mnt quay.io/skopeo/stable copy --dest-tls-verify=false --dest-creds "${NEXUS_USERNAME}:${NEXUS_PASSWORD}" \
             docker-archive:/mnt/cray-postgres-db-backup.tar docker://registry.local/artifactory.algol60.net/csm-docker/stable/cray-postgres-db-backup:0.2.3
         ```

1. (`ncn-m001#`) Regenerate the Postgres backups.

   ```bash
   /usr/share/doc/csm/upgrade/scripts/k8s/create_new_postgres_backups.sh
   ```

   Successful output should end with the following line:

   ```text
   Postgres backup(s) have been successfully re-genetated.
   ```

## Stop typescript

For any typescripts that were started during this stage, stop them with the `exit` command.

## Stage completed

This stage is completed. Continue to [Stage 1 - Ceph image upgrade](Stage_1.md).<|MERGE_RESOLUTION|>--- conflicted
+++ resolved
@@ -8,20 +8,6 @@
 
 Stage 0 has several critical procedures which prepare the environment and verify if the environment is ready for the upgrade.
 
-<<<<<<< HEAD
-- [Stage 0 - Prerequisites and Preflight Checks](#stage-0---prerequisites-and-preflight-checks)
-  - [Start typescript](#start-typescript)
-  - [Stage 0.1 - Prepare assets](#stage-01---prepare-assets)
-    - [Direct download](#direct-download)
-    - [Manual copy](#manual-copy)
-  - [Stage 0.2 - Prerequisites](#stage-02---prerequisites)
-  - [Stage 0.3 - Customize the new NCN image and update NCN personalization configurations](#stage-03---customize-the-new-ncn-image-and-update-ncn-personalization-configurations)
-    - [Standard upgrade](#standard-upgrade)
-    - [CSM-only system upgrade](#csm-only-system-upgrade)
-  - [Stage 0.4 - Backup workload manager data](#stage-04---backup-workload-manager-data)
-  - [Stop typescript](#stop-typescript)
-  - [Stage completed](#stage-completed)
-=======
 - [Start typescript](#start-typescript)
 - [Stage 0.1 - Prepare assets](#stage-01---prepare-assets)
   - [Direct download](#direct-download)
@@ -34,7 +20,6 @@
 - [Stage 0.5 - Regenerate Postgres backups](#stage-05---regenerate-postgres-backups)
 - [Stop typescript](#stop-typescript)
 - [Stage completed](#stage-completed)
->>>>>>> e6b5ea1f
 
 ## Start typescript
 
