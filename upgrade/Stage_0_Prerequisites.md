--- conflicted
+++ resolved
@@ -20,11 +20,7 @@
     - [Option 3: Upgrade of CSM on CSM-only system](#option-3-upgrade-of-csm-on-csm-only-system)
   - [Stage 0.4 - Backup workload manager data](#stage-04---backup-workload-manager-data)
   - [Stage 0.5 - Upgrade Ceph and stop local Docker registries](#stage-05---upgrade-ceph-and-stop-local-docker-registries)
-<<<<<<< HEAD
-  - [Stage 0.6 - Enable Smartmon Metrics on Storage NCNs](#stage-06---enable-smartmon-metrics-on-storage-ncns)
-=======
   - [Stage 0.6 - Enable `Smartmon` Metrics on Storage NCNs](#stage-06---enable-smartmon-metrics-on-storage-ncns)
->>>>>>> 1cfac93c
   - [Stop typescript](#stop-typescript)
   - [Stage completed](#stage-completed)
 
@@ -562,19 +558,12 @@
    ssh ncn-s001 "/srv/cray/scripts/common/disable_local_registry.sh"
    ```
 
-<<<<<<< HEAD
-## Stage 0.6 - Enable Smartmon Metrics on Storage NCNs
-=======
 ## Stage 0.6 - Enable `Smartmon` Metrics on Storage NCNs
->>>>>>> 1cfac93c
 
 This step will install the `smart-mon` rpm on storage nodes, and reconfigure the `node-exporter` to provide `smartmon` metrics.
 
 1. (`ncn-m001#`) Execute the following script.
-<<<<<<< HEAD
-=======
-
->>>>>>> 1cfac93c
+
    ```bash
    /usr/share/doc/csm/scripts/operations/ceph/enable-smart-mon-storage-nodes.sh
    ```
