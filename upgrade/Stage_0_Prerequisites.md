--- conflicted
+++ resolved
@@ -52,15 +52,10 @@
       > ***NOTE:*** CSM does NOT support the use of proxy servers for anything other than downloading artifacts from external endpoints.
       Using `http_proxy` or `https_proxy` in any way other than the following examples will cause many failures in subsequent steps.
 
-<<<<<<< HEAD
       - Without proxy:
 
           ```bash
-          wget https://release.algol60.net/csm-1.3/docs-csm/docs-csm-latest.rpm \
-=======
-      ```bash
-      wget https://release.algol60.net/csm-1.3/docs-csm/docs-csm-latest.noarch.rpm \
->>>>>>> fc0a464d
+          wget https://release.algol60.net/csm-1.3/docs-csm/docs-csm-latest.noarch.rpm \
           -O /root/docs-csm-latest.noarch.rpm &&
           rpm -Uvh --force /root/docs-csm-latest.noarch.rpm
           ```
