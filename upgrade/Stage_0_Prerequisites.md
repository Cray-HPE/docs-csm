# Stage 0 - Prerequisites and Preflight Checks

> **Reminders:**
>
> - CSM 1.2.0 or higher is required in order to upgrade to CSM 1.3.0.
> - If any problems are encountered and the procedure or command output does not provide relevant guidance, see
>   [Relevant troubleshooting links for upgrade-related issues](README.md#relevant-troubleshooting-links-for-upgrade-related-issues).

## Abstract (Stage 0)

Stage 0 has several critical procedures which prepares and verify if the environment is ready for upgrade. First, the latest documentation RPM is installed; it includes
critical install scripts used in the upgrade procedure.
The management network configuration is also upgraded. Towards the end, prerequisite checks are performed to ensure that the upgrade is ready to proceed. Finally, a
backup of Workload Manager configuration data and files is created. Once complete, the upgrade proceeds to Stage 1.

### Stages

- [Stage 0 - Prerequisites and Preflight Checks](#stage-0---prerequisites-and-preflight-checks)
  - [Abstract (Stage 0)](#abstract-stage-0)
    - [Stages](#stages)
  - [Stage 0.1 - Prepare assets](#stage-01---prepare-assets)
    - [Direct download](#direct-download)
    - [Manual copy](#manual-copy)
  - [Stage 0.2 - Upgrade management network](#stage-02---upgrade-management-network)
    - [Verify that switches have 1.2 configuration in place](#verify-that-switches-have-12-configuration-in-place)
  - [Stage 0.3 - Prerequisites check](#stage-03---prerequisites-check)
  - [Stage 0.4 - Backup workload manager data](#stage-04---backup-workload-manager-data)
  - [Stage completed](#stage-completed)

## Stage 0.1 - Prepare assets

1. (`ncn-m001#`) Set the `CSM_RELEASE` variable to the **target** CSM version of this upgrade.

   ```bash
   CSM_RELEASE=1.3.0
   CSM_REL_NAME=csm-${CSM_RELEASE}
   ```

1. If there are space concerns on the node, then add an `rbd` device on the node for the CSM tarball.

    See [Create a storage pool](../operations/utility_storage/Alternate_Storage_Pools.md#create-a-storage-pool)
    and [Create and map an `rbd` device](../operations/utility_storage/Alternate_Storage_Pools.md#create-and-map-an-rbd-device).

    **Note:** This same `rbd` device can be remapped to `ncn-m002` later in the upgrade procedure, when the CSM tarball is needed on that node.
    However, the `prepare-assets.sh` script will delete the CSM tarball in order to free space on the node.
    If using an `rbd` device, this is not necessary or desirable, as it will require the CSM tarball to be downloaded again later in the
    procedure. Therefore, **if using an `rbd` device to store the CSM tarball**, then copy the tarball to a different location and point to that location
    when running the `prepare-assets.sh` script.

1. Follow either the [Direct download](#direct-download) or [Manual copy](#manual-copy) procedure.

   - If there is a URL for the CSM `tar` file that is accessible from `ncn-m001`, then the [Direct download](#direct-download) procedure may be used.
   - Alternatively, the [Manual copy](#manual-copy) procedure may be used, which includes manually copying the CSM `tar` file to `ncn-m001`.

### Direct download

1. (`ncn-m001#`) Download and install the latest documentation RPM.

   > **Important:** The upgrade scripts expect the `docs-csm` RPM to be located at `/root/docs-csm-latest.noarch.rpm`; that is why this command copies it there.

   ```bash
   wget https://artifactory.algol60.net/artifactory/csm-rpms/hpe/stable/sle-15sp2/docs-csm/1.3/noarch/docs-csm-latest.noarch.rpm \
        -O /root/docs-csm-latest.noarch.rpm &&
   rpm -Uvh --force /root/docs-csm-latest.noarch.rpm
   ```

1. (`ncn-m001#`) Set the `ENDPOINT` variable to the URL of the directory containing the CSM release `tar` file.

   In other words, the full URL to the CSM release `tar` file must be `${ENDPOINT}${CSM_REL_NAME}.tar.gz`

   **NOTE** This step is optional for Cray/HPE internal installs, if `ncn-m001` can reach the internet.

   ```bash
   ENDPOINT=https://put.the/url/here/
   ```

1. (`ncn-m001#`) Run the script.

   **NOTE** For Cray/HPE internal installs, if `ncn-m001` can reach the internet, then the `--endpoint` argument may be omitted.

   ```bash
   /usr/share/doc/csm/upgrade/scripts/upgrade/prepare-assets.sh --csm-version ${CSM_RELEASE} --endpoint "${ENDPOINT}"
   ```

1. Skip the `Manual copy` subsection and proceed to [Stage 0.2 - Update SLS](#stage-02---update-sls)

### Manual copy

1. Copy the `docs-csm` RPM package and CSM release `tar` file to `ncn-m001`.

   See [Update Product Stream](../update_product_stream/README.md).

1. (`ncn-m001#`) Copy the documentation RPM to `/root` and install it.

   > **Important:**
   >
   > - Replace the `PATH_TO_DOCS_RPM` below with the location of the RPM on `ncn-m001`.
   > - The upgrade scripts expect the `docs-csm` RPM to be located at `/root/docs-csm-latest.noarch.rpm`; that is why this command copies it there.

   ```bash
   cp PATH_TO_DOCS_RPM /root/docs-csm-latest.noarch.rpm &&
   rpm -Uvh --force /root/docs-csm-latest.noarch.rpm
   ```

1. (`ncn-m001#`) Set the `CSM_TAR_PATH` variable to the full path to the CSM `tar` file on `ncn-m001`.

   > The `prepare-assets.sh` script will delete the CSM tarball in order to free space on the node.
   > If using an `rbd` device to store the CSM tarball (or if not wanting the tarball file deleted for other reasons), then be sure to
   > copy the tarball file to a different location, and set the `CSM_TAR_PATH` to point to this new location.

   ```bash
   CSM_TAR_PATH=/path/to/${CSM_REL_NAME}.tar.gz
   ```

1. (`ncn-m001#`) Run the script.

   ```bash
   /usr/share/doc/csm/upgrade/scripts/upgrade/prepare-assets.sh --csm-version ${CSM_RELEASE} --tarball-file "${CSM_TAR_PATH}"
   ```

## Stage 0.2 - Upgrade management network

### Verify that switches have 1.2 configuration in place

1. Log in to each management switch.

1. Examine the text displayed when logging in to the switch.

   Specifically, look for output similar to the following:

   ```text
   ##################################################################################
   # CSM version:  1.2
   # CANU version: 1.6.5
   ##################################################################################
   ```

   - Output like the above text means that the switches have a CANU-generated configuration for CSM 1.2 in place. In this case, follow the steps in
     [Management Network 1.2 to 1.3](../operations/network/management_network/1.2_to_1.3_upgrade.md).
   - If the banner does NOT contain text like the above, then contact support in order to get `CSM 1.2 switch configuration` applied to the system.
   - See the [Management Network User Guide](../operations/network/management_network/README.md) for more information on the management network.
   - With CSM >=1.2 switch configurations in place, users will only be able to SSH into the switches over the HMN and CMN.

## Stage 0.3 - Prerequisites check

1. (`ncn-m001#`) Set the `SW_ADMIN_PASSWORD` environment variable.

   Set it to the password for `admin` user on the switches. This is needed for preflight tests within the check script.

   > **NOTE:** `read -s` is used to prevent the password from being written to the screen or the shell history.

   ```bash
   read -s SW_ADMIN_PASSWORD
   export SW_ADMIN_PASSWORD
   ```

1. (`ncn-m001#`) Set the `NEXUS_PASSWORD` variable **only if needed**.

   > **IMPORTANT:** If the password for the local Nexus `admin` account has
   > been changed from the default `admin123` (not typical), then set the
   > `NEXUS_PASSWORD` environment variable to the correct `admin` password
   > and export it, before running `prerequisites.sh`.
   >
   > For example:
   >
   > > `read -s` is used to prevent the password from being written to the screen or the shell history.
   >
   > ```bash
   > read -s NEXUS_PASSWORD
   > export NEXUS_PASSWORD
   > ```
   >
   > Otherwise, a random 32-character base-64-encoded string will be generated
   > and updated as the default `admin` password when Nexus is upgraded.

1. (`ncn-m001#`) Run the script.

   ```bash
   /usr/share/doc/csm/upgrade/scripts/upgrade/prerequisites.sh --csm-version ${CSM_RELEASE}
   ```

   If the script ran correctly, it should end with the following output:

   ```text
   [OK] - Successfully completed
   ```

   If the script does not end with this output, then try rerunning it. If it still fails, see
   [Upgrade Troubleshooting](README.md#relevant-troubleshooting-links-for-upgrade-related-issues).
   If the failure persists, then open a support ticket for guidance before proceeding.

1. (`ncn-m001#`) Unset the `NEXUS_PASSWORD` variable, if it was set in the earlier step.

   ```bash
   unset NEXUS_PASSWORD
   ```

1. (Optional) (`ncn-m001#`) Commit changes to `customizations.yaml`.

   `customizations.yaml` has been updated in this procedure. If using an external Git repository
   for managing customizations as recommended, then clone a local working tree and commit
   appropriate changes to `customizations.yaml`.

   For example:

   ```bash
   git clone <URL> site-init
   cd site-init
   kubectl -n loftsman get secret site-init -o jsonpath='{.data.customizations\.yaml}' | base64 -d - > customizations.yaml
   git add customizations.yaml
   git commit -m 'CSM 1.3 upgrade - customizations.yaml'
   git push
   ```

<<<<<<< HEAD
## Stage 0.4 - Backup workload manager data
=======
1. Check available space in Nexus, and free up space if needed.

   See [Nexus Space Cleanup](../operations/package_repository_management/Nexus_Space_Cleanup.md).

## Stage 0.5 - Backup workload manager data
>>>>>>> 37ca281a

To prevent any possibility of losing workload manager configuration data or files, a backup is required. Execute all backup procedures (for the workload manager in use) located in
the `Troubleshooting and Administrative Tasks` sub-section of the `Install a Workload Manager` section of the
`HPE Cray Programming Environment Installation Guide: CSM on HPE Cray EX`. The resulting backup data should be stored in a safe location off of the system.

## Stage completed

This stage is completed. Continue to [Stage 1 - Ceph image upgrade](Stage_1.md).<|MERGE_RESOLUTION|>--- conflicted
+++ resolved
@@ -212,15 +212,7 @@
    git push
    ```
 
-<<<<<<< HEAD
 ## Stage 0.4 - Backup workload manager data
-=======
-1. Check available space in Nexus, and free up space if needed.
-
-   See [Nexus Space Cleanup](../operations/package_repository_management/Nexus_Space_Cleanup.md).
-
-## Stage 0.5 - Backup workload manager data
->>>>>>> 37ca281a
 
 To prevent any possibility of losing workload manager configuration data or files, a backup is required. Execute all backup procedures (for the workload manager in use) located in
 the `Troubleshooting and Administrative Tasks` sub-section of the `Install a Workload Manager` section of the
