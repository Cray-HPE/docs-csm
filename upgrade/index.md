# Upgrade CSM

The process for upgrading Cray Systems Management (CSM) has many steps in multiple procedures which should be done in a specific order.

After the upgrade of CSM software, the CSM health checks will validate the system before doing any other operational
tasks like the check and update of firmware on system components. Once the CSM upgrade has completed, other
product streams for the HPE Cray EX system can be installed or upgraded.

## Topics

1. [Prepare for Upgrade](#prepare_for_upgrade)
1. [Upgrade Management Nodes and CSM Services](#upgrade_management_nodes_csm_services)
1. [Update Management Network](#update_management_network)
1. [Validate CSM Health](#validate_csm_health)
1. [Next Topic](#next_topic)

Note: If problems are encountered during the upgrade, some of the topics do have their own troubleshooting
sections, but there is also a general troubleshooting topic.

<a name="prepare_for_upgrade"></a>
## Prepare For Upgrade

See [Prepare for Upgrade](prepare_for_upgrade.md)

<a name="upgrade_management_nodes_csm_services"></a>
## Upgrade Management Nodes and CSM Services

The procedure you follow depends on the new CSM version to which you are upgrading:
   
* Upgrading **to CSM 1.0.0**

    The upgrade of CSM software will do a controlled, rolling reboot of all management nodes before updating the CSM services.

    The upgrade is a guided process starting with [Upgrade Management Nodes and CSM Services](1.0/README.md).

* Upgrading **to CSM 1.0.1**
   
    **IMPORTANT**: You must already be at CSM 1.0.0 in order to upgrade to CSM 1.0.1.
  
    The upgrade is a guided process starting with [CSM 1.0.1 Patch Installation Instructions](1.0.1/README.md).

<a name="update_management_network"></a>
## Update Management Network

**IMPORTANT**: Only do this step if upgrading from CSM 0.9 (Shasta 1.4). If upgrading from CSM 1.0 (Shasta 1.5), skip this step.

There are new features and functions with Shasta v1.5. Some of these changes were available as patches and hotfixes
for Shasta v1.4, so may already be applied.
* Static Lags from the CDU switches to the CMMs (Aruba and Dell).
* HPE Apollo node port config, requires a trunk port to the iLO.
* BGP TFTP static route removal (Aruba).
* BGP passive neighbors (Aruba and Mellanox)

See [Update Management Network](update_management_network.md)

<a name="validate_csm_health"></a>
## Validate CSM Health

> **`IMPORTANT:`** Wait at least 15 minutes after completing the previous steps to let the updated
> CSM Kubernetes resources initialize and start.
  
It is always recommended to run all possible CSM health validation procedures. At a minimum, run the
following validation checks to ensure that everything is still working properly after the upgrade.
  
> **`IMPORTANT:`** If your site does not use UAIs, skip UAS and UAI validation. If you do use
> UAIs, there are products that configure UAS like Cray Analytics and Cray Programming Environment that
> must be working correctly with UAIs and should be validated and corrected (the procedures for this are
> beyond the scope of this document) prior to validating UAS and UAI. Failures in UAI creation that result
> from incorrect or incomplete installation of these products will generally take the form of UAIs stuck in
> waiting state trying to set up volume mounts.
  
1. [Platform Health Checks](../operations/validate_csm_health.md#platform-health-checks)
2. [Hardware Management Services Health Checks](../operations/validate_csm_health.md#hms-health-checks)
3. [Software Management Services Validation Utility](../operations/validate_csm_health.md#sms-health-checks)
4. [Validate UAS and UAI Functionality](../operations/validate_csm_health.md#uas-uai-validate)
  
See [Validate CSM Health](../operations/validate_csm_health.md)
  
<<<<<<< HEAD
<a name="update_firmware_with_fas"></a>
## Update Firmware with FAS

See [Update Firmware with FAS](../operations/firmware/Update_Firmware_with_FAS.md)
=======
     See [Validate CSM Health](../operations/validate_csm_health.md)
  
    <a name="next_topic"></a>
>>>>>>> fd16ae0c

<a name="next_topic"></a>
## Next Topic

<<<<<<< HEAD
After completion of the firmware update with FAS, the CSM product stream has been fully upgraded and
configured. Refer to the 1.5 _HPE Cray EX System Software Getting Started Guide S-8000_ 
on the HPE Customer Support Center at https://www.hpe.com/support/ex-gsg 
more information on other product streams to be upgraded and configured after CSM.
=======
    After completion of the validation of CSM health, the CSM product stream has been fully upgraded and
    configured. Refer to the 1.5 _HPE Cray EX System Software Getting Started Guide S-8000_ 
    on the HPE Customer Support Center at https://www.hpe.com/support/ex-gsg 
    more information on other product streams to be upgraded and configured after CSM.

    > **Note:** If a newer version of the HPE Cray EX HPC Firmware Pack (HFP) is available, then the next step
    would be to install HFP which will inform the Firmware Action Services (FAS) of the newest firmware
    available. Once FAS is aware that new firmware is available, then see
    [Update Firmware with FAS](../operations/firmware/Update_Firmware_with_FAS.md).
>>>>>>> fd16ae0c
<|MERGE_RESOLUTION|>--- conflicted
+++ resolved
@@ -76,33 +76,16 @@
   
 See [Validate CSM Health](../operations/validate_csm_health.md)
   
-<<<<<<< HEAD
 <a name="update_firmware_with_fas"></a>
 ## Update Firmware with FAS
 
 See [Update Firmware with FAS](../operations/firmware/Update_Firmware_with_FAS.md)
-=======
-     See [Validate CSM Health](../operations/validate_csm_health.md)
-  
-    <a name="next_topic"></a>
->>>>>>> fd16ae0c
 
 <a name="next_topic"></a>
 ## Next Topic
 
-<<<<<<< HEAD
+
 After completion of the firmware update with FAS, the CSM product stream has been fully upgraded and
 configured. Refer to the 1.5 _HPE Cray EX System Software Getting Started Guide S-8000_ 
 on the HPE Customer Support Center at https://www.hpe.com/support/ex-gsg 
 more information on other product streams to be upgraded and configured after CSM.
-=======
-    After completion of the validation of CSM health, the CSM product stream has been fully upgraded and
-    configured. Refer to the 1.5 _HPE Cray EX System Software Getting Started Guide S-8000_ 
-    on the HPE Customer Support Center at https://www.hpe.com/support/ex-gsg 
-    more information on other product streams to be upgraded and configured after CSM.
-
-    > **Note:** If a newer version of the HPE Cray EX HPC Firmware Pack (HFP) is available, then the next step
-    would be to install HFP which will inform the Firmware Action Services (FAS) of the newest firmware
-    available. Once FAS is aware that new firmware is available, then see
-    [Update Firmware with FAS](../operations/firmware/Update_Firmware_with_FAS.md).
->>>>>>> fd16ae0c
