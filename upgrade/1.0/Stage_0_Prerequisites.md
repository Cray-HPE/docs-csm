--- conflicted
+++ resolved
@@ -83,15 +83,8 @@
 > Run below command to make sure cray cli output format is reset to default
 > 
 >```
-<<<<<<< HEAD
-> ncn-m# unset CRAY_OUTPUT
->```
-=======
 > ncn-m# unset CRAY_FORMAT
 >```
-
-Run check script:
->>>>>>> 57b9daa2
 
 >**`IMPORTANT:`**
 > 
