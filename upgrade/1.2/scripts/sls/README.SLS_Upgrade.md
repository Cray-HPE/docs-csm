# Upgrade SLS Offline from CSM 1.0.x to CSM 1.2

## Abstract

Prior to updating SLS, at a minimum, answers to the following questions must be known:

1. Will user traffic (non-administrative) come in via the CAN, CHN or is the site air-gapped?

   By default when upgrading to CSM 1.2, non-administrative user traffic is migrated from the CAN to the CHN while minimizing changes. If
   instead it is desired that the non-administrative user traffic continue to come in via the CAN, or if the site is air-gapped,
   then this must be explicitly specified during the SLS update.

1. What is the internal VLAN and the site-routable IP subnet for the new CAN or CHN?

1. Is there a need to preserve any existing IP addresses during the CAN-to-CMN migration?

   * One example is the `external-dns` IP address used for DNS lookups of system resources from site DNS servers. Changes to
     `external-dns` often require changes to site resources with requisite process and timeframes from other groups. For
     preserving `external-dns` IP addresses, the flag is `--preserve-existing-subnet-for-cmn external-dns`.

     **WARNING:** It is up to the administrator to compare pre-upgraded and post-upgraded SLS files for sanity. Specifically, in the
     case of preserving `external-dns` values, the administrator must ensure there are no site-networking changes that might result in NCN IP addresses
     overlapping during the upgrade process. This requires network subnetting expertise and "expert mode" (described below).

     If the `external-dns` IP address is changed, then the `customizations.yaml` `site_to_system_lookups` value must be updated to the new IP address. For instructions on how to do this. see
     [Update `customizations.yaml`](../../../../operations/network/external_dns/Update_the_cmn-external-dns_Value_Post-Installation.md#update-customizationsyaml).
   * A mutually exclusive example is the need to preserve all NCN IP addresses related to the old CAN while migrating
     the new CMN. This preservation is not often needed as the transition of NCN IP addresses for the CAN-to-CMN is automatically
     handled during the upgrade. The flag to preserve CAN-to-CMN NCN IP addresses is mutually exclusive with other preservations
     and the flag is `--preserve-existing-subnet-for-cmn ncns`.
<<<<<<< HEAD
   * Should no preservation flag be set, the default behavior is to recalculate every IP address on the existing CAN while migrating
     to the CMN. The behavior in this case is to calculate the subnet sizes based on number of devices (with a bit of spare room),
     while maximizing IP address pool sizes for (dynamic) services.
=======
   * If no preservation flag is set, then the default behavior is to recalculate every IP address on the existing CAN while migrating
     to the CMN. The behavior in this case is to calculate the subnet sizes based on number of devices (with a bit of spare room),
     while maximizing IP address pool sizes for dynamic services.

## Prerequisites

* The latest CSM documentation RPM must be installed on the node where the procedure is being performed. See
  [Check for Latest Documentation](../../../../update_product_stream/index.md#check-for-latest-documentation).
>>>>>>> 768c389c

## Procedure

1. Get a token.

    ```bash
    ncn# export TOKEN=$(curl -s -k -S -d grant_type=client_credentials -d client_id=admin-client \
            -d client_secret=`kubectl get secrets admin-client-auth -o jsonpath='{.data.client-secret}' | base64 -d` \
            https://api-gw-service-nmn.local/keycloak/realms/shasta/protocol/openid-connect/token | jq -r '.access_token')
    ```

1. Extract SLS data to a file.

    ```bash
    ncn# curl -k -H "Authorization: Bearer ${TOKEN}" https://api-gw-service-nmn.local/apis/sls/v1/dumpstate | jq -S . > sls_input_file.json
    ```

1. Upgrade SLS data.

    * Example 1: Upgrade, using the CHN as the system default route (will by default output to `migrated_sls_file.json`).

        ```bash
        ncn# /usr/share/doc/csm/upgrade/1.2/scripts/sls/sls_updater_csm_1.2.py --sls-input-file sls_input_file.json \
                --bican-user-network-name CHN \
                --customer-highspeed-network 5 10.103.11.192/26
        ```

    * Example 2: Upgrade, using the CAN as the system default route, keep the generated CHN (for testing), and preserve the existing external-dns entry.

        ```bash
        ncn# /usr/share/doc/csm/upgrade/1.2/scripts/sls/sls_updater_csm_1.2.py --sls-input-file sls_input_file.json \
                --bican-user-network-name CAN \
                --customer-highspeed-network 5 10.103.11.192/26 \
                --preserve-existing-subnet-for-cmn external-dns \
                --retain-unused-user-network
        ```

    **NOTE:** A detailed review of the migrated/upgraded data is strongly recommended. Particularly, ensure that subnet reservations are correct to prevent any data loss.

1. Upload migrated SLS file to SLS service.

    ```bash
    ncn# curl -H "Authorization: Bearer ${TOKEN}" -k -L -X POST 'https://api-gw-service-nmn.local/apis/sls/v1/loadstate' -F 'sls_dump=@migrated_sls_file.json'
    ```

## SLS Updater help

For help and all options, run the following:

```bash
ncn# /usr/share/doc/csm/upgrade/1.2/scripts/sls/sls_updater_csm_1.2.py --help
```

<<<<<<< HEAD
[Go Back to Stage 0.2 - Update SLS](../../Stage_0_Prerequisites.md#update-sls)
=======
## Actions and order

This migration is performed offline for data security. The running SLS file is first dumped, then the
migration script is run and a new, migrated output file is created.

1. Migrate switch naming (in order): `leaf` to `leaf-bmc`, and `agg` to `leaf`.
1. Remove `api-gateway` entries from HMLB subnets for CSM 1.2 security.
1. Remove `kubeapi-vip` reservations for all networks except NMN.
1. Create the new BICAN "toggle" network.
1. Migrate the existing CAN to CMN.
1. Create the CHN.
1. Convert IP addresses of the CAN.
1. Create MetalLB Pools and ASN entries on CMN and NMN.
1. Update `uai_macvlan` in NMN DHCP ranges and `uai_macvlan` VLAN.
1. Remove unused user networks (CAN or CHN) if requested (`--retain-unused-user-network` to keep).

### Migrate switch names

Switch names change in CSM 1.2 and must be applied in the following order:

1. `leaf` switches become `leaf-bmc` switches.
1. `agg` switches become `leaf` switches.

This needs to be done in the order listed above.

### Remove `api-gateway` / `istio-ingress-gateway` reservations from HMNLB subnets

For CSM 1.2, the API gateway will no longer listen on the HMNLB MetalLB address pool.
These aliases provided DNS records and are being removed.

### Create the BICAN network "toggle"

New for CSM 1.2, the BICAN network `ExtraProperties` value of `SystemDefaultRoute` is used
to point to the CAN, CHN, or CMN, and is used by utilities to systematically toggle routes.

### Migrate existing CAN to new CMN

Using the existing CAN as a template, create the CMN. The same IP addresses will be preserved for
NCNs (`bootstrap_dhcp`). A new `network_hardware` subnet will be created where the end of the previous
`bootstrap_dhcp` subnet existed to contain switching hardware. MetalLB pools in the `bootstrap_dhcp`
subnet will be shifted around to remain at the end of the new bootstrap subnet.

### Create the CHN

With the original CAN as a template, the new CHN network will be created. IP addresses will come from the
`--customer-highspeed-network <vlan> <ipaddress>` (or its defaults). This is be created by default, but
can be removed (if not needed or desired) by using the `--retain-unused-user-network` flag.

### Convert the IP addresses of the CAN

Since the original/existing CAN has been converted to the new CMN, the CAN must have new IP addresses.
These are provided using the `--customer-access-network <vlan> <ipaddress>` (or its defaults). This CAN
conversion will happen by default, but the new CAN may be removed (if not needed or desired) by using the
`--retain-unused-user-network` flag.

### Add BGP peering information to CMN and NMN

MetalLB and switches now obtain BGP peers using SLS data.

```text
  --bgp-asn INTEGER RANGE         The autonomous system number for BGP router
                                  [default: 65533;64512<=x<=65534]
  --bgp-cmn-asn INTEGER RANGE     The autonomous system number for CMN BGP
                                  clients  [default: 65534;64512<=x<=65534]
  --bgp-nmn-asn INTEGER RANGE     The autonomous system number for NMN BGP
                                  clients  [default: 65533;64512<=x<=65534]
```

In CMN and NMN:

```yaml
  "Type": "ethernet",
  "ExtraProperties": {
    "CIDR": "10.102.3.0/25",
    "MTU": 9000,
    "MyASN": 65536,
    "PeerASN": 65533,
    "Subnets": 
```

### Remove `kubeapi-vip` reservations for all networks except NMN

Self explanatory. This endpoint now exists only on the NMN.

### Update `uai_macvlan` in NMN ranges and `uai_macvlan` VLAN

Self explanatory. Ranges are used for the addresses of UAIs.

### Remove unused user networks (either CAN or CHN) if desired

By default the CAN will be removed if `--bican-user-network-name CHN` is specified, or the CHN will be removed if
`--bican-user-network-name CAN` is specified. In order to prevent this, use the `--retain-unused-user-network` flag.
Retention of the unused network is not normal behavior.

* Generally production systems will NOT want to use this flag unless active toggling between CAN and CHN is required. This is not usual behavior.
* Test/development systems may want to have all networks for testing purposes and might want to retain both user networks.
>>>>>>> 768c389c
<|MERGE_RESOLUTION|>--- conflicted
+++ resolved
@@ -28,11 +28,7 @@
      the new CMN. This preservation is not often needed as the transition of NCN IP addresses for the CAN-to-CMN is automatically
      handled during the upgrade. The flag to preserve CAN-to-CMN NCN IP addresses is mutually exclusive with other preservations
      and the flag is `--preserve-existing-subnet-for-cmn ncns`.
-<<<<<<< HEAD
-   * Should no preservation flag be set, the default behavior is to recalculate every IP address on the existing CAN while migrating
-     to the CMN. The behavior in this case is to calculate the subnet sizes based on number of devices (with a bit of spare room),
-     while maximizing IP address pool sizes for (dynamic) services.
-=======
+
    * If no preservation flag is set, then the default behavior is to recalculate every IP address on the existing CAN while migrating
      to the CMN. The behavior in this case is to calculate the subnet sizes based on number of devices (with a bit of spare room),
      while maximizing IP address pool sizes for dynamic services.
@@ -41,7 +37,6 @@
 
 * The latest CSM documentation RPM must be installed on the node where the procedure is being performed. See
   [Check for Latest Documentation](../../../../update_product_stream/index.md#check-for-latest-documentation).
->>>>>>> 768c389c
 
 ## Procedure
 
@@ -95,9 +90,6 @@
 ncn# /usr/share/doc/csm/upgrade/1.2/scripts/sls/sls_updater_csm_1.2.py --help
 ```
 
-<<<<<<< HEAD
-[Go Back to Stage 0.2 - Update SLS](../../Stage_0_Prerequisites.md#update-sls)
-=======
 ## Actions and order
 
 This migration is performed offline for data security. The running SLS file is first dumped, then the
@@ -194,4 +186,5 @@
 
 * Generally production systems will NOT want to use this flag unless active toggling between CAN and CHN is required. This is not usual behavior.
 * Test/development systems may want to have all networks for testing purposes and might want to retain both user networks.
->>>>>>> 768c389c
+
+[Go Back to Stage 0.2 - Update SLS](../../Stage_0_Prerequisites.md#update-sls)