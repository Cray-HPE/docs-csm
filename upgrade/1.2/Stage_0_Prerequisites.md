--- conflicted
+++ resolved
@@ -1,6 +1,6 @@
 # Stage 0 - Prerequisites and Preflight Checks
 
-> **`NOTE`** CSM 1.0.1 or higher is required in order to upgrade to CSM 1.2.0.
+> **NOTE:** CSM 1.0.1 or higher is required in order to upgrade to CSM 1.2.0.
 
 ## Abstract (Stage 0)
 
@@ -58,7 +58,7 @@
 
    In other words, the full URL to the CSM release `tar` file must be `${ENDPOINT}${CSM_RELEASE}.tar.gz`
 
-   > **`NOTE`** This step is optional for Cray/HPE internal installs, if `ncn-m001` can reach the internet.
+   > **NOTE:** This step is optional for Cray/HPE internal installs, if `ncn-m001` can reach the internet.
 
    ```bash
    ENDPOINT=https://put.the/url/here/
@@ -66,7 +66,7 @@
 
 1. (`ncn-m001#`) Run the script.
 
-   > **`NOTE`** For Cray/HPE internal installs, if `ncn-m001` can reach the internet, then the `--endpoint` argument may be omitted.
+   > **NOTE:** For Cray/HPE internal installs, if `ncn-m001` can reach the internet, then the `--endpoint` argument may be omitted.
 
    ```bash
    /usr/share/doc/csm/upgrade/1.2/scripts/upgrade/prepare-assets.sh --csm-version csm-${CSM_RELEASE} --endpoint "${ENDPOINT}"
@@ -167,7 +167,7 @@
                          --preserve-existing-subnet-for-cmn external-dns
    ```
 
-- **NOTE**: A detailed review of the migrated/upgraded data (using `vimdiff` or otherwise) for production systems and for systems which have many add-on components (UANs, login
+- **NOTE:** A detailed review of the migrated/upgraded data (using `vimdiff` or otherwise) for production systems and for systems which have many add-on components (UANs, login
   nodes, storage integration points, etc.) is strongly recommended. Particularly, ensure that subnet reservations are correct in order to prevent any data mismatches.
 
 ### Upload migrated SLS file to SLS service
@@ -245,20 +245,17 @@
    /usr/share/doc/csm/upgrade/1.2/scripts/upgrade/prerequisites.sh --csm-version ${CSM_RELEASE}
    ```
 
-<<<<<<< HEAD
-**NOTE** During the UPDATE\_SSH\_KEYS phase, you will need to respond to interactive prompts for connecting to each NCN. Respond with yes to these prompts. Here is an example:
-
-```bash
-The authenticity of host 'ncn-m002 (10.252.1.5)' can't be established.
-ECDSA key fingerprint is SHA256:2vaDS/nR7pZ2VX1rl+HrHM0YsOSxvHtd2WptSNzNNqM.
-Are you sure you want to continue connecting (yes/no/[fingerprint])?
-```
-
-**`IMPORTANT:`** If any errors are encountered, then potential fixes should be displayed where the error occurred. **IF** the upgrade `prerequisites.sh` script fails and does not provide guidance, then try rerunning it. If the failure persists, then open a support ticket for guidance before proceeding.
-=======
+   **NOTE:** During the `UPDATE_SSH_KEYS` phase, there will be prompts before connecting to each NCN.
+   Respond with `yes` to these prompts. Here is an example:
+
+   ```text
+   The authenticity of host 'ncn-m002 (10.252.1.5)' can't be established.
+   ECDSA key fingerprint is SHA256:2vaDS/nR7pZ2VX1rl+HrHM0YsOSxvHtd2WptSNzNNqM.
+   Are you sure you want to continue connecting (yes/no/[fingerprint])?
+   ```
+
    **IMPORTANT:** If any errors are encountered, then potential fixes should be displayed where the error occurred. **If** the upgrade `prerequisites.sh` script fails and does
    not provide guidance, then try rerunning it. If the failure persists, then open a support ticket for guidance before proceeding.
->>>>>>> 484ae638
 
 1. (`ncn-m001#`) Unset the `NEXUS_PASSWORD` variable, if it was set in the earlier step.
 
