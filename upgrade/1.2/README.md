--- conflicted
+++ resolved
@@ -6,17 +6,13 @@
 from top to bottom. The content on this top-level page is meant to be terse. For additional reference material on the upgrade processes and scripts
 mentioned explicitly on this page, see [resource material](resource_material/README.md).
 
-<<<<<<< HEAD
 A major feature of CSM 1.2 is the Bifurcated CAN (BICAN). The BICAN is designed to separate administrative network traffic from user network traffic.
 For more information, see the [BICAN Summary](../../operations/network/management_network/bican_technical_summary.md).
 Review the BICAN Summary before continuing with the CSM 1.2 upgrade.
 
 For detailed BICAN documentation, see the [BICAN Technical Details](../../operations/network/management_network/bican_technical_details.md) page.
 
-## Notes
-=======
 ## Important Notes
->>>>>>> dda4a67f
 
 - The SMA Grafana service is temporarily inaccessible during the upgrade.
 
