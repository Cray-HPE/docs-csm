# CSM 1.0.0 or later to 1.2.0 Upgrade Process

## Introduction

This document is intended to guide an administrator through the upgrade process going from Cray Systems Management v1.0 to v1.2. When upgrading a system, this top-level `README.md`
file should be followed top to bottom, and the content on this top level page is meant to be terse. See the additional files in the various directories under the
[`resource_material` directory](resource_material/README.md)
for additional reference material in support of the processes and scripts mentioned explicitly on this page.

<<<<<<< HEAD
A major feature of CSM 1.2 is the bifurcated CAN (BICAN). The BICAN is designed to separate admin network traffic from user network traffic.  More information can be found on the [BICAN summary page](../../operations/network/management_network/bican_technical_summary.md). Please review the BICAN summary before continuing with the CSM 1.2 upgrade. 

Detailed BICAN documentation can be found on the [BICAN technical details](../../operations/network/management_network/bican_technical_details.md) page.

## Abstract
=======
## Notes
>>>>>>> 3d2766b2

For systems with only three worker nodes (typically Testing and  Development Systems (TDS)), prior to proceeding with this upgrade, CPU limits **MUST** be lowered on several
services in order for this upgrade to succeed. This step is
executed automatically as part of [Stage 0.4](Stage_0_Prerequisites.md#prerequisites-check). See [TDS Lower CPU Requests](../../operations/kubernetes/TDS_Lower_CPU_Requests.md) for more
information.

Independently, the `customizations.yaml` file will be edited automatically during upgrade for three worker systems prior to deploying new CSM services. See the file
`/usr/share/doc/csm/upgrade/1.2/scripts/upgrade/tds_cpu_requests.yaml` for these settings. This file can be modified (prior to proceeding with this upgrade), if other settings
are desired in the `customizations.yaml` file for this system.

For more information about modifying `customizations.yaml` and tuning for specific systems, see
[Post Install Customizations](../../operations/CSM_product_management/Post_Install_Customizations.md).

## Upgrade stages

- [Stage 0 - Prerequisites](Stage_0_Prerequisites.md)
- [Stage 1 - Ceph Node Image Upgrade](Stage_1.md)
- [Stage 2 - Kubernetes Upgrade](Stage_2.md)
- [Stage 3 - CSM Services Upgrade](Stage_3.md)
- [Stage 4 - Ceph Upgrade](Stage_4.md)
- [Stage 5 - Perform NCN Personalization](Stage_5.md)
- [Return to Main Page and Proceed to *Validate CSM Health*](../index.md#validate_csm_health)

**`Important:`** Take note of the below content for troubleshooting purposes, in the event that issues are encountered during the upgrade process.

<<<<<<< HEAD
<a name="relevant-troubleshooting-links-for-upgrade-related-issues"></a>
## Relevant Troubleshooting Links for Upgrade-Related Issues
=======
## Relevant troubleshooting links for upgrade-related issues
>>>>>>> 3d2766b2

- General upgrade troubleshooting

  If the execution of the upgrade procedure fails, it is safe to rerun the failed script. If a rerun still fails, wait for 10 seconds and then run it again. If the issue persists, then refer to the below troubleshooting procedures.

- General Kubernetes troubleshooting

   For general Kubernetes commands for troubleshooting, see [Kubernetes Troubleshooting Information](../../troubleshooting/kubernetes/Kubernetes_Troubleshooting_Information.md).

- Troubleshooting PXE Boot Issues

   If execution of the upgrade procedures results in NCNs that have errors booting, then refer to the troubleshooting procedures in the
   [PXE Booting Runbook](../../troubleshooting/pxe_runbook.md).

- Troubleshooting NTP

   During upgrades, clock skew may occur when rebooting nodes. If one node is rebooted and its clock differs significantly from those that have **not** been rebooted, it can
   cause contention among the other nodes. Waiting for Chrony to slowly adjust the clocks can resolve intermittent clock skew issues. If it does not resolve on its own, follow the
   [Configure NTP on NCNs](../../operations/node_management/Configure_NTP_on_NCNs.md) procedure to troubleshoot it further.

- Bare-metal Etcd recovery

   During the upgrade process of the master nodes, if it is found that the bare-metal Etcd cluster (that houses values for the Kubernetes cluster) has a failure,
   it may be necessary to restore that cluster from backup. See
   [Restore Bare-Metal etcd Clusters from an S3 Snapshot](../../operations/kubernetes/Restore_Bare-Metal_etcd_Clusters_from_an_S3_Snapshot.md) for that procedure.

- Back-ups for `etcd-operator` Clusters

   After upgrading, if health checks indicate that Etcd pods are not in a healthy/running state, recovery procedures may be needed. See
   [Backups for `etcd-operator` Clusters](../../operations/kubernetes/Backups_for_etcd-operator_Clusters.md) for these procedures.

- Recovering from Postgres database issues

   After upgrading, if health checks indicate the Postgres pods are not in a healthy/running state, recovery procedures may be needed.
   See [Troubleshoot Postgres Database](../../operations/kubernetes/Troubleshoot_Postgres_Database.md) for troubleshooting and recovery procedures.

- Troubleshooting Spire pods not starting on NCNs

   See [Troubleshoot Spire Failing to Start on NCNs](../../operations/spire/Troubleshoot_Spire_Failing_to_Start_on_NCNs.md).

- Rerun a step

   When running upgrade scripts, each script records what has been done successfully on a node. This is recorded in the
   `/etc/cray/upgrade/csm/{CSM_VERSION}/{NAME_OF_NODE}/state` file.
   If a rerun is required, the recorded steps to be re-run must be removed from this file.

   Here is an example of state file of `ncn-m001`:

   ```console
   ncn# cat /etc/cray/upgrade/csm/{CSM_VERSION}/ncn-m001/state
   ```

   Example output:

   ```text
   [2021-07-22 20:05:27] UNTAR_CSM_TARBALL_FILE
   [2021-07-22 20:05:30] INSTALL_CSI
   [2021-07-22 20:05:30] INSTALL_WAR_DOC
   [2021-07-22 20:13:15] SETUP_NEXUS
   [2021-07-22 20:13:16] UPGRADE_BSS <=== Remove this line if you want to rerun this step
   [2021-07-22 20:16:30] CHECK_CLOUD_INIT_PREREQ
   [2021-07-22 20:19:17] APPLY_POD_PRIORITY
   [2021-07-22 20:19:38] UPDATE_BSS_CLOUD_INIT_RECORDS
   [2021-07-22 20:19:38] UPDATE_CRAY_DHCP_KEA_TRAFFIC_POLICY
   [2021-07-22 20:21:03] UPLOAD_NEW_NCN_IMAGE
   [2021-07-22 20:21:03] EXPORT_GLOBAL_ENV
   [2021-07-22 20:50:36] PREFLIGHT_CHECK
   [2021-07-22 20:50:38] UNINSTALL_CONMAN
   [2021-07-22 20:58:39] INSTALL_NEW_CONSOLE
   ```

  - See the inline comment above on how to rerun a single step.
  - In order to rerun the whole upgrade of a node, delete the state file.<|MERGE_RESOLUTION|>--- conflicted
+++ resolved
@@ -7,15 +7,13 @@
 [`resource_material` directory](resource_material/README.md)
 for additional reference material in support of the processes and scripts mentioned explicitly on this page.
 
-<<<<<<< HEAD
 A major feature of CSM 1.2 is the bifurcated CAN (BICAN). The BICAN is designed to separate admin network traffic from user network traffic.  More information can be found on the [BICAN summary page](../../operations/network/management_network/bican_technical_summary.md). Please review the BICAN summary before continuing with the CSM 1.2 upgrade. 
 
 Detailed BICAN documentation can be found on the [BICAN technical details](../../operations/network/management_network/bican_technical_details.md) page.
 
-## Abstract
-=======
+
 ## Notes
->>>>>>> 3d2766b2
+
 
 For systems with only three worker nodes (typically Testing and  Development Systems (TDS)), prior to proceeding with this upgrade, CPU limits **MUST** be lowered on several
 services in order for this upgrade to succeed. This step is
@@ -41,12 +39,9 @@
 
 **`Important:`** Take note of the below content for troubleshooting purposes, in the event that issues are encountered during the upgrade process.
 
-<<<<<<< HEAD
 <a name="relevant-troubleshooting-links-for-upgrade-related-issues"></a>
 ## Relevant Troubleshooting Links for Upgrade-Related Issues
-=======
-## Relevant troubleshooting links for upgrade-related issues
->>>>>>> 3d2766b2
+
 
 - General upgrade troubleshooting
 
