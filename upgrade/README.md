--- conflicted
+++ resolved
@@ -89,9 +89,6 @@
         cray artifacts create config-data "${TARFILE}" "/root/${TARFILE}"
         ```
 
-<<<<<<< HEAD
-## 4. Next topic
-=======
 ## 5. Apply security hardening
 
 Review the security hardening guide, apply non-optional procedures, and review optional procedures.
@@ -99,7 +96,6 @@
 See [Security Hardening](../operations/CSM_product_management/Apply_Security_Hardening.md).
 
 ## 6. Next topic
->>>>>>> af235d5f
 
 After completion of the validation of CSM health, the CSM product stream has been fully upgraded and
 configured. Refer to the `1.5 HPE Cray EX System Software Getting Started Guide S-8000`
