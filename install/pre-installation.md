--- conflicted
+++ resolved
@@ -422,21 +422,7 @@
 
    > ***NOTE*** `--no-gpg-checks` is used because the repository contained within the tarball does not provide a GPG key.
 
-<<<<<<< HEAD
-   1. Update `cray-site-init`.
-
-       > ***NOTE*** This provides `csi`, a tool for creating and managing configurations, as well as
-       > orchestrating the [handoff and deploy of the final non-compute node](deploy_final_non-compute_node.md).
-
-       ```bash
-       zypper --plus-repo "${CSM_PATH}/rpm/cray/csm/noos" --plus-repo "${CSM_PATH}/rpm/cray/csm/sle-$(awk -F= '/VERSION=/{gsub(/["-]/, "") ; print tolower($NF)}' /etc/os-release)/" \
-              --no-gpg-checks update -y cray-site-init
-       ```
-
-   1. Install `iuf-cli`.
-=======
    1. Update `cray-site-init` and `pit-init`.
->>>>>>> c302ff9e
 
        > ***NOTES***
        >
