--- conflicted
+++ resolved
@@ -62,15 +62,11 @@
 This section is specific to utility storage nodes. An advanced wipe includes deleting the Ceph volumes and then
 wiping the disks and RAIDs.
 
-<<<<<<< HEAD
-1. Delete CEPH Volumes.
-=======
 1. Delete CEPH volumes.
 
     ```bash
     ncn-s# systemctl stop ceph-osd.target
     ```
->>>>>>> fe1f502b
 
     Make sure the OSDs (if any) are not running after running the first command.
 
@@ -91,11 +87,7 @@
     ncn-s# wipefs --all --force /dev/sd* /dev/disk/by-label/*
     ```
 
-<<<<<<< HEAD
-See [Basic Wipe](#basic-wipe) section for expected output from the `wipefs` command.
-=======
     See [Basic Wipe](#basic-wipe) section for expected output from the `wipefs` command.
->>>>>>> fe1f502b
 
 <a name="full-wipe"></a>
 ### 3. Full-Wipe
@@ -107,23 +99,15 @@
 
 1. Reset Kubernetes on each master and worker node.
 
-<<<<<<< HEAD
+   This will stop kubelet, underlying containers, and remove the contents of `/var/lib/kubelet`.
+
    **NOTE:** The recommended order is to do this on the worker nodes, and then the master nodes.
-=======
-   This will stop kubelet, underlying containers, and remove the contents of `/var/lib/kubelet`.
->>>>>>> fe1f502b
-
-   **NOTE:** The recommended order is to do this on the worker nodes, and then the master nodes.
 
     1. For each worker node, run the following:
 
-<<<<<<< HEAD
-   1. Verify that no containers are running in containerd.
-=======
         ```bash
         ncn-mw# kubeadm reset --force
         ```
->>>>>>> fe1f502b
 
     1. List any containers running in `containerd`.
 
@@ -137,33 +121,19 @@
         c3d4811fc3cd0       0215a709bdd9b       3 days ago           Running             weave-npc                                    0                   f5e25c12e617e
         ```
 
-<<<<<<< HEAD
-      > **NOTE:** There should be no containers.
-=======
     1. If there are any running containers from the output of the `crictl ps` command, stop them.
->>>>>>> fe1f502b
 
         ```bash
         ncn-mw# crictl stop <container id from the CONTAINER column>
         ```
 
-<<<<<<< HEAD
-   This will stop kubelet, underlying containers, and remove the contents of `/var/lib/kubelet`.
-
-1. Delete CEPH Volumes **on Utility Storage Nodes ONLY**.
-=======
     1. After performing the previous steps for the worker nodes to be wiped, then perform them for the master nodes to be wiped.
 
 1. Delete Ceph Volumes **on storage nodes ONLY**.
->>>>>>> fe1f502b
 
     For each storage node:
 
-<<<<<<< HEAD
-    1. Stop CEPH.
-=======
     1. Stop Ceph.
->>>>>>> fe1f502b
 
         * ***1.4 or earlier***
 
@@ -191,11 +161,7 @@
             ncn-s# podman ps
             ```
 
-<<<<<<< HEAD
-       Examine the output. There should be no running ceph-osd processes or containers.
-=======
         Examine the output. There should be no running `ceph-osd` processes or containers.
->>>>>>> fe1f502b
 
     1. Remove the VGs.
 
@@ -204,19 +170,11 @@
         ncn-s# vgremove -f -v --select 'vg_name=~ceph*'
         ```
 
-<<<<<<< HEAD
-1. Unmount the volumes.
-
-   > **NOTE:** Some of the following umount commands may fail or have warnings depending on the state of the NCN. Failures in this section can be ignored and will not inhibit the wipe process.
-   
-   > **NOTE:** There is an edge case where the overlay may keep you from unmounting the drive. If this is a rebuild you ignore this or go here.
-=======
 1. Unmount volumes.
 
-    > **`NOTE`** Some of the following `umount` commands may fail or have warnings depending on the state of the NCN. Failures in this section can be ignored and will not inhibit the wipe process.
-    >
-    > **`NOTE:`** There is an edge case where the overlay may keep you from unmounting the drive. If this is a rebuild you ignore this.
->>>>>>> fe1f502b
+    > **NOTE:** Some of the following `umount` commands may fail or have warnings depending on the state of the NCN. Failures in this section can be ignored and will not inhibit the wipe process.
+    
+    > **NOTE:** There is an edge case where the overlay may keep you from unmounting the drive. If this is a rebuild you ignore this.
 
     1. Master nodes.
 
@@ -238,30 +196,14 @@
 
         If the `umount` command is responding with `target is busy` on the storage node, then try the following:
 
-<<<<<<< HEAD
-      ```bash
-      ncn-s# mount | grep "containers"
-=======
         ```bash
         ncn-s# mount | grep "containers"
->>>>>>> fe1f502b
 
         /dev/mapper/metalvg0-CONTAIN on /var/lib/containers type xfs (rw,noatime,swalloc,attr2,largeio,inode64,allocsize|
         32k,noquota)
         /dev/mapper/metalvg0-CONTAIN on /var/lib/containers/storage/overlay type xfs (rw,noatime,swalloc,attr2,largeio,i|
         bufs=8,logbsize=32k,noquota)
 
-<<<<<<< HEAD
-      ncn-s001# umount -v /var/lib/containers/storage/overlay
-      umount: /var/lib/containers/storage/overlay unmounted
-
-      ncn-s001# umount -v /var/lib/containers
-      umount: /var/lib/containers unmounted
-
-1. Remove auxiliary LVMs.
-
-   1. Stop the SDU container if necessary.
-=======
         ncn-s# umount -v /var/lib/containers/storage/overlay
         umount: /var/lib/containers/storage/overlay unmounted
 
@@ -272,7 +214,6 @@
 1. Remove auxiliary LVMs.
 
     1. Stop `cray-sdu-rda` container if necessary.
->>>>>>> fe1f502b
 
         ```bash
         ncn# podman ps
@@ -280,32 +221,20 @@
         7741d5096625  registry.local/sdu-docker-stable-local/cray-sdu-rda:1.1.1  /bin/sh -c /usr/s...  6 weeks ago  Up 6 weeks ago          cray-sdu-rda
         ```
 
-<<<<<<< HEAD
-      If there is a running `cray-sdu-rda` container in the above output, stop it using the container ID:
-=======
     1. If there is a running `cray-sdu-rda` container in the above output, stop it using the container ID:
->>>>>>> fe1f502b
 
         ```bash
         ncn# podman stop 7741d5096625
         7741d50966259410298bb4c3210e6665cdbd57a82e34e467d239f519ae3f17d4
         ```
 
-<<<<<<< HEAD
-   1. Remove metal LVM.
-=======
     1. Remove metal LVM.
->>>>>>> fe1f502b
 
         ```bash
         ncn# vgremove -f -v --select 'vg_name=~metal*'
         ```
 
-<<<<<<< HEAD
-      > **NOTE:** Optionally, run the `pvs` command and if any drives are still listed, remove them with `pvremove`, but this is rarely needed. Also, if the above command fails or returns a warning about the filesystem being in use, you should ignore the error and proceed to the next step, as this will not inhibit the wipe process.
-=======
-        > **`NOTE`** Optionally you can run the `pvs` command and if any drives are still listed, you can remove them with `pvremove`, but this is rarely needed. Also, if the above command fails or returns a warning about the filesystem being in use, you should ignore the error and proceed to the next step, as this will not inhibit the wipe process.
->>>>>>> fe1f502b
+       > **NOTE:** Optionally, run the `pvs` command and if any drives are still listed, remove them with `pvremove`, but this is rarely needed. Also, if the above command fails or returns a warning about the filesystem being in use, you should ignore the error and proceed to the next step, as this will not inhibit the wipe process.
 
 1. Stop the RAIDs.
 
@@ -326,12 +255,6 @@
     ncn# wipefs --all --force /dev/sd* /dev/disk/by-label/*
     ```
 
-<<<<<<< HEAD
-   **NOTE:** On worker nodes, it is a known issue that the `sgdisk` command sometimes encounters a hard hang. If you see no output from the command for 90 seconds, close the terminal session to the worker node, open a new terminal session to it, and complete the disk wipe procedure by running the above `wipefs` command.
+   > **NOTE:** On worker nodes, it is a known issue that the `sgdisk` command sometimes encounters a hard hang. If you see no output from the command for 90 seconds, close the terminal session to the worker node, open a new terminal session to it, and complete the disk wipe procedure by running the above `wipefs` command.
 
    See [Basic Wipe](#basic-wipe) section for expected output from the `wipefs` command.
-=======
-    **Note**: On worker nodes, it is a known issue that the `sgdisk` command sometimes encounters a hard hang. If you see no output from the command for 90 seconds, close the terminal session to the worker node, open a new terminal session to it, and complete the disk wipe procedure by running the above `wipefs` command.
-
-    See [Basic Wipe](#basic-wipe) section for expected output from the `wipefs` command.
->>>>>>> fe1f502b
