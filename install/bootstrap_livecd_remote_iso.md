# Bootstrap PIT Node from LiveCD Remote ISO

The Pre-Install Toolkit (PIT) node needs to be bootstrapped from the LiveCD. There are two media available
to bootstrap the PIT node--the RemoteISO or a bootable USB device. This procedure describes using the
RemoteISO. If not using the RemoteISO, see [Bootstrap PIT Node from LiveCD USB](bootstrap_livecd_usb.md)

The installation process is similar to the USB based installation with adjustments to account for the
lack of removable storage.

**Important:** Before starting this procedure be sure to complete the procedure to
[Prepare Configuration Payload](prepare_configuration_payload.md) for the relevant installation scenario.

### Topics:
   * [Known Compatibility Issues](#known-compatibility-issues)
   * [Attaching and Booting the LiveCD with the BMC](#attaching-and-booting-the-livecd-with-the-bmc)
   * [First Login](#first-login)
   * [Configure the Running LiveCD](#configure-the-running-livecd)
   * [Next Topic](#next-topic)

## Details
<a name="known-compatibility-issues"></a>
### 1. Known Compatibility Issues

The LiveCD Remote ISO has known compatibility issues for nodes from certain vendors.

   * Intel nodes should not attempt to bootstrap using the LiveCD Remote ISO method. Instead use [Bootstrap PIT Node from LiveCD USB](bootstrap_livecd_usb.md)
   * Gigabyte nodes should not attempt to bootstrap using the LiveCD Remote ISO method. Instead use [Bootstrap PIT Node from LiveCD USB](bootstrap_livecd_usb.md)

<a name="attaching-and-booting-the-livecd-with-the-bmc"></a>
### 2. Attaching and Booting the LiveCD with the BMC

> **Warning:** If this is a re-installation on a system that still has a USB device from a prior
> installation then that USB device must be wiped before continuing. Failing to wipe the USB, if present, may result in confusion.
> If the USB is booted still then it can wipe itself using the [basic wipe from Wipe NCN Disks for Reinstallation](wipe_ncn_disks_for_reinstallation.md#basic-wipe). If it is not booted, please do so and wipe it _or_ disable the USB ports in the BIOS (not available for all vendors).

Obtain and attach the LiveCD cray-pre-install-toolkit ISO file to the BMC. Depending on the vendor of the node,
the instructions for attaching to the BMC will differ.

1. The CSM software release should be downloaded and expanded for use.

   **Important:** To ensure that the CSM release plus any patches, workarounds, or hotfixes are included
   follow the instructions in [Update CSM Product Stream](../update_product_stream/index.md)

   The cray-pre-install-toolkit ISO and other files are now available in the directory from the extracted CSM tar.
   The ISO will have a name similar to
   `cray-pre-install-toolkit-sle15sp2.x86_64-1.4.10-20210514183447-gc054094.iso`



1. Prepare a server on the network to host the cray-pre-install-toolkit ISO.

   This release of CSM software, the cray-pre-install-toolkit ISO should be placed on a server which the PIT node
   will be able to contact via http or https.

      * HPE nodes can use http or https.

   **Note:** A shorter path name is better than a long path name on the webserver.

      - The Cray Pre-Install Toolkit ISO is included in the CSM release tarball. It will have a long filename similar to
        `cray-pre-install-toolkit-sle15sp2.x86_64-1.4.10-20210514183447-gc054094.iso`, so pick a shorter name on the webserver.

1. See the respective procedure below to attach an ISO.

   - [HPE iLO BMCs](boot_livecd_virtual_iso.md#hpe-ilo-bmcs)
   - [Gigabyte BMCs] Should not use the RemoteISO method. See [Bootstrap PIT Node from LiveCD USB](bootstrap_livecd_usb.md)
   - [Intel BMCs] Should not use the RemoteISO method. See [Bootstrap PIT Node from LiveCD USB](bootstrap_livecd_usb.md)

1. The chosen procedure should have rebooted the server. Observe the server boot into the LiveCD.

<a name="first-login"></a>
### 3. First Login

On first login (over SSH or at local console) the LiveCD will prompt the administrator to change the password.

1. **The initial password is empty**; set the username of `root` and press `return` twice.

   ```
   pit login: root
   ```

   Expected output looks similar to the following:

   ```
   Password:           <-------just press Enter here for a blank password
   You are required to change your password immediately (administrator enforced)
   Changing password for root.
   Current password:   <------- press Enter here, again, for a blank password
   New password:       <------- type new password
   Retype new password:<------- retype new password
   Welcome to the CRAY Pre-Install Toolkit (LiveOS)
   ```

<a name="configure-the-running-livecd"></a>
### 4. Configure the Running LiveCD

1. Set up the Typescript directory as well as the initial typescript. This directory will be returned to for every typescript in the entire CSM installation.


   ```bash
   pit# mkdir -pv /var/www/ephemeral/prep/admin
   pit# pushd !$
   pit# script -af csm-install-remoteiso.$(date +%Y-%m-%d).txt
   pit# export PS1='\u@\H \D{%Y-%m-%d} \t \w # '
   ```

1. Set up the site-link, enabling SSH to work. You can reconnect with SSH after this step.
   > **`NOTICE REGARDING DHCP`** If your site's network authority or network administrator has already provisioned an IPv4 address for your master node(s) external NIC(s), **then skip this step**.

   1. Setup Variables.

      ```bash
      # The IPv4 Address for the nodes external interface(s); this will be provided if not already by the site's network administrator or network authority.
      pit# site_ip=172.30.XXX.YYY/20
      pit# site_gw=172.30.48.1
      pit# site_dns=172.30.84.40
      # The actual NIC names for the external site interface; the first onboard or the first 1GBe PCIe (RJ-45).
      pit# site_nics='p2p1 p2p2 p2p3'
      # another example:
      pit# site_nics=em1
      ```

   1. Run the link setup script.
      > **`NOTE : USAGE`** All of the `/root/bin/csi-*` scripts are harmless to run without parameters, doing so will dump usage statements.

      ```bash
      pit# /root/bin/csi-setup-lan0.sh $site_ip $site_gw $site_dns $site_nics
      ```

   1. (recommended) print `lan0`, and if it has an IP address then exit console and log in again using SSH. The
      SSH connection will provide larger window sizes and better bufferhandling (screen wrapping).

      ```bash
      pit# ip a show lan0
      pit# exit
      external# ssh root@${SYSTEM_NAME}-ncn-m001
      ```

   1. (recommended) After reconnecting, resume the typescript (the `-a` appends to an existing script).

       ```bash
      pit# pushd /var/www/ephemeral/prep/admin
      pit# script -af $(ls -tr csm-install-remoteiso* | head -n 1)
      pit# export PS1='\u@\H \D{%Y-%m-%d} \t \w # '
      ```

   1. Check hostname.

      ```bash
      pit# hostnamectl
      ```
      > **`NOTE`** If the hostname returned by the `hostnamectl` command is still `pit`, then re-run the above script with the same parameters. Otherwise feel free to set the hostname by hand with `hostnamectl`, please continue to use the `-pit` suffix to prevent masquerading a PIT node as a real NCN to administrators and automation.

1. Find a local disk for storing product installers.

    ```bash
    pit# disk="$(lsblk -l -o SIZE,NAME,TYPE,TRAN | grep -E '(sata|nvme|sas)' | sort -h | awk '{print $2}' | head -n 1 | tr -d '\n')"
    pit# parted --wipesignatures -m --align=opt --ignore-busy -s /dev/$disk -- mklabel gpt mkpart primary ext4 2048s 100%
    pit# mkfs.ext4 -L PITDATA "/dev/${disk}1"
    ```

1. Mount local disk, check the output of each command as it goes.

    ```bash
    pit# mount -v -L PITDATA
    pit# pushd /var/www/ephemeral
    pit/var/www/ephemeral# mkdir -v prep configs data
    ```

1. Download the CSM software release to the PIT node.

   **Important:** In an earlier step, the CSM release plus any patches, workarounds, or hotfixes
   were downloaded to a system using the instructions in [Update CSM Product Stream](../update_product_stream/index.md)
   Either copy from that system to the PIT node or set the ENDPOINT variable to URL and use `wget`.

   1. Set helper variables

      ```bash
      pit:/var/www/ephemeral# export ENDPOINT=https://arti.dev.cray.com/artifactory/shasta-distribution-stable-local/csm
      pit:/var/www/ephemeral# export CSM_RELEASE=csm-x.y.z
      pit:/var/www/ephemeral# export SYSTEM_NAME=eniac
      ```

   1. Save the `CSM_RELEASE` for usage later; all subsequent shell sessions will have this var set.

      ```bash
      # Prepend a new line to assure we add on a unique line and not at the end of another.
      pit:/var/www/ephemeral# echo -e "\nCSM_RELEASE=$CSM_RELEASE" >>/etc/environment
      ```

   1. Fetch the release tarball.

      ```bash
      pit:/var/www/ephemeral# wget ${ENDPOINT}/${CSM_RELEASE}.tar.gz -O /var/www/ephemeral/${CSM_RELEASE}.tar.gz
      ```

   1. Expand the tarball on the PIT node.

      ```bash
      pit:/var/www/ephemeral# tar -zxvf ${CSM_RELEASE}.tar.gz
      pit:/var/www/ephemeral# ls -l ${CSM_RELEASE}
      ```

   1. Copy the artifacts into place.

      ```bash
      pit/var/www/ephemeral# mkdir -pv data/{k8s,ceph}
      pit/var/www/ephemeral# rsync -a -P --delete ./${CSM_RELEASE}/images/kubernetes/ ./data/k8s/
      pit/var/www/ephemeral# rsync -a -P --delete ./${CSM_RELEASE}/images/storage-ceph/ ./data/ceph/
      ```

   > The PIT ISO, Helm charts/images, and bootstrap RPMs are now available in the extracted CSM tar.

1. Install/upgrade the CSI and testing RPMs.

   ```bash
   pit:/var/www/ephemeral# rpm -Uvh --force $(find ./${CSM_RELEASE}/rpm/cray/csm/ -name "cray-site-init-*.x86_64.rpm" | sort -V | tail -1)
   pit:/var/www/ephemeral# rpm -Uvh --force $(find ./${CSM_RELEASE}/rpm/cray/csm/ -name "goss-servers*.rpm" | sort -V | tail -1)
   pit:/var/www/ephemeral# rpm -Uvh --force $(find ./${CSM_RELEASE}/rpm/cray/csm/ -name "csm-testing*.rpm" | sort -V | tail -1)
   ```

1. Show the version of CSI installed.

   ```bash
   pit# csi version
   ```

   Expected output looks similar to the following:
   ```
   CRAY-Site-Init build signature...
   Build Commit   : b3ed3046a460d804eb545d21a362b3a5c7d517a3-release-shasta-1.4
   Build Time     : 2021-02-04T21:05:32Z
   Go Version     : go1.14.9
   Git Version    : b3ed3046a460d804eb545d21a362b3a5c7d517a3
   Platform       : linux/amd64
   App. Version   : 1.5.18
   ```

1. Download and install/upgrade the workaround and documentation RPMs.

   If this machine does not have direct Internet access these RPMs will need to be externally downloaded and then copied to the system.

   **Important:** In an earlier step, the CSM release plus any patches, workarounds, or hotfixes
   were downloaded to a system using the instructions in [Check for Latest Workarounds and Documentation Updates](../update_product_stream/index.md#workarounds). Use that set of RPMs rather than downloading again.

   ```bash
   linux# wget https://storage.googleapis.com/csm-release-public/shasta-1.5/docs-csm-install/docs-csm-install-latest.noarch.rpm
   linux# wget https://storage.googleapis.com/csm-release-public/shasta-1.5/csm-install-workarounds/csm-install-workarounds-latest.noarch.rpm
   linux# scp -p docs-csm-install-*rpm csm-install-workarounds-*rpm ncn-m001:/root
   linux# ssh ncn-m001
   pit# rpm -Uvh --force docs-csm-install-latest.noarch.rpm
   pit# rpm -Uvh --force csm-install-workarounds-latest.noarch.rpm
   ```

1. Generate configuration files.

   Some files are needed for generating the configuration payload. See these topics in [Prepare Configuration Payload](prepare_configuration_payload.md) if you have not already prepared the information for this system. At this time see [Create HMN Connections JSON](create_hmn_connections_json.md) for instructions about creating the `hmn_connections.json`.

      * [Command Line Configuration Payload](prepare_configuration_payload.md#command_line_configuration_payload)
      * [Configuration Payload Files](prepare_configuration_payload.md#configuration_payload_files)

   Pull these files into the current working directory.
   - `application_node_config.yaml` (optional - see below)
   - `cabinets.yaml` (optional - see below)
   - `hmn_connections.json`
   - `ncn_metadata.csv`
   - `switch_metadata.csv`
   - `system_config.yaml` (see below)

   > The optional `application_node_config.yaml` file may be provided for further defining of settings relating to how application nodes will appear in HSM for roles and subroles. See [Create Application Node YAML](create_application_node_config_yaml.md)

   > The optional `cabinets.yaml` file allows cabinet naming and numbering as well as some VLAN overrides. See [Create Cabinets YAML](create_cabinets_yaml.md).

   > The `system_config.yaml` is required for a reinstall, because it was created during a previous install. For a first time install, the information in it can be provided as command line arguments to `csi config init`.


   1. Change into the preparation directory.

      ```bash
      linux# mkdir -pv /var/www/ephemeral/prep
      linux# cd /var/www/ephemeral/prep
      ```

      After gathering the files into this working directory, generate your configurations.

   1. If doing a reinstall and have the `system_config.yaml` parameter file avail available, then generate the system configuration reusing this parameter file (see [avoiding parameters](../background/cray_site_init_files.md#save-file--avoiding-parameters)).

      If not doing a reinstall of Shasta software, then the `system_config.yaml` file will not be available, so skip the rest of this step.

      The needed files should be in the current directory.

      ```bash
      linux# ls -1
      ```

      Expected output looks similar to the following:

      ```
      application_node_config.yaml
      cabinets.yaml
      hmn_connections.json
      ncn_metadata.csv
      switch_metadata.csv
      system_config.yaml
      ```

      Set an environment variable so this system name can be used in later commands.

      ```bash
      linux# export SYSTEM_NAME=eniac
      ```

      Generate the system configuration.

      ```bash
      linux# csi config init
      ```

      A new directory matching your `--system-name` argument will now exist in your working directory.

      Skip the next step to apply the csi-config workarounds.

   1. If doing a first time install or the `system_config.yaml` parameter file for a reinstall is not available, generate the system configuration.

      If doing a first time install, this step is required. If you did the previous step as part of a reinstall, skip this.

      The needed files should be in the current directory.

      ```bash
      linux# ls -1
      ```

      Expected output looks similar to the following:

      ```
      application_node_config.yaml
      cabinets.yaml
      hmn_connections.json
      ncn_metadata.csv
      switch_metadata.csv
      ```

      Set an environment variable so this system name can be used in later commands.

      ```bash
      linux# export SYSTEM_NAME=eniac
      ```

      Generate the system configuration. See below for an explanation of the command line parameters and some common settings.

      ```bash
      linux# csi config init \
          --bootstrap-ncn-bmc-user root \
          --bootstrap-ncn-bmc-pass changeme \
          --system-name ${SYSTEM_NAME}  \
          --can-cidr 10.103.11.0/24 \
          --can-external-dns 10.103.11.113 \
          --can-gateway 10.103.11.1 \
          --can-static-pool 10.103.11.112/28 \
          --can-dynamic-pool 10.103.11.128/25 \
          --nmn-cidr 10.252.0.0/17 \
          --hmn-cidr 10.254.0.0/17 \
          --ntp-pool time.nist.gov \
          --site-domain dev.cray.com \
          --site-ip 172.30.53.79/20 \
          --site-gw 172.30.48.1 \
          --site-nic p1p2 \
          --site-dns 172.30.84.40 \
          --install-ncn-bond-members p1p1,p10p1 \
          --application-node-config-yaml application_node_config.yaml \
          --cabinets-yaml cabinets.yaml \
          --hmn-mtn-cidr 10.104.0.0/17 \
          --nmn-mtn-cidr 10.100.0.0/17 \
          --bgp-peers aggregation
      ```

      A new directory matching your `--system-name` argument will now exist in your working directory.

      > After generating a configuration, a visual audit of the generated files for network data should be performed.

      Run the command `csi config init --help` to get more information about the parameters mentioned in the example command above and others which are available.

      Notes about parameters to `csi config init`:
      * The `application_node_config.yaml` file is optional, but if you have one describing the mapping between prefixes in `hmn_connections.csv` that should be mapped to HSM subroles, you need to include a command line option to have it used. See [Create Application Node YAML](create_application_node_config_yaml.md).
      * The `bootstrap-ncn-bmc-user` and `bootstrap-ncn-bmc-pass` must match what is used for the BMC account and its password for the management NCNs.
      * Set site parameters (`site-domain`, `site-ip`, `site-gw`, `site-nic`, `site-dns`) for the information which connects `ncn-m001` (the PIT node) to the site. The `site-nic` is the interface on this node connected to the site.
      * There are other interfaces possible, but the `install-ncn-bond-members` are typically:
         * `p1p1,p10p1` for HPE nodes
         * `p1p1,p1p2` for Gigabyte nodes
         * `p801p1,p801p2` for Intel nodes
      * If you are not using a `cabinets-yaml` file, set the three cabinet parameters (`mountain-cabinets`, `hill-cabinets`, and `river-cabinets`) to the number of each cabinet which are part of this system.
      * The starting cabinet number for each type of cabinet (for example, `starting-mountain-cabinet`) has a default that can be overridden. See the `csi config init --help`
      * For systems that use non-sequential cabinet ID numbers, use `cabinets-yaml` to include the `cabinets.yaml` file. This file can include information about the starting ID for each cabinet type and number of cabinets which have separate command line options, but is a way to specify explicitly the id of every cabinet in the system. If you are using a `cabinets-yaml` file, flags specified on the `csi` command-line related to cabinets will be ignored. See [Create Cabinets YAML](create_cabinets_yaml.md).
      * An override to default cabinet IPv4 subnets can be made with the `hmn-mtn-cidr` and `nmn-mtn-cidr` parameters.
      * By default, spine switches are used as MetalLB peers. Use `--bgp-peers aggregation` to use aggregation switches instead.
      * Several parameters (`can-gateway`, `can-cidr`, `can-static-pool`, `can-dynamic-pool`) describe the CAN (Customer Access network). The `can-gateway` is the common gateway IP address used for both spine switches and commonly referred to as the Virtual IP address for the CAN. The `can-cidr` is the IP subnet for the CAN assigned to this system. The `can-static-pool` and `can-dynamic-pool` are the MetalLB address static and dynamic pools for the CAN. The `can-external-dns` is the static IP address assigned to the DNS instance running in the cluster to which requests the cluster subdomain will be forwarded. The `can-external-dns` IP address must be within the `can-static-pool` range.
      * Set `ntp-pool` to a reachable NTP server

      These warnings from `csi config init` for issues in `hmn_connections.json` can be ignored.
      * The node with the external connection (`ncn-m001`) will have a warning similar to this because its BMC is connected to the site and not the HMN like the other management NCNs. It can be ignored.

         ```
         "Couldn't find switch port for NCN: x3000c0s1b0"
         ```

      * An unexpected component may have this message. If this component is an application node with an unusual prefix, it should be added to the `application_node_config.yaml` file. Then rerun `csi config init`. See the procedure to [Create Application Node Config YAML](create_application_node_config_yaml.md)

         ```json
         {"level":"warn","ts":1610405168.8705149,"msg":"Found unknown source prefix! If this is expected to be an Application node, please update application_node_config.yaml","row":
         {"Source":"gateway01","SourceRack":"x3000","SourceLocation":"u33","DestinationRack":"x3002","DestinationLocation":"u48","DestinationPort":"j29"}}
         ```

      * If a cooling door is found in `hmn_connections.json`, there may be a message like the following. It can be safely ignored.

         ```json
         {"level":"warn","ts":1612552159.2962296,"msg":"Cooling door found, but xname does not yet exist for cooling doors!","row":
         {"Source":"x3000door-Motiv","SourceRack":"x3000","SourceLocation":" ","DestinationRack":"x3000","DestinationLocation":"u36","DestinationPort":"j27"}}
         ```

      Continue with the next step to apply the csi-config workarounds.

1. Follow the [workaround instructions](../update_product_stream/index.md#apply-workarounds) for the `csi-config` breakpoint.

1. Copy the interface config files generated earlier by `csi config init`
   into `/etc/sysconfig/network/`.

      ```bash
      pit# cp -pv /var/www/ephemeral/prep/${SYSTEM_NAME}/pit-files/* /etc/sysconfig/network/
      pit# wicked ifreload all
      pit# systemctl restart wickedd-nanny && sleep 5
      ```

1. Check that IP addresses are set for each interface and investigate any failures.

    1. Check IP addresses, do not run tests if these are missing and instead start triage.

       ```bash
       pit# wicked show bond0 bond0.nmn0 bond0.hmn0 bond0.can0
       bond0           up
       link:     #7, state up, mtu 1500
       type:     bond, mode ieee802-3ad, hwaddr b8:59:9f:fe:49:d4
       config:   compat:suse:/etc/sysconfig/network/ifcfg-bond0
       leases:   ipv4 static granted
       addr:     ipv4 10.1.1.2/16 [static]

       bond0.nmn0      up
       link:     #8, state up, mtu 1500
       type:     vlan bond0[2], hwaddr b8:59:9f:fe:49:d4
       config:   compat:suse:/etc/sysconfig/network/ifcfg-bond0.nmn0
       leases:   ipv4 static granted
       addr:     ipv4 10.252.1.4/17 [static]
       route:    ipv4 10.92.100.0/24 via 10.252.0.1 proto boot

       bond0.can0      up
       link:     #9, state up, mtu 1500
       type:     vlan bond0[7], hwaddr b8:59:9f:fe:49:d4
       config:   compat:suse:/etc/sysconfig/network/ifcfg-bond0.can0
       leases:   ipv4 static granted
       addr:     ipv4 10.102.9.5/24 [static]
<<<<<<< HEAD
 
       bond0.hmn0      up
=======

       vlan004         up
>>>>>>> 447aad21
       link:     #10, state up, mtu 1500
       type:     vlan bond0[4], hwaddr b8:59:9f:fe:49:d4
       config:   compat:suse:/etc/sysconfig/network/ifcfg-bond0.hmn0
       leases:   ipv4 static granted
       addr:     ipv4 10.254.1.4/17 [static]
       ```

    1. Run tests, inspect failures.

       ```bash
       pit# csi pit validate --network
       ```

1. Copy the service config files generated earlier by `csi config init` for DNSMasq, Metal
   Basecamp (cloud-init), and Conman.

    1. Copy files (files only, `-r` is expressly not used).

        ```bash
        pit# cp -pv /var/www/ephemeral/prep/${SYSTEM_NAME}/dnsmasq.d/* /etc/dnsmasq.d/
        pit# cp -pv /var/www/ephemeral/prep/${SYSTEM_NAME}/conman.conf /etc/conman.conf
        pit# cp -pv /var/www/ephemeral/prep/${SYSTEM_NAME}/basecamp/* /var/www/ephemeral/configs/
        ```

    1. Enable, and fully restart all PIT services.

        ```bash
        pit# systemctl enable basecamp nexus dnsmasq conman
        pit# systemctl stop basecamp nexus dnsmasq conman
        pit# systemctl start basecamp nexus dnsmasq conman
        ```

1. Start and configure NTP on the LiveCD for a fallback/recovery server.

   ```bash
   pit# /root/bin/configure-ntp.sh
   ```

1. Check that our services are ready and investigate any test failures.

   ```bash
   pit# csi pit validate --services
   ```

1. Mount a shim to match the Shasta-CFG steps' directory structure.

    ```bash
    pit# mkdir -vp /mnt/pitdata
    pit# mount -v -L PITDATA /mnt/pitdata
    ```

1. The following procedure will set up customized CA certificates for deployment using Shasta-CFG.

   * [Prepare Site-Init](prepare_site_init.md) to create and prepare the `site-init` directory for your system.


<a name="next-topic"></a>
# Next Topic

   After completing this procedure the next step is to configure the management network switches.

   * See [Configure Management Network Switches](index.md#configure_management_network)
<|MERGE_RESOLUTION|>--- conflicted
+++ resolved
@@ -456,13 +456,8 @@
        config:   compat:suse:/etc/sysconfig/network/ifcfg-bond0.can0
        leases:   ipv4 static granted
        addr:     ipv4 10.102.9.5/24 [static]
-<<<<<<< HEAD
  
        bond0.hmn0      up
-=======
-
-       vlan004         up
->>>>>>> 447aad21
        link:     #10, state up, mtu 1500
        type:     vlan bond0[4], hwaddr b8:59:9f:fe:49:d4
        config:   compat:suse:/etc/sysconfig/network/ifcfg-bond0.hmn0
