# Redeploy PIT Node

The following procedure contains information for rebooting and deploying the management node that is currently
hosting the LiveCD. The following steps detail loading hand-off data and rebooting the node. This assists with remote-console setup to aid in observing the reboot. At the end of this procedure, the
LiveCD will no longer be active. The node it was using will join the Kubernetes cluster as the final of three master
nodes forming a quorum.

**IMPORTANT:** While the node is rebooting, it will only be available through Serial-over-LAN and local terminals. This
procedure entails deactivating the LiveCD, meaning the LiveCD and all of its resources will be unavailable.

Topics:

   * [Required Services](#required-services)
   * [Notice of Danger](#notice-of-danger)
   * [Hand-Off](#hand-off)
      * [Start Hand-Off](#start-hand-off)
   * [Reboot](#reboot)
   * [Enable NCN Disk Wiping Safeguard](#enable-ncn-disk-wiping-safeguard)
   * [Configure DNS and NTP on each BMC](#configure-dns-and-ntp-on-each-bmc)
   * [Validate `BOOTRAID` artifacts](#validate-bootraid-artifacts)
   * [Next Topic](#next-topic)

## Details

<a name="required-services"></a>
### 1. Required Services

These services must be healthy before the reboot of the LiveCD can take place. If the health checks performed earlier in the install completed successfully \([Validate CSM Health](../operations/validate_csm_health.md)\), the following platform services will be healthy and ready for reboot of the LiveCD:

   * Utility Storage (Ceph)
   * cray-bss
   * cray-dhcp-kea
   * cray-dns-unbound
   * cray-ipxe
   * cray-sls
   * cray-tftp

<a name="notice-of-danger"></a>
### 2. Notice of Danger

> An administrator is **strongly encouraged** to be mindful of pitfalls during this segment of the CSM install.
> The steps below do contain warnings themselves, but overall there are risks:
>
> - SSH will cease to work when the LiveCD reboots; the serial console will need to be leveraged
>
> - Rebooting a remoteISO will dump all running changes on the PIT node; USBs are accessible after the install
>
> - The NCN **will never wipe a USB device** during installation
>
> - Learning the CAN IP addresses of the other NCNs will be a benefit if troubleshooting is required
>
> This procedure entails deactivating the LiveCD, meaning the LiveCD and all of its resources will be
> **unavailable**.

<a name="hand-off"></a>
### 3. Hand-Off

The steps in this guide will ultimately walk an administrator through loading hand-off data and rebooting the node.
This will assist with remote-console setup, for observing the reboot.

At the end of these steps, the LiveCD will be no longer active. The node it was using will join
the Kubernetes cluster as the final of three master nodes forming a quorum.

<a name="start-hand-off"></a>
#### 3.1 Start Hand-Off

1. Start a new typescript (quit).
   
   Run this on the PIT node as root.
   The prompts are removed for easier copy-paste; this step is only useful as a whole.

   - Exit the current typescript if one has arrived here from the prior pages:

      ```bash
      pit# exit
      pit# popd
      ```

   - Start the new script:

      ```bash
      mkdir -pv /var/www/ephemeral/prep/admin
      pushd /var/www/ephemeral/prep/admin
      script -af csm-livecd-reboot.$(date +%Y-%m-%d).txt
      export PS1='\u@\H \D{%Y-%m-%d} \t \w # '
      ```

1. Follow the [workaround instructions](../update_product_stream/index.md#apply-workarounds) for the `livecd-pre-reboot` breakpoint.

1. Upload SLS file.
    
    > Note the system name environment variable `SYSTEM_NAME` must be set.

    ```bash
    pit# csi upload-sls-file --sls-file /var/www/ephemeral/prep/${SYSTEM_NAME}/sls_input_file.json
    ```

    Expected output looks similar to the following:

    ```
    2021/02/02 14:05:15 Retrieving S3 credentials ( sls-s3-credentials ) for SLS
    2021/02/02 14:05:15 Uploading SLS file: /var/www/ephemeral/prep/eniac/sls_input_file.json
    2021/02/02 14:05:15 Successfully uploaded SLS Input File.
    ```

1. Get a token to use for authenticated communication with the gateway.

    > **NOTE:** `api-gw-service-nmn.local` is legacy, and will be replaced with api-gw-service.nmn.

    ```bash
    pit# export TOKEN=$(curl -k -s -S -d grant_type=client_credentials \
      -d client_id=admin-client \
      -d client_secret=`kubectl get secrets admin-client-auth -o jsonpath='{.data.client-secret}' | base64 -d` \
      https://api-gw-service-nmn.local/keycloak/realms/shasta/protocol/openid-connect/token | jq -r '.access_token')
    ```

1. <a name="ncn-boot-artifacts-hand-off"></a>Upload NCN boot artifacts into S3.

    1. Set variables.

        **IMPORTANT**: The variables set depend on whether or not the default NCN images are customized. The most
        common procedures that involve customizing the images are
        [Configuring NCN Images to Use Local Timezone](../operations/node_management/Configure_NTP_on_NCNs.md#configure_ncn_images_to_use_local_timezone) and
        [Changing NCN Image Root Password and SSH Keys](../operations/security_and_authentication/Change_NCN_Image_Root_Password_and_SSH_Keys.md).
        The two paths forward are listed below:

        * If the NCN images were **not** customized, set the following variables (this is the default path):

            ```bash
            pit# export CSM_RELEASE=csm-x.y.z
            pit# export artdir=/var/www/ephemeral/${CSM_RELEASE}/images
            pit# export k8sdir=$artdir/kubernetes
            pit# export cephdir=$artdir/storage-ceph
            ```

        * If the NCN images were customized, set the following variables:

            ```bash
            pit# export artdir=/var/www/ephemeral/data
            pit# export k8sdir=$artdir/k8s
            pit# export cephdir=$artdir/ceph
            ```

    2. After setting the variables in the previous step, run the following command.

        ```bash
        pit# csi handoff ncn-images \
        --k8s-kernel-path $k8sdir/*.kernel \
        --k8s-initrd-path $k8sdir/initrd.img*.xz \
        --k8s-squashfs-path $k8sdir/*.squashfs \
        --ceph-kernel-path $cephdir/*.kernel \
        --ceph-initrd-path $cephdir/initrd.img*.xz \
        --ceph-squashfs-path $cephdir/*.squashfs
        ```

        Running this command will output a block that looks like this at the end:

        ```text
        You should run the following commands so the versions you just uploaded can be used in other steps:
        export KUBERNETES_VERSION=x.y.z
        export CEPH_VERSION=x.y.z
        ```
<<<<<<< HEAD
        
        Be sure to perform this action so subsequent steps are successful.

2. Upload the same `data.json` file we used to BSS, our Kubernetes cloud-init DataSource. 
   
   __If you have made any changes__
=======

    1. Run the `export` commands listed at the end of the output from the previous step.

1. <a name="csi-handoff-bss-metadata"></a>Upload the same `data.json` file we used to BSS, our Kubernetes cloud-init DataSource. __If you have made any changes__
>>>>>>> 480b03c4
   to this file as a result of any customizations or workarounds, use the path to that file instead. This step will
   prompt for the root password of the NCNs.

    ```bash
    pit# csi handoff bss-metadata --data-file /var/www/ephemeral/configs/data.json || echo "ERROR: csi handoff bss-metadata failed"
    ```

3. Ensure the DNS server value is correctly set to point toward Unbound at `10.92.100.225`.

    ```bash
    pit# csi handoff bss-update-cloud-init --set meta-data.dns-server=10.92.100.225 --limit Global
    ```

4. Upload the bootstrap information; note this denotes information that should always be kept together in order to fresh-install the system again.

    1. Log in; setup passwordless SSH _to_ the PIT node by copying ONLY the public keys from `ncn-m002` and `ncn-m003` to the PIT (**do not setup passwordless SSH _from_ the PIT** or the key will have to be securely tracked or expunged if using a USB installation).

        ```bash
        pit# CSM_RELEASE=$(basename $(ls -d /var/www/ephemeral/csm*/ | head -n 1))
        pit# echo "${CSM_RELEASE}"
        # these will prompt for a password:
        pit# ssh ncn-m002 cat /root/.ssh/id_rsa.pub >> /root/.ssh/authorized_keys
        pit# ssh ncn-m003 cat /root/.ssh/id_rsa.pub >> /root/.ssh/authorized_keys
        pit# chmod 600 /root/.ssh/authorized_keys
        ```

    2. Run this to create the backup; in one swoop, log in to `ncn-m002` and `ncn-m003` and pull the files off the PIT. _This runs `rsync` with specific parameters; `partial`, `non-verbose`, and `progress`._

        ```bash
        pit# ssh ncn-m002 CSM_RELEASE=$(basename $(ls -d /var/www/ephemeral/csm*/ | head -n 1)) \
        "mkdir -pv /metal/bootstrap
        rsync -e 'ssh -o StrictHostKeyChecking=no -o UserKnownHostsFile=/dev/null' -rltD -P --delete pit.nmn:/var/www/ephemeral/prep /metal/bootstrap/
        rsync -e 'ssh -o StrictHostKeyChecking=no -o UserKnownHostsFile=/dev/null' -rltD -P --delete pit.nmn:/var/www/ephemeral/${CSM_RELEASE}/cray-pre-install-toolkit*.iso /metal/bootstrap/"
        ```

        ```bash
        pit# ssh ncn-m003 CSM_RELEASE=$(basename $(ls -d /var/www/ephemeral/csm*/ | head -n 1)) \
        "mkdir -pv /metal/bootstrap
        rsync -e 'ssh -o StrictHostKeyChecking=no -o UserKnownHostsFile=/dev/null' -rltD -P --delete pit.nmn:/var/www/ephemeral/prep /metal/bootstrap/
        rsync -e 'ssh -o StrictHostKeyChecking=no -o UserKnownHostsFile=/dev/null' -rltD -P --delete pit.nmn:/var/www/ephemeral/${CSM_RELEASE}/cray-pre-install-toolkit*.iso /metal/bootstrap/"
        ```

5. List ipv4 boot options using `efibootmgr`:

    ```bash
    pit# efibootmgr | grep -Ei "ip(v4|4)"
    ```

<<<<<<< HEAD
6. Set and trim the boot order for **master nodes** using one of the following guides:

    > **NOTE:** If the boot order from `efibootmgr` looks like one of [these examples](../background/ncn_boot_workflow.md#examples), proceed to the next step.
=======
1. Set and trim the boot order on the PIT node.
>>>>>>> 480b03c4

    In [Deploy Management Nodes](deploy_management_nodes.md#configure-and-trim-uefi-entries), this procedure was done on the other NCNs. Now it is time to do it on the PIT node. See [Setting Boot Order](../background/ncn_boot_workflow.md#setting-order) and [Trimming Boot Order](../background/ncn_boot_workflow.md#trimming_boot_order).

7. Tell the node to PXE boot on the next boot. 
   
   Use `efibootmgr` to set the next boot device to the first PXE boot option. This step assumes the boot order was set up in the previous step.

    ```bash
    pit# efibootmgr -n $(efibootmgr | grep -Ei "ip(v4|4)" | awk '{print $1}' | head -n 1 | tr -d Boot*) | grep -i bootnext
    BootNext: 0014
    ```

<<<<<<< HEAD
8. Collect a backdoor login and fetch the CAN IP address for `ncn-m002` for a backdoor during the reboot of `ncn-m001`.
=======
1. <a name="collect-can-ip-ncn-m002"></a>Collect a backdoor login. Fetch the CAN IP address for `ncn-m002` for a backdoor during the reboot of `ncn-m001`.
>>>>>>> 480b03c4

    1. Get the IP address. 

        ```bash
        pit# ssh ncn-m002 'ip a show vlan007 | grep inet'
        ```

        _Expected output (values may differ)_:

        ```
        inet 10.102.11.13/24 brd 10.102.11.255 scope global vlan007
        inet6 fe80::1602:ecff:fed9:7820/64 scope link
        ```

    2. Log in from another external machine to verify SSH is up and running for this session.

        ```bash
        external# ssh root@10.102.11.13
        ncn-m002#
        ```

    > Keep this terminal active as it will enable `kubectl` commands during the bring-up of the new NCN.
    If the reboot successfully deploys the LiveCD, this terminal can be exited.

    > **POINT OF NO RETURN** The next step will wipe the underlying nodes disks clean, it will ignore USB devices. RemoteISOs are at risk here, even though a backup has been
    > performed of the PIT node we cannot simply boot back to the same state.
    > This is the last step before rebooting the node.

<<<<<<< HEAD
9.  **`IN-PLACE WORKAROUND`** This is a workaround until the auto-wipe feature ceases preventing the creation of the 3rd disk (CASMINST-169. This step is safe to do even after auto-wipe is fixed.
=======
1. Wipe the disks on the PIT node.
>>>>>>> 480b03c4

    > **`WARNING : USER ERROR`** Do not assume to wipe the first three disks (e.g. `sda, sdb, and sdc`), they float and are not pinned to any physical disk layout. **Choosing the wrong ones may result in wiping the USB device**, the USB device can only be wiped by operators at this point in the install. The USB device are never wiped by the CSM installer.

    1. Select disks to wipe (SATA/NVME/SAS).

        ```bash
        pit# md_disks="$(lsblk -l -o SIZE,NAME,TYPE,TRAN | grep -E '(sata|nvme|sas)' | sort -h | awk '{print "/dev/" $2}')"
        ```

    2. Run a sanity check by printing disks into typescript or console.

        ```bash
        pit# echo $md_disks
        ```

        Expected output looks similar to the following:

        ```
        /dev/sda /dev/sdb /dev/sdc
        ```

    3. Wipe. **This is irreversible.**

        ```bash
        pit# wipefs --all --force $md_disks
        ```

        If any disks had labels present, output looks similar to the following:

        ```
        /dev/sda: 8 bytes were erased at offset 0x00000200 (gpt): 45 46 49 20 50 41 52 54
        /dev/sda: 8 bytes were erased at offset 0x6fc86d5e00 (gpt): 45 46 49 20 50 41 52 54
        /dev/sda: 2 bytes were erased at offset 0x000001fe (PMBR): 55 aa
        /dev/sdb: 6 bytes were erased at offset 0x00000000 (crypto_LUKS): 4c 55 4b 53 ba be
        /dev/sdb: 6 bytes were erased at offset 0x00004000 (crypto_LUKS): 53 4b 55 4c ba be
        /dev/sdc: 8 bytes were erased at offset 0x00000200 (gpt): 45 46 49 20 50 41 52 54
        /dev/sdc: 8 bytes were erased at offset 0x6fc86d5e00 (gpt): 45 46 49 20 50 41 52 54
        /dev/sdc: 2 bytes were erased at offset 0x000001fe (PMBR): 55 aa
        ```

        If there was any wiping done, output should appear similar to the snippet above. If this is re-ran, there may be no output or an ignorable error.

10. Preserve the ConMan console logs for the other NCNs if desired.
    
    > **WARNING:** This is the last chance to do so. The logs will be lost after rebooting. They are located in `/var/log/conman` on the PIT node.

11. Quit the typescript session with the `exit` command and copy the file (`csm-livecd-reboot.<date>.txt`) to a location on another server for reference later.

    ```bash
    pit# exit
    ```

12. (Optional) Setup ConMan or serial console if not already on one from any laptop or other system with network connectivity to the cluster.

    ```bash
    external# script -a boot.livecd.$(date +%Y-%m-%d).txt
    external# export PS1='\u@\H \D{%Y-%m-%d} \t \w # '
    external# SYSTEM_NAME=eniac
    external# USERNAME=root
    external# export IPMI_PASSWORD=changeme
    external# ipmitool -I lanplus -U $USERNAME -E -H ${SYSTEM_NAME}-ncn-m001-mgmt chassis power status
    external# ipmitool -I lanplus -U $USERNAME -E -H ${SYSTEM_NAME}-ncn-m001-mgmt sol activate
    ```

<a name="reboot"></a>
### 4. Reboot

1. Reboot the LiveCD.

    ```bash
    pit# reboot
    ```

1. After the node boots, acquire its hostname (i.e. `ncn-m001`), and run cloud-init.

    > **NOTE:**: If the nodes has PXE boot issues, such as getting PXE errors or not pulling the ipxe.efi binary, see [PXE boot troubleshooting](pxe_boot_troubleshooting.md).

    > **NOTE:** If `ncn-m001` did not run all the cloud-init scripts, the following commands need to be run **(but only in that circumstance)**.

    1. Run the following commands:

        ```bash
        ncn-m001# cloud-init clean
        ncn-m001# cloud-init init
        ncn-m001# cloud-init modules -m init
        ncn-m001# cloud-init modules -m config
        ncn-m001# cloud-init modules -m final
        ```

1. Once cloud-init has completed successfully, log in and start a typescript (the IP address used here is the one we noted for `ncn-m002` in an earlier step).

    ```bash
    external# ssh root@10.102.11.13

    ncn-m002# pushd /metal/bootstrap/prep/admin
    ncn-m002# script -af csm-verify.$(date +%Y-%m-%d).txt
    ncn-m002# export PS1='\u@\H \D{%Y-%m-%d} \t \w # '
    ncn-m002# ssh ncn-m001
    ```

1. Change the root password on `ncn-m001` if the pre-NCN deployment password change method was **not** used.
   
   Run `passwd` on ncn-m001 and complete the prompts.

    ```bash
    ncn-m001# passwd
    ```

1. Run `kubectl get nodes` to see the full Kubernetes cluster.

    > **NOTE:** If the new node fails to join the cluster after running other cloud-init items, please refer to the `handoff`.

    ```bash
    ncn-m001# kubectl get nodes
    ```

    Expected output looks similar to the following:

    ```
    NAME       STATUS   ROLES    AGE     VERSION
    ncn-m001   Ready    master   7s      v1.18.6
    ncn-m002   Ready    master   4h40m   v1.18.6
    ncn-m003   Ready    master   4h38m   v1.18.6
    ncn-w001   Ready    <none>   4h39m   v1.18.6
    ncn-w002   Ready    <none>   4h39m   v1.18.6
    ncn-w003   Ready    <none>   4h39m   v1.18.6
    ```

1. Restore and verify the site link. It will be necessary to restore the `ifcfg-lan0` file from either manual backup taken during the prior "Hand-Off" step or re-mount the USB and copy it from the prep directory to `/etc/sysconfig/network/`.

    ```bash
    ncn-m001# SYSTEM_NAME=eniac
    ncn-m001# rsync ncn-m002:/metal/bootstrap/prep/${SYSTEM_NAME}/pit-files/ifcfg-lan0 /etc/sysconfig/network/
    ncn-m001# wicked ifreload lan0
    ncn-m001# wicked ifstatus lan0
    lan0            up
       link:     #32, state up, mtu 1500
       type:     bridge, hwaddr 90:e2:ba:0f:11:c2
       config:   compat:suse:/etc/sysconfig/network/ifcfg-lan0
       leases:   ipv4 static granted
       addr:     ipv4 172.30.53.88/20 [static]
    ```

1. Run `ip a` to show our lan0 IP address, verify the site link.

    ```bash
    ncn-m001# ip a show lan0
    ```

1. Run `ip a` to show our VLANs, verify they all have IP addresses.

    ```bash
    ncn-m001# ip a show vlan002
    ncn-m001# ip a show vlan004
    ncn-m001# ip a show vlan007
    ```

1. Run `ip r` to show our default route is via the CAN/vlan007.

    ```bash
    ncn-m001# ip r show default
    ```

1. Verify we **do not** have a metal bootstrap IP.

    ```bash
     ncn-m001# ip a show bond0
     ```

 1. Verify zypper repositories are empty and all remote SUSE repositories are disabled.

    ```bash
    ncn-m001# rm -v /etc/zypp/repos.d/* && zypper ms --remote --disable
    ```

1. Install the latest documentation and workaround packages. This will require external access.

   If this machine does not have direct Internet access these RPMs will need to be externally downloaded and then copied to the system.

   **IMPORTANT:** In an earlier step, the CSM release plus any patches, workarounds, or hotfixes
   were downloaded to a system using the instructions in [Check for Latest Workarounds and Documentation Updates](../update_product_stream/index.md#workarounds). Use that set of RPMs rather than downloading again.

   ```bash
   linux# wget https://storage.googleapis.com/csm-release-public/shasta-1.5/docs-csm/docs-csm-latest.noarch.rpm
   linux# wget https://storage.googleapis.com/csm-release-public/shasta-1.5/csm-install-workarounds/csm-install-workarounds-latest.noarch.rpm
   linux# scp -p docs-csm-*rpm csm-install-workarounds-*rpm ncn-m001:/root
   linux# ssh ncn-m001
   ncn-m001# rpm -Uvh docs-csm-latest.noarch.rpm
   ncn-m001# rpm -Uvh csm-install-workarounds-latest.noarch.rpm
   ```

1. Follow the [workaround instructions](../update_product_stream/index.md#apply-workarounds) for the `livecd-post-reboot` breakpoint.

1. Exit the typescript and move the backup to `ncn-m001`, thus removing the need to track `ncn-m002` as yet-another bootstrapping agent. This is required to facilitate reinstallations, because it pulls the preparation data back over to the documented area (`ncn-m001`).

    ```bash
    ncn-m001# exit
    ncn-m002# exit
    # typescript exited
    ncn-m002# rsync -rltDv -P /metal/bootstrap ncn-m001:/metal/
    ncn-m002# rm -rfv /metal/bootstrap
    ncn-m002# exit
    ```

<a name="enable-ncn-disk-wiping-safeguard"></a>
### 5. Enable NCN Disk Wiping Safeguard

> The next steps require `csi` from the installation media. `csi` will not be provided on an NCN otherwise because it is used for Cray installation and bootstrap. The CSI binary is compiled against the NCN base, simply fetching it from the bootable media will suffice.

1. SSH back into `ncn-m001`, or restart a local console and resume the typescript.

    ```bash
    ncn-m001# script -af /metal/bootstrap/prep/admin/csm-verify.$(date +%Y-%m-%d).txt
    ncn-m001# export PS1='\u@\H \D{%Y-%m-%d} \t \w # '
    ```

1. Obtain access to CSI.

    ```bash
    ncn-m001# mkdir -pv /mnt/livecd /mnt/rootfs /mnt/sqfs
    ncn-m001# mount -v /metal/bootstrap/cray-pre-install-toolkit-*.iso /mnt/livecd/
    ncn-m001# mount -v /mnt/livecd/LiveOS/squashfs.img /mnt/sqfs/
    ncn-m001# mount -v /mnt/sqfs/LiveOS/rootfs.img /mnt/rootfs/
    ncn-m001# cp -pv /mnt/rootfs/usr/bin/csi /tmp/csi
    ncn-m001# /tmp/csi version
    ncn-m001# umount -vl /mnt/sqfs /mnt/rootfs /mnt/livecd
    ```

1. Authenticate with the cluster.

    ```bash
    ncn-m001# export TOKEN=$(curl -k -s -S -d grant_type=client_credentials \
    -d client_id=admin-client \
    -d client_secret=`kubectl get secrets admin-client-auth -o jsonpath='{.data.client-secret}' | base64 -d` \
    https://api-gw-service-nmn.local/keycloak/realms/shasta/protocol/openid-connect/token | jq -r '.access_token')
    ```

1.  **`IN-PLACE WORKAROUND`** Set the wipe safeguard to allow safe net-reboots. **This will set the safeguard on all NCNs**.

    ```bash
    ncn-m001# /tmp/csi handoff bss-update-param --set metal.no-wipe=1
    ```

> **`CSI NOTE`** `/tmp/csi` will delete itself on the next reboot. The `/tmp` directory is `tmpfs` and runs in memory, it normally will not persist on restarts.

<a name="configure-dns-and-ntp-on-each-bmc"></a>
### 6. Configure DNS and NTP on each BMC

 > **`NOTE`** If the system uses Gigabyte or Intel hardware, skip this section.

Perform the following steps on every NCN **except ncn-m001**.

1. Set environment variables. Make sure to set the appropriate value for the `IPMI_PASSWORD` variable.

    ```bash
    ncn# export IPMI_PASSWORD=changeme
    ncn# export USERNAME=root
    ```

1. Disable DHCP and configure NTP on the BMC using data from cloud-init.

    ```bash
    ncn# /opt/cray/csm/scripts/node_management/set-bmc-ntp-dns.sh ilo -H "$(hostname)-mgmt" -S -n
    ```

1. Configure DNS on the BMC using data from cloud-init.

    ```bash
    ncn# /opt/cray/csm/scripts/node_management/set-bmc-ntp-dns.sh ilo -H "$(hostname)-mgmt" -d
    ```

1. (Optional) View the settings of the BMC:

    ```bash
    ncn# /opt/cray/csm/scripts/node_management/set-bmc-ntp-dns.sh ilo -H "$(hostname)-mgmt" -s
    ```

<a name="validate-bootraid-artifacts"></a>
### 7. Validate `BOOTRAID` artifacts

Perform the following steps **on ncn-m001**.

1. Initialize the Cray CLI on `ncn-m001`. See [Configure the Cray Command Line Interface](../operations/configure_cray_cli.md) for details on how to do this.

1. Run the script to ensure the local BOOTRAID has a valid kernel and initrd

    ```
    ncn-m001# /opt/cray/tests/install/ncn/scripts/validate-bootraid-artifacts.sh
    ```

<a name="next-topic"></a>
# Next Topic

After completing this procedure, the next step is to configure administrative access.

* See [Configure Administrative Access](index.md#configure_administrative_access)<|MERGE_RESOLUTION|>--- conflicted
+++ resolved
@@ -160,33 +160,24 @@
         export KUBERNETES_VERSION=x.y.z
         export CEPH_VERSION=x.y.z
         ```
-<<<<<<< HEAD
-        
-        Be sure to perform this action so subsequent steps are successful.
-
-2. Upload the same `data.json` file we used to BSS, our Kubernetes cloud-init DataSource. 
+
+    1. Run the `export` commands listed at the end of the output from the previous step.
+
+1. <a name="csi-handoff-bss-metadata"></a>Upload the same `data.json` file we used to BSS, our Kubernetes cloud-init DataSource. 
    
-   __If you have made any changes__
-=======
-
-    1. Run the `export` commands listed at the end of the output from the previous step.
-
-1. <a name="csi-handoff-bss-metadata"></a>Upload the same `data.json` file we used to BSS, our Kubernetes cloud-init DataSource. __If you have made any changes__
->>>>>>> 480b03c4
-   to this file as a result of any customizations or workarounds, use the path to that file instead. This step will
-   prompt for the root password of the NCNs.
+   __If you have made any changes__ to this file as a result of any customizations or workarounds, use the path to that file instead. This step will prompt for the root password of the NCNs.
 
     ```bash
     pit# csi handoff bss-metadata --data-file /var/www/ephemeral/configs/data.json || echo "ERROR: csi handoff bss-metadata failed"
     ```
 
-3. Ensure the DNS server value is correctly set to point toward Unbound at `10.92.100.225`.
+1. Ensure the DNS server value is correctly set to point toward Unbound at `10.92.100.225`.
 
     ```bash
     pit# csi handoff bss-update-cloud-init --set meta-data.dns-server=10.92.100.225 --limit Global
     ```
 
-4. Upload the bootstrap information; note this denotes information that should always be kept together in order to fresh-install the system again.
+1. Upload the bootstrap information; note this denotes information that should always be kept together in order to fresh-install the system again.
 
     1. Log in; setup passwordless SSH _to_ the PIT node by copying ONLY the public keys from `ncn-m002` and `ncn-m003` to the PIT (**do not setup passwordless SSH _from_ the PIT** or the key will have to be securely tracked or expunged if using a USB installation).
 
@@ -215,23 +206,17 @@
         rsync -e 'ssh -o StrictHostKeyChecking=no -o UserKnownHostsFile=/dev/null' -rltD -P --delete pit.nmn:/var/www/ephemeral/${CSM_RELEASE}/cray-pre-install-toolkit*.iso /metal/bootstrap/"
         ```
 
-5. List ipv4 boot options using `efibootmgr`:
+1. List ipv4 boot options using `efibootmgr`:
 
     ```bash
     pit# efibootmgr | grep -Ei "ip(v4|4)"
     ```
 
-<<<<<<< HEAD
-6. Set and trim the boot order for **master nodes** using one of the following guides:
-
-    > **NOTE:** If the boot order from `efibootmgr` looks like one of [these examples](../background/ncn_boot_workflow.md#examples), proceed to the next step.
-=======
 1. Set and trim the boot order on the PIT node.
->>>>>>> 480b03c4
 
     In [Deploy Management Nodes](deploy_management_nodes.md#configure-and-trim-uefi-entries), this procedure was done on the other NCNs. Now it is time to do it on the PIT node. See [Setting Boot Order](../background/ncn_boot_workflow.md#setting-order) and [Trimming Boot Order](../background/ncn_boot_workflow.md#trimming_boot_order).
 
-7. Tell the node to PXE boot on the next boot. 
+1. Tell the node to PXE boot on the next boot. 
    
    Use `efibootmgr` to set the next boot device to the first PXE boot option. This step assumes the boot order was set up in the previous step.
 
@@ -240,11 +225,7 @@
     BootNext: 0014
     ```
 
-<<<<<<< HEAD
-8. Collect a backdoor login and fetch the CAN IP address for `ncn-m002` for a backdoor during the reboot of `ncn-m001`.
-=======
 1. <a name="collect-can-ip-ncn-m002"></a>Collect a backdoor login. Fetch the CAN IP address for `ncn-m002` for a backdoor during the reboot of `ncn-m001`.
->>>>>>> 480b03c4
 
     1. Get the IP address. 
 
@@ -273,11 +254,7 @@
     > performed of the PIT node we cannot simply boot back to the same state.
     > This is the last step before rebooting the node.
 
-<<<<<<< HEAD
-9.  **`IN-PLACE WORKAROUND`** This is a workaround until the auto-wipe feature ceases preventing the creation of the 3rd disk (CASMINST-169. This step is safe to do even after auto-wipe is fixed.
-=======
 1. Wipe the disks on the PIT node.
->>>>>>> 480b03c4
 
     > **`WARNING : USER ERROR`** Do not assume to wipe the first three disks (e.g. `sda, sdb, and sdc`), they float and are not pinned to any physical disk layout. **Choosing the wrong ones may result in wiping the USB device**, the USB device can only be wiped by operators at this point in the install. The USB device are never wiped by the CSM installer.
 
@@ -320,17 +297,17 @@
 
         If there was any wiping done, output should appear similar to the snippet above. If this is re-ran, there may be no output or an ignorable error.
 
-10. Preserve the ConMan console logs for the other NCNs if desired.
+1. Preserve the ConMan console logs for the other NCNs if desired.
     
     > **WARNING:** This is the last chance to do so. The logs will be lost after rebooting. They are located in `/var/log/conman` on the PIT node.
 
-11. Quit the typescript session with the `exit` command and copy the file (`csm-livecd-reboot.<date>.txt`) to a location on another server for reference later.
+1. Quit the typescript session with the `exit` command and copy the file (`csm-livecd-reboot.<date>.txt`) to a location on another server for reference later.
 
     ```bash
     pit# exit
     ```
 
-12. (Optional) Setup ConMan or serial console if not already on one from any laptop or other system with network connectivity to the cluster.
+1. (Optional) Setup ConMan or serial console if not already on one from any laptop or other system with network connectivity to the cluster.
 
     ```bash
     external# script -a boot.livecd.$(date +%Y-%m-%d).txt
