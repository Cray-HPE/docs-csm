--- conflicted
+++ resolved
@@ -18,268 +18,4 @@
 
 **Option 1** : [CSM Install](csm-install/README.md)
 
-<<<<<<< HEAD
-The [Post-installation](#post-installation) section covers tasks which are performed after the
-main install procedure is completed.
-
-The final section, [Installation of additional HPE Cray EX software products](#installation-of-additional-hpe-cray-ex-software-products)
-describes how to install additional HPE Cray EX software products using the Install and Upgrade
-Framework (IUF).
-
-## Topics
-
-The topics in this chapter need to be done as part of an ordered procedure so are
-shown here with numbered topics.
-
-1. [Pre-installation](#pre-installation)
-    1. [Preparing for a re-installation](#1-preparing-for-a-re-installation)
-    1. [Boot installation environment](#2-boot-installation-environment)
-    1. [Import CSM tarball](#3-import-csm-tarball)
-    1. [Create system configuration](#4-create-system-configuration)
-    1. [Configure management network switches](#5-configure-management-network-switches)
-        1. [Ensure SNMP is configured on the management network switches](#ensure-snmp-is-configured-on-the-management-network-switches)
-        1. [Configure the management network with CANU](#configure-the-management-network-with-canu)
-1. [Installation](#installation)
-    1. [Deploy management nodes](#1-deploy-management-nodes)
-    1. [Install CSM services](#2-install-csm-services)
-    1. [Validate CSM health before final NCN deployment](#3-validate-csm-health-before-final-ncn-deployment)
-    1. [Deploy final NCN](#4-deploy-final-ncn)
-    1. [Configure administrative access](#5-configure-administrative-access)
-    1. [Validate CSM health](#6-validate-csm-health)
-    1. [Configure Prometheus alert notifications](#7-configure-prometheus-alert-notifications)
-    1. [Prepare compute nodes](#8-prepare-compute-nodes)
-    1. [Troubleshooting installation problems](#9-troubleshooting-installation-problems)
-1. [Post-installation](#post-installation)
-    1. [Kubernetes encryption](#1-kubernetes-encryption)
-    1. [Export Nexus data](#2-export-nexus-data)
-1. [Installation of additional HPE Cray EX software products](#installation-of-additional-hpe-cray-ex-software-products)
-
-> **`NOTE`** If problems are encountered during the installation,
-> [Troubleshooting installation problems](#9-troubleshooting-installation-problems) and
-> [Cray System Management (CSM) Administration Guide](../operations/README.md) will offer assistance.
-
-## Pre-installation
-
-This section will guide the administrator through creating and setting up the
-Cray Pre-Install Toolkit (PIT).
-
-Fresh-installations may start at the
-[Boot installation environment](#2-boot-installation-environment) section. Re-installations will
-have other steps to complete in the
-[Preparing for a re-installation](#1-preparing-for-a-re-installation) section.
-
-### 1. Preparing for a re-installation
-
-If one is reinstalling a system, the existing cluster needs to be wiped and powered down.
-
-See [Prepare Management Nodes](re-installation.md), and then come back and proceed
-to the [Pre-Installation](#pre-installation) guide.
-
-These steps walk the user through properly setting up a Cray supercomputer for an installation.
-
-<!-- markdownlint-disable MD013 -->
-See [Pre-installation](pre-installation.md).
-
-### 2. Boot installation environment
-
-See [Boot installation environment](pre-installation.md#1-boot-installation-environment).
-
-### 3. Import CSM tarball
-
-See [Import CSM tarball](pre-installation.md#2-import-csm-tarball).
-
-### 4. Create system configuration
-
-See [Create system configuration](pre-installation.md#3-create-system-configuration).
-
-### 5. Configure management network switches
-
-#### Ensure SNMP is configured on the management network switches
-<!-- snmp-authentication-tag -->
-<!-- When updating this information, search the docs for the snmp-authentication-tag to find related content -->
-<!-- These comments can be removed once we adopt HTTP/lw-dita/Generated docs with re-usable snippets -->
-
-<!-- markdownlint-disable-next-line MD036 MD026 -->
-**IMPORTANT**
-
-The REDS hardware discovery process and the Prometheus SNMP Exporter depend on SNMP.
-To ensure that these services function correctly, validate the SNMP settings in the system to ensure
-that the management network switches have SNMP enabled and that the SNMP credentials configured on the
-switches match the credentials stored in Vault and `customizations.yaml`.
-
-If SNMP is misconfigured, then REDS hardware discovery and the Prometheus SNMP Exporter may
-fail to operate correctly. For more information, see
-[Configure SNMP](../operations/network/management_network/configure_snmp.md).
-
-##### When the management network is already configured
-
-If CSM is being installed to an environment that already has a working management network (such as during a
-reinstall), then validate that the SNMP credentials seeded into `customizations.yaml` in the previous
-[Create Baseline System Customization](prepare_site_init.md#3-create-baseline-system-customizations) step
-of the install matches the SNMP password configured on the management network switches.
-
-If the passwords do not match, then either update `customizations.yaml` to match the switches, or change the
-switches to match `customizations.yaml`. For procedures for either option, see
-[Configure SNMP](../operations/network/management_network/configure_snmp.md).
-
-Note: While the [Cray Automated Networking Utility (CANU)](../operations/network/management_network/canu/README.md)
-will typically not overwrite SNMP settings that are manually applied to the management switches, there are certain
-cases where SNMP configuration can be over-written or lost (such as when resetting and reconfiguring a switch from
-factory defaults). To persist the SNMP settings, see
-[CANU Custom Configuration](../operations/network/management_network/canu/custom_config.md).
-CANU custom configuration files are used to persist site management network configurations that are
-intended to take precedence over configurations generated by CANU.
-
-##### When the management network has not been configured
-
-Create a [CANU custom configuration](../operations/network/management_network/canu/custom_config.md) that
-configures SNMP on the management network switches, using the same credentials that were previously used in
-the [Create Baseline System Customization](prepare_site_init.md#3-create-baseline-system-customizations)
-page of the installation. Use this custom configuration with CANU in the next step of the install.
-
-Store the custom configuration in a version control repository along with other configuration assets from
-the CSM install.
-
-See [Configure SNMP](../operations/network/management_network/configure_snmp.md) for more information about
-configuring SNMP in CSM.
-
-#### Configure the management network with CANU
-
-At this point external connectivity has been established, and either bare-metal configurations can
-be installed or new/updated configurations can be applied.
-
-Most installations will require the following three tasks, although this may vary depending on
-site-specific settings and procedures.
-
-1. Create custom CANU configurations and store them in version control.
-   At a minimum, create an SNMP configuration; see the SNMP section earlier on this page.
-1. Apply the CANU-generated network configuration to the management switches.
-   CANU can also be used to generate a new network configuration and report on the differences between it
-   and the running switch configuration (useful when reinstalling CSM).
-
-See [Management Network User Guide](../operations/network/management_network/README.md) for information on next steps
-for a variety of network configuration scenarios.
-
-Note that the configuration of the management network is an advanced task that may require the help of a networking
-subject matter expert.
-
-## Installation
-
-### 1. Deploy management nodes
-
-The first nodes to deploy are the NCNs. These will host CSM services that are required for deploying the rest of the supercomputer.
-
-See [Deploy Management Nodes](deploy_non-compute_nodes.md).
-
-> **`NOTE`** The PIT node will join Kubernetes after it is rebooted later in
-[Deploy final NCN](#4-deploy-final-ncn).
-
-### 2. Install CSM services
-
-Now that deployment of management nodes is complete with initialized Ceph storage and a running Kubernetes
-cluster on all worker and master nodes, except the PIT node, the CSM services can be installed. The Nexus
-repository will be populated with artifacts; containerized CSM services will be installed; and a few other configuration steps will be taken.
-
-See [Install CSM Services](install_csm_services.md).
-
-### 3. Validate CSM health before final NCN deployment
-
-After installing all of the CSM services, now validate the health of the management nodes and all CSM services.
-The reason to do it now is that if there are any problems detected with the core infrastructure or the nodes, it is
-easy to rewind the installation to [Deploy management nodes](#1-deploy-management-nodes), because the final
-NCN has not yet been deployed. In addition, deploying the final NCN successfully requires several CSM services to be working
-properly.
-
-See [Validate CSM Health](../operations/validate_csm_health.md).
-
-### 4. Deploy final NCN
-
-Now that all CSM services have been installed and the CSM health checks completed, with the possible exception
-of Booting the CSM Barebones Image and the UAS/UAI tests, the PIT has served its purpose and the final NCN can
-be deployed. The node used for the PIT will be rebooted, this node will be the final NCN to deploy in the CSM
-install.
-
-See [Deploy Final NCN](deploy_final_non-compute_node.md).
-
-### 5. Configure administrative access
-
-Now that all of the CSM services have been installed and the final NCN has been deployed, administrative access
-can be prepared. This may include configuring Keycloak with a local Keycloak account or confirming that Keycloak
-is properly federating LDAP or another Identity Provider (IdP), initializing the `cray` CLI for administrative
-commands, locking the management nodes from accidental actions such as firmware updates by FAS or power actions by
-PCS/CAPMC, creating a CFS configuration for management nodes and applying it with node personalization, and
-configuring the node BMCs (node controllers) for nodes in liquid-cooled cabinets.
-
-See [Configure Administrative Access](configure_administrative_access.md).
-
-### 6. Validate CSM health
-
-Now that all management nodes have joined the Kubernetes cluster, CSM services have been installed,
-and administrative access has been enabled, the health of the management nodes and all CSM services
-should be validated. There are no exceptions to running the tests--all can be run now.
-
-This CSM health validation can also be run at other points during the system lifecycle, such as when replacing
-a management node, checking the health after a management node has rebooted because of a crash, as part of doing
-a full system power down or power up, or after other types of system maintenance.
-
-See [Validate CSM Health](../operations/validate_csm_health.md).
-
-### 7. Configure Prometheus alert notifications
-
-Now that CSM has been installed and health has been validated, if the system management health monitoring tools (specifically
-Prometheus) are found to be useful, then email notifications can be configured for specific alerts defined in Prometheus.
-Prometheus upstream documentation can be leveraged for an [Alert Notification Template Reference](https://prometheus.io/docs/alerting/latest/notifications/)
-as well as [Notification Template Examples](https://prometheus.io/docs/alerting/latest/notification_examples/). Currently supported notification
-types include Slack, Pager Duty, email, or a custom integration via a generic webhook interface.
-
-See [Configure Prometheus Email Alert Notifications](../operations/system_management_health/Configure_Prometheus_Email_Alert_Notifications.md) for an example
-configuration of an email alert notification for the Postgres replication alerts that are defined on the system.
-
-### 8. Prepare compute nodes
-
-Some compute node types have special preparation steps, but most compute nodes are ready to be used now.
-
-These compute node types require preparation:
-
-- HPE Apollo 6500 XL645d Gen10 Plus
-- Gigabyte
-
-See [Prepare Compute Nodes](prepare_compute_nodes.md).
-
-### 9. Troubleshooting installation problems
-
-The installation of the Cray System Management (CSM) product requires knowledge of the various nodes and
-switches for the HPE Cray EX system. The procedures in this section should be referenced during the CSM install
-for additional information on system hardware, troubleshooting, and administrative tasks related to CSM.
-
-See [Troubleshooting Installation Problems](troubleshooting_installation.md).
-
-## Post-Installation
-
-### 1. Kubernetes encryption
-
-As an optional post installation task, encryption of Kubernetes secrets may be enabled. This enables
-at rest encryption of data in the `etcd` database used by Kubernetes.
-
-See [Kubernetes Encryption](../operations/kubernetes/encryption/README.md).
-
-### 2. Export Nexus data
-
-**Warning:** This process can take multiple hours where Nexus is unavailable.
-
-After the install, it is recommended that a Nexus export is taken. This is not a required step but highly recommend to protect the data in Nexus.
-
-See [Nexus Export and Restore Procedure](../operations/package_repository_management/Nexus_Export_and_Restore.md) for details.
-
-## Installation of additional HPE Cray EX software products
-
-Once installation of CSM has been completed, additional HPE Cray EX software products can be installed
-via the Install and Upgrade Framework (IUF).
-
-See the [Install or upgrade additional products with IUF](../operations/iuf/workflows/install_or_upgrade_additional_products_with_iuf.md)
-procedure to continue with the installation of additional HPE Cray EX software products.
-
-For additional information on the IUF, see [Install and Upgrade Framework](../operations/iuf/IUF.md).
-=======
-**Option 2 (Tech Preview)** : [CSM Install with Common Pre-installer](common-pre-install/README.md)
->>>>>>> 4ac6ed88
+**Option 2 (Tech Preview)** : [CSM Install with Common Pre-installer](common-pre-install/README.md)