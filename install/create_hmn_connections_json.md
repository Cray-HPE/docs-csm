--- conflicted
+++ resolved
@@ -38,11 +38,7 @@
 
     Load the hms-shcd-parser docker image. This script will load the image into either Podman or Docker.
     ```
-<<<<<<< HEAD
     linux# ${CSM_RELEASE}/hack/load-container-image.sh dtr.dev.cray.com/cray/hms-shcd-parser:1.5.0
-=======
-    linux# ${CSM_RELEASE}/hack/load-container-image.sh dtr.dev.cray.com/cray/hms-shcd-parser:1.4.3
->>>>>>> 88c78c03
     ```
 4. Set environment to point to the system's SHCD Excel file:
     > Note: Make sure to quote the SHCD file path if there are spaces in the document's filename.
@@ -55,18 +51,10 @@
 
     __If using Podman__:
     ```
-<<<<<<< HEAD
     linux# podman run --rm -it --name hms-shcd-parser -v "$(realpath "$SHCD_FILE")":/input/shcd_file.xlsx -v "$(pwd)":/output dtr.dev.cray.com/cray/hms-shcd-parser:1.5.0
-=======
-    linux# podman run --rm -it --name hms-shcd-parser -v "$(realpath "$SHCD_FILE")":/input/shcd_file.xlsx -v "$(pwd)":/output dtr.dev.cray.com/cray/hms-shcd-parser:1.4.3
->>>>>>> 88c78c03
     ```
 
     __If using Docker__:
     ```
-<<<<<<< HEAD
     linux# docker run --rm -it --name hms-shcd-parser -v "$(realpath "$SHCD_FILE")":/input/shcd_file.xlsx -v "$(pwd)":/output dtr.dev.cray.com/cray/hms-shcd-parser:1.5.0
-=======
-    linux# docker run --rm -it --name hms-shcd-parser -v "$(realpath "$SHCD_FILE")":/input/shcd_file.xlsx -v "$(pwd)":/output dtr.dev.cray.com/cray/hms-shcd-parser:1.4.3
->>>>>>> 88c78c03
     ```