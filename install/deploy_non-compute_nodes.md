--- conflicted
+++ resolved
@@ -29,11 +29,7 @@
     1. [Configure `kubectl` on the PIT](#23-configure-kubectl-on-the-pit)
     1. [Run Ceph Latency Repair Script](#24-run-ceph-latency-repair-script)
     1. [Upgrade Ceph and stop local Docker registries](#25-upgrade-ceph-and-stop-local-docker-registries)
-<<<<<<< HEAD
-    1. [Enable Smartmon Metrics on Storage NCNs](#26-enable-smartmon-metrics-on-storage-ncns)
-=======
     1. [Enable `Smartmon` Metrics on Storage NCNs](#26-enable-smartmon-metrics-on-storage-ncns)
->>>>>>> 1cfac93c
 1. [Validate deployment](#3-validate-deployment)
 1. [Next topic](#next-topic)
 
@@ -301,19 +297,12 @@
    ssh ncn-s001 "/srv/cray/scripts/common/disable_local_registry.sh"
    ```
 
-<<<<<<< HEAD
-### 2.6 Enable Smartmon Metrics on Storage NCNs
-=======
 ### 2.6 Enable `Smartmon` Metrics on Storage NCNs
->>>>>>> 1cfac93c
 
 This step will install the `smart-mon` rpm on storage nodes, and reconfigure the `node-exporter` to provide `smartmon` metrics.
 
 1. (`ncn-m001#`) Execute the following script.
-<<<<<<< HEAD
-=======
-
->>>>>>> 1cfac93c
+
    ```bash
    /usr/share/doc/csm/scripts/operations/ceph/enable-smart-mon-storage-nodes.sh
    ```
