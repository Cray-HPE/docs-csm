# Deploy Final NCN

The following procedure contains information for rebooting and deploying the management node that is currently
hosting the LiveCD. At the end of this procedure, the LiveCD will no longer be active. The node it was using will
join the Kubernetes cluster as the final of three master nodes, forming a quorum.

**IMPORTANT:** While the node is rebooting, it will only be available through Serial-Over-LAN (SOL) and local terminals. This
procedure entails deactivating the LiveCD, meaning the LiveCD and all of its resources will be unavailable.

1. [Required services](#1-required-services)
1. [Notice of danger](#2-notice-of-danger)
1. [Hand-off](#3-handoff)
   1. [Handoff Data](#31-handoff-data)
   1. [Backup](#32-backup)
   1. [Prepare for Rebooting](#33-prepare-for-rebooting)
1. [Enable NCN disk wiping safeguard](#5-enable-ncn-disk-wiping-safeguard)
1. [Remove the default NTP pool](#6-remove-the-default-ntp-pool)
1. [Configure DNS and NTP on each BMC](#7-configure-dns-and-ntp-on-each-bmc)
1. [Next topic](#8-next-topic)

## 1. Required services

These services must be healthy before the reboot of the LiveCD can take place. If the health checks performed earlier in the install
completed successfully \([Validate CSM Health](../operations/validate_csm_health.md)\), then the following platform services will be healthy
and ready for reboot of the LiveCD:

* Utility Storage (Ceph)
* `cray-bss`
* `cray-dhcp-kea`
* `cray-dns-unbound`
* `cray-ipxe`
* `cray-sls`
* `cray-tftp`

## 2. Notice of danger

> An administrator is **strongly encouraged** to be mindful of pitfalls during this segment of the CSM install.
> The steps below do contain warnings themselves, but overall there are risks:
>
> * SSH will cease to work when the LiveCD reboots; the serial console will need to be used.
> * Rebooting a remote ISO will dump all running changes on the PIT node; USB devices are accessible after the install.
> * The NCN **will never wipe a USB device** during installation.
> * Prior to shutting down the PIT node, learning the CMN IP addresses of the other NCNs will be helpful if
>   troubleshooting is required.
>
> This procedure entails deactivating the LiveCD, meaning the LiveCD and all of its resources will be **unavailable**.

## 3. Handoff

The steps in this section load hand-off data before a later procedure reboots the LiveCD node.

### 3.1 Handoff Data

1. (`pit#`) Start a new typescript.

    1. Exit the current typescript, if one is active.

        ```bash
        exit
        ```

    1. Start a new typescript on the PIT node.

        ```bash
        mkdir -pv "${PITDATA}"/prep/admin &&
             pushd "${PITDATA}"/prep/admin &&
             script -af "csm-livecd-reboot.$(date +%Y-%m-%d).txt"
        export PS1='\u@\H \D{%Y-%m-%d} \t \w # '
        ```

1. (`pit#`) Upload SLS file.

    > **`NOTE`** The environment variable `SYSTEM_NAME` must be set.

    ```bash
    csi upload-sls-file --sls-file "${PITDATA}/prep/${SYSTEM_NAME}/sls_input_file.json"
    ```

    Expected output looks similar to the following:

    ```text
    2021/02/02 14:05:15 Retrieving S3 credentials ( sls-s3-credentials ) for SLS
    2021/02/02 14:05:15 Uploading SLS file: /var/www/ephemeral/prep/eniac/sls_input_file.json
    2021/02/02 14:05:15 Successfully uploaded SLS Input File.
    ```

1. (`pit#`) Get a token to use for authenticated communication with the gateway.

    > **`NOTE`** `api-gw-service-nmn.local` is legacy, and will be replaced with `api-gw-service.nmn`.

    ```bash
    export TOKEN=$(curl -k -s -S -d grant_type=client_credentials -d client_id=admin-client \
                    -d client_secret=`kubectl get secrets admin-client-auth -o jsonpath='{.data.client-secret}' | base64 -d` \
                    https://api-gw-service-nmn.local/keycloak/realms/shasta/protocol/openid-connect/token | jq -r '.access_token')
    ```

1. (`pit#`) Upload NCN boot artifacts into S3.

    ```bash
    k8sdir="$(dirname $(readlink -f /var/www/ncn-m002/filesystem.squashfs))" &&
    cephdir="$(dirname $(readlink -f /var/www/ncn-s001/filesystem.squashfs))" &&
    csi handoff ncn-images \
        --k8s-kernel-path "${k8sdir}"/*.kernel \
        --k8s-initrd-path "${k8sdir}"/initrd.img*.xz \
        --k8s-squashfs-path "${k8sdir}"/secure-*.squashfs \
        --ceph-kernel-path "${cephdir}"/*.kernel \
        --ceph-initrd-path "${cephdir}"/initrd.img*.xz \
        --ceph-squashfs-path "${cephdir}"/secure-*.squashfs
    ```

1. (`pit#`) Upload the `data.json` file to BSS, the `cloud-init` data source.

    > **`NOTE`** This step will prompt for the root password of the NCNs.

    ```bash
    csi handoff bss-metadata --data-file "${PITDATA}/configs/data.json" || echo "ERROR: csi handoff bss-metadata failed"
    ```

1. (`pit#`) Patch the metadata for the Ceph nodes to have the correct run commands.

    ```bash
    python3 /usr/share/doc/csm/scripts/patch-ceph-runcmd.py
    ```

1. (`pit#`) Ensure that the DNS server value is correctly set to point toward Unbound at `10.92.100.225` (NMN) and `10.94.100.225` (HMN).

    ```bash
    csi handoff bss-update-cloud-init --set meta-data.dns-server="10.92.100.225 10.94.100.225" --limit Global
    ```

### 3.2 Backup

1. (`pit#`) Preserve logs and configuration files if desired.

    The PIT RemoteISO is running in memory, thus all files contained are ephemeral. It is recommended to retain some of the log files and
    configuration files, because they may be useful if issues are encountered during the remainder of the install.

    The following commands create a `tar` archive of these files, storing it in a directory that will be backed up in the next step.

    ```bash
    mkdir -pv "${PITDATA}"/prep/logs &&
         ls -d \
            /etc/dnsmasq.d \
            /etc/os-release \
            /etc/sysconfig/network \
            /opt/cray/tests/cmsdev.log \
            /opt/cray/tests/install/logs \
            /opt/cray/tests/logs \
            /root/.canu \
            /root/.config/cray/logs \
            /root/csm*.{log,txt} \
            /tmp/*.log \
            /usr/share/doc/csm/install/scripts/csm_services/yapl.log \
            /var/log/conman \
            /var/log/zypper.log 2>/dev/null |
         sed 's_^/__' |
         xargs tar -C / -czvf "${PITDATA}/prep/logs/pit-backup-$(date +%Y-%m-%d_%H-%M-%S).tgz"
    ```

1. (`pit#`) Backup the bootstrap information from `ncn-m001`.

    > **`NOTE`** This preserves information that should always be kept together in order to fresh-install the system again.

    1. Log in and set up passwordless SSH **to** the PIT node.

        Copying **only** the public keys from `ncn-m002` and `ncn-m003` to the PIT node. **Do not** set up
        passwordless SSH **from** the PIT node or the key will have to be securely tracked or expunged if using a USB installation).

        > The `ssh` commands below may prompt for the NCN root password.

        ```bash
        ssh ncn-m002 cat /root/.ssh/id_rsa.pub >> /root/.ssh/authorized_keys &&
             ssh ncn-m003 cat /root/.ssh/id_rsa.pub >> /root/.ssh/authorized_keys &&
             chmod 600 /root/.ssh/authorized_keys
        ```

    1. Back up files from the PIT to `ncn-m002`.

        ```bash
        ssh ncn-m002 \
            "mkdir -pv /metal/bootstrap
            rsync -e 'ssh -o StrictHostKeyChecking=no -o UserKnownHostsFile=/dev/null' -rltD -P --delete pit.nmn:'${PITDATA}'/prep /metal/bootstrap/
            rsync -e 'ssh -o StrictHostKeyChecking=no -o UserKnownHostsFile=/dev/null' -rltD -P --delete pit.nmn:'${CSM_PATH}'/cray-pre-install-toolkit*.iso /metal/bootstrap/"
        ```

    1. Back up files from the PIT to `ncn-m003`.

        ```bash
        ssh ncn-m003 \
            "mkdir -pv /metal/bootstrap
            rsync -e 'ssh -o StrictHostKeyChecking=no -o UserKnownHostsFile=/dev/null' -rltD -P --delete pit.nmn:'${PITDATA}'/prep /metal/bootstrap/
            rsync -e 'ssh -o StrictHostKeyChecking=no -o UserKnownHostsFile=/dev/null' -rltD -P --delete pit.nmn:'${CSM_PATH}'/cray-pre-install-toolkit*.iso /metal/bootstrap/"
        ```

### 3.3 Prepare for Rebooting

1. (`pit#`) Set the PIT node to PXE boot.

    ```bash
    efibootmgr | grep -Ei "ip(v4|4)"
    ```

1. (`pit#`) Set and trim the boot order on the PIT node.

    This only needs to be done for the PIT node, not for any of the other NCNs. See
    [Setting boot order](../background/ncn_boot_workflow.md#setting-boot-order) and
    [Trimming boot order](../background/ncn_boot_workflow.md#trimming-boot-order).

1. (`pit#`) Tell the PIT node to PXE boot on the next boot.

    ```bash
    efibootmgr -n $(efibootmgr | grep -Ei "ip(v4|4)" | awk '{print $1}' | head -n 1 | tr -d Boot*) | grep -i bootnext
    ```

1. (`pit#`) Collect a backdoor login. Fetch the CMN IP address for `ncn-m002` for a backdoor during the reboot of `ncn-m001`.

    1. (`pit#`) Get the IP address.

        ```bash
        ssh ncn-m002 ip -4 a show bond0.cmn0 | grep inet | awk '{print $2}' | cut -d / -f1
        ```

        Expected output will look similar to the following (exact values may differ):

        ```text
        10.102.11.13
        ```

    1. (`external#`) Log in from another external machine to verify SSH is up and running for this session.

        ```bash
        ssh root@10.102.11.13
        ```

        > Keep this terminal active as it will enable `kubectl` commands during the bring-up of the new NCN.
        > If the reboot successfully deploys the LiveCD, then this terminal can be exited.
        >
        > **POINT OF NO RETURN** The next step will wipe the underlying nodes disks clean. It will ignore USB devices.
        > RemoteISOs are at risk here; even though a backup has been performed of the PIT node, it is not possible to
        > boot back to the same state. This is the last step before rebooting the node.

1. (`pit#`) Quit the typescript session and copy the typescript file off of `ncn-m001`.

    1. Stop the typescript session:

        ```bash
        exit
        ```

    1. Back up the completed typescript file by re-running the `rsync` commands in the [Backup Bootstrap Information](#32-backup) section.

1. (`external#`) Setup ConMan or serial console, if not already on, from any laptop or other system with network connectivity to the cluster.

    ```bash
    script -a boot.livecd.$(date +%Y-%m-%d).txt
    export PS1='\u@\H \D{%Y-%m-%d} \t \w # '
    SYSTEM_NAME=eniac
    ```

    ```bash
    USERNAME=root
    read -r -s -p "ncn-m001 BMC ${USERNAME} password: " IPMI_PASSWORD
    ```

    ```bash
    export IPMI_PASSWORD
    ipmitool -I lanplus -U "${USERNAME}" -E -H "${SYSTEM_NAME}-ncn-m001-mgmt" chassis power status
    ipmitool -I lanplus -U "${USERNAME}" -E -H "${SYSTEM_NAME}-ncn-m001-mgmt" sol activate
    ```

## 4. Reboot

1. (`pit#`) Reboot the LiveCD.

    ```bash
    reboot
    ```

1. (`pit#`) Wait for the node to boot, acquire its hostname (`ncn-m001`), and run `cloud-init`.

    > **`NOTE`** If the node has PXE boot issues, such as getting PXE errors or not pulling the `ipxe.efi` binary, see [PXE boot troubleshooting](troubleshooting_pxe_boot.md).

1. (`external#`) Once `cloud-init` has completed successfully, log in and start a typescript (the IP address used here is the one noted for `ncn-m002` in an earlier step).

    ```bash
    ssh root@10.102.11.13

    pushd /metal/bootstrap/prep/admin
    script -af "csm-verify.$(date +%Y-%m-%d).txt"
    export PS1='\u@\H \D{%Y-%m-%d} \t \w # '
    ssh ncn-m001
    ```

1. (`ncn-m001#`) Run `kubectl get nodes` to see the full Kubernetes cluster.

    ```bash
    kubectl get nodes
    ```

    Expected output looks similar to the following:

    ```text
    NAME       STATUS   ROLES                  AGE   VERSION
    ncn-m001   Ready    control-plane,master   27s   v1.20.13
    ncn-m002   Ready    control-plane,master   4h    v1.20.13
    ncn-m003   Ready    control-plane,master   4h    v1.20.13
    ncn-w001   Ready    <none>                 4h    v1.20.13
    ncn-w002   Ready    <none>                 4h    v1.20.13
    ncn-w003   Ready    <none>                 4h    v1.20.13
    ```

1. (`ncn-m001#`) Restore and verify the site link.

    Restore networking files from the manual backup taken during the
    [Backup](#32-backup) step.

    ```bash
    SYSTEM_NAME=eniac
    rsync "ncn-m002:/metal/bootstrap/prep/${SYSTEM_NAME}/pit-files/ifcfg-lan0" /etc/sysconfig/network/ && \
        wicked ifreload lan0 && \
        wicked ifstatus lan0
    ```

    Expected output looks similar to:

    ```text
    lan0            up
       link:     #32, state up, mtu 1500
       type:     bridge, hwaddr 90:e2:ba:0f:11:c2
       config:   compat:suse:/etc/sysconfig/network/ifcfg-lan0
       leases:   ipv4 static granted
       addr:     ipv4 172.30.53.88/20 [static]
    ```

1. (`ncn-m001#`) Verify that the site link (`lan0`) and the VLANs have IP addresses.

    > Examine the output to ensure that each interface has been assigned an IPv4 address.

    ```bash
    for INT in lan0 bond0.nmn0 bond0.hmn0 bond0.can0 bond0.cmn0 ; do
        ip a show "${INT}" || echo "ERROR: Command failed: ip a show ${INT}"
    done
    ```

1. (`ncn-m001#`) Verify that the default route is via the CMN.

    ```bash
    ip r show default
    ```

1. (`ncn-m001#`) Verify that there **is not** a metal bootstrap IP address.

    ```bash
    ip a show bond0
    ```

1. (`ncn-m001#`) Download and install/upgrade the documentation RPM.

    If this machine does not have direct internet access, then this RPM will need to be
    externally downloaded and then copied to this machine.

    See [Check for Latest Documentation](../update_product_stream/README.md#check-for-latest-documentation).

1. (`ncn-m001#`) Exit the typescript and move the backup to `ncn-m001`.

    This is required to facilitate reinstallations, because it pulls the preparation data back over to the documented area (`ncn-m001`).

    ```console
    exit
    exit
    # typescript exited
    rsync -rltDv -P /metal/bootstrap ncn-m001:/metal/ && rm -rfv /metal/bootstrap
    exit
    ```

## 5. Enable NCN disk wiping safeguard

The next steps require `csi` from the installation media. `csi` will not be provided on an NCN otherwise because
it is used for Cray installation and bootstrap.

1. SSH back into `ncn-m001` or restart a local console.

1. (`ncn-m001#`) Resume the typescript.

    ```bash
    script -af "/metal/bootstrap/prep/admin/csm-verify.$(date +%Y-%m-%d).txt"
    export PS1='\u@\H \D{%Y-%m-%d} \t \w # '
    ```

1. (`ncn-m001#`) Obtain access to CSI.

    ```bash
    mkdir -pv /mnt/livecd /mnt/rootfs /mnt/sqfs && \
        mount -v /metal/bootstrap/cray-pre-install-toolkit-*.iso /mnt/livecd/ && \
        mount -v /mnt/livecd/LiveOS/squashfs.img /mnt/sqfs/ && \
        mount -v /mnt/sqfs/LiveOS/rootfs.img /mnt/rootfs/ && \
        cp -pv /mnt/rootfs/usr/bin/csi /tmp/csi && \
        /tmp/csi version && \
        umount -vl /mnt/sqfs /mnt/rootfs /mnt/livecd
    ```

    > **`NOTE`** `/tmp/csi` will delete itself on the next reboot. The `/tmp` directory is `tmpfs` and runs in memory;
    > it will not persist on restarts.

1. (`ncn-m001#`) Authenticate with the cluster.

    ```bash
    export TOKEN=$(curl -k -s -S -d grant_type=client_credentials -d client_id=admin-client \
                    -d client_secret=`kubectl get secrets admin-client-auth -o jsonpath='{.data.client-secret}' | base64 -d` \
                    https://api-gw-service-nmn.local/keycloak/realms/shasta/protocol/openid-connect/token | jq -r '.access_token')
    ```

1. (`ncn-m001#`) Set the wipe safeguard to allow safe reboots on all NCNs.

    ```bash
    /tmp/csi handoff bss-update-param --set metal.no-wipe=1
    ```

## 6. Remove the default NTP pool

(`ncn-m001#`) Run the following command to remove the default pool, in order to prevent contention issues with NTP.

```bash
sed -i "s/^! pool pool\.ntp\.org.*//" /etc/chrony.conf
```

## 7. Configure DNS and NTP on each BMC

 > **`NOTE`** Only follow this section if the NCNs are HPE hardware. If the system uses
 > Gigabyte or Intel hardware, then skip this section.

Configure DNS and NTP on the BMC for each management node **except `ncn-m001`**.
However, the commands in this section are all run **on** `ncn-m001`.

1. (`ncn-m001#`) Validate that the system is HPE hardware.

    ```bash
    ipmitool mc info | grep "Hewlett Packard Enterprise" || echo "Not HPE hardware -- SKIP these steps"
    ```

1. (`ncn-m001#`) Set environment variables.

    Set the `IPMI_PASSWORD` and `USERNAME` variables to the BMC credentials for the NCNs.

    > **`NOTE`** Using `read -s` for this prevents the credentials from being echoed to the screen or saved in the shell history.

    ```bash
    USERNAME=root
    read -r -s -p "NCN BMC ${USERNAME} password: " IPMI_PASSWORD
    ```

    ```bash
    export IPMI_PASSWORD USERNAME
    ```

1. (`ncn-m001#`) Set `BMCS` variable to list of the BMCs for all master, worker, and storage nodes,
   except `ncn-m001-mgmt`:

    ```bash
    readarray BMCS < <(grep mgmt /etc/hosts | awk '{print $NF}' | grep -v m001 | sort -u | tr '\n' ' ')
<<<<<<< HEAD
    for BMC in "${BMCS[@]}"; do echo ${BMC}; done
=======
    for BMC in ${BMCS[@]}; do echo ${BMC}; done
>>>>>>> 93d367d0
    ```

    Expected output looks similar to the following:

    ```text
    ncn-m002-mgmt ncn-m003-mgmt ncn-s001-mgmt ncn-s002-mgmt ncn-s003-mgmt ncn-w001-mgmt ncn-w002-mgmt ncn-w003-mgmt
    ```

1. (`ncn-m001#`) Get the DNS server IP address for the NMN.

    ```bash
    NMN_DNS=$(kubectl get services -n services -o wide | grep cray-dns-unbound-udp-nmn | awk '{ print $4 }'); echo ${NMN_DNS}
    ```

    Example output:

    ```text
    10.92.100.225
    ```

1. (`ncn-m001#`) Get the DNS server IP address for the HMN.

    ```bash
    HMN_DNS=$(kubectl get services -n services -o wide | grep cray-dns-unbound-udp-hmn | awk '{ print $4 }'); echo ${HMN_DNS}
    ```

    Example output:

    ```text
    10.94.100.225
    ```

1. (`ncn-m001#`) Run the following to loop through all of the BMCs (except `ncn-m001-mgmt`) and apply the desired settings.

    ```bash
    for BMC in ${BMCS[@]}; do
        echo "${BMC}: Disabling DHCP and configure NTP on the BMC using data from unbound service"
        /opt/cray/csm/scripts/node_management/set-bmc-ntp-dns.sh ilo -H "${BMC}" -S -n
        echo
        echo "${BMC}: Configuring DNS on the BMC using data from unbound"
        /opt/cray/csm/scripts/node_management/set-bmc-ntp-dns.sh ilo -H "${BMC}" -D "${NMN_DNS},${HMN_DNS}" -d
        echo
        echo "${BMC}: Showing settings"
        /opt/cray/csm/scripts/node_management/set-bmc-ntp-dns.sh ilo -H "${BMC}" -s
        echo
    done ; echo "Configuration completed on all NCN BMCs"
    ```

## 8. Next topic

After completing this procedure, the next step is to [Configure Administrative Access](README.md#5-configure-administrative-access).<|MERGE_RESOLUTION|>--- conflicted
+++ resolved
@@ -458,11 +458,7 @@
 
     ```bash
     readarray BMCS < <(grep mgmt /etc/hosts | awk '{print $NF}' | grep -v m001 | sort -u | tr '\n' ' ')
-<<<<<<< HEAD
-    for BMC in "${BMCS[@]}"; do echo ${BMC}; done
-=======
     for BMC in ${BMCS[@]}; do echo ${BMC}; done
->>>>>>> 93d367d0
     ```
 
     Expected output looks similar to the following:
