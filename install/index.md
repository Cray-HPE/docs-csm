--- conflicted
+++ resolved
@@ -1,4 +1,6 @@
 # Install CSM
+
+## Abstract
 
 Installation of the CSM product stream has many steps in multiple procedures which should be done in a
 specific order. Information about the HPE Cray EX system and the site is used to prepare the configuration
@@ -10,12 +12,8 @@
 utilizing Ceph storage. The CSM services provide essential software infrastructure including the API gateway
 and many micro-services with REST APIs for managing the system. Once administrative access has been configured,
 the installation of CSM software can be validated with health checks before doing operational tasks
-<<<<<<< HEAD
 like the checking and updating of firmware on system components or the preparation of compute nodes. 
 
-=======
-like the checking and updating of firmware on system components or the preparation of compute nodes.
->>>>>>> 2481bb21
 Once the CSM installation has completed, other product streams for the HPE Cray EX system can be installed.
 
 ### Topics:
